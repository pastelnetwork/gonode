--- conflicted
+++ resolved
@@ -45,49 +45,151 @@
           command: |
             staticcheck ./...
       - run:
-          name: "<< parameters.package >>: Run go test"
+          name: "<< parameters.package >>: Run go test (+ race detector)"
           working_directory: ~/project/<< parameters.package >>
           command: |
             go generate ./...
             go test -v -race ./...
-
-  release-os:
-    parameters:
+  build:
+    parameters:
+      buildContainerName:
+        type: string
+      moduleSubDir:
+        type: string
       package:
         type: string
-      goos:
-        type: enum
-        enum: ["darwin", "linux", "windows"]
-    steps:
-      - run:
-          name: "<< parameters.package >>: Fetch dependencies"
-          working_directory: ~/project/<< parameters.package >>
-          command: |
-            go get -v ./...
-      - run:
-          name: "<< parameters.package >>: Build binary for << parameters.goos >>"
-          working_directory: ~/project/<< parameters.package >>
-          command: |
-            CGO_ENABLED=0 GOOS=<< parameters.goos >> GOARCH=amd64 go build -o bin/<< parameters.package >>-<< parameters.goos >>-amd64 -ldflags "-X github.com/pastelnetwork/gonode/common/version.version=$CIRCLE_TAG -extldflags '-static'" .
-      - run:
-          name: "<< parameters.package >>: Upload << parameters.package >>-<< parameters.goos >>-amd64 to GitHub"
-          working_directory: ~/project/<< parameters.package >>
-          command: |
-            github-release upload --user pastelnetwork --repo gonode --tag $CIRCLE_TAG --name << parameters.package >>-<< parameters.goos >>-amd64 --file bin/<< parameters.package >>-<< parameters.goos >>-amd64
+      targets:
+        type: string
+      binaryName:
+        type: string
+    steps:
+      - xgo-build:
+          sourcesContainerName: "sourcesContainer"
+          buildContainerName: << parameters.buildContainerName >>
+          moduleSubDir: << parameters.moduleSubDir >>
+          package: << parameters.package >>
+          targets: << parameters.targets >>
+          outputDirectory: "build"
+      - run:
+          name: "<< parameters.moduleSubDir >>: Validate existence of built binaries"
+          command: |
+            export WORKING_DIR=~/project/build/github.com/pastelnetwork/gonode
+            export MACOS_ARTIFACT=$WORKING_DIR/<< parameters.binaryName >>-darwin-10.14-amd64
+            export WINDOWS_ARTIFACT=$WORKING_DIR/<< parameters.binaryName >>-windows-4.0-amd64.exe
+            export LINUX_ARTIFACT=$WORKING_DIR/<< parameters.binaryName >>-linux-amd64
+            if [[ "<< parameters.targets >>" == *"linux/amd64,"* ]]; then
+              echo "Check existence of linux/amd64 build"
+              test -f $LINUX_ARTIFACT
+            fi
+            if [[ "<< parameters.targets >>" == *"darwin-10.14/amd64,"* ]]; then
+              echo "Check existence of darwin-10.14/amd64 build"
+              test -f $MACOS_ARTIFACT
+            fi
+            if [[ "<< parameters.targets >>" == *"windows/amd64,"* ]]; then
+              echo "Check existence of windows/amd64 build"
+              test -f $WINDOWS_ARTIFACT
+            fi
   release:
     parameters:
+      buildContainerName:
+        type: string
+      moduleSubDir:
+        type: string
       package:
         type: string
-    steps:
-      - release-os:
+      targets:
+        type: string
+      binaryName:
+        type: string
+    steps:
+      - xgo-build:
+          sourcesContainerName: "sourcesContainer"
+          buildContainerName: << parameters.buildContainerName >>
+          moduleSubDir: << parameters.moduleSubDir >>
           package: << parameters.package >>
-          goos: "darwin"
-      - release-os:
-          package: << parameters.package >>
-          goos: "linux"
-      - release-os:
-          package: << parameters.package >>
-          goos: "windows"
+          targets: << parameters.targets >>
+          outputDirectory: "build"
+      - github-upload-all-os:
+          working_directory: "~/project/build/github.com/pastelnetwork/gonode"
+          binaryName: << parameters.binaryName >>
+          repo: "gonode"
+
+  create-sources-container:
+    parameters:
+      containerName:
+        type: string
+    steps:
+      - run:
+          name: "Create named docker container << parameters.containerName >> with project's sources"
+          command: |
+            docker create -v /source --name << parameters.containerName >> ubuntu:18.04 /bin/true
+            docker cp ./. << parameters.containerName >>:/source
+
+  xgo-build:
+    parameters:
+      sourcesContainerName:
+        type: string
+      buildContainerName:
+        type: string
+      moduleSubDir:
+        type: string
+      package:
+        type: string
+      targets:
+        type: string
+      outputDirectory:
+        type: string
+    steps:
+      - run:
+          name: "<< parameters.moduleSubDir >> << parameters.package >>: xgo build for << parameters.targets >>"
+          command: |
+            GOPATH= xgo -go go-1.16.x --targets=<< parameters.targets >>  -moduleSubDir=<< parameters.moduleSubDir >> -pkg=<< parameters.package >> -volumesFrom=<< parameters.sourcesContainerName >> -dockerRM=false -dockerContainerName=<< parameters.buildContainerName >> ./
+
+            mkdir -p << parameters.outputDirectory >>
+            docker cp << parameters.buildContainerName >>:/build/. ./<< parameters.outputDirectory >>
+            ls -R ./<< parameters.outputDirectory >>
+
+  github-release:
+    parameters:
+      working_directory:
+        type: string
+      uploadFilePath:
+        type: string
+      publishFileName:
+        type: string
+      repo:
+        type: string
+    steps:
+      - run:
+          name: Upload << parameters.uploadFilePath >> to GitHub
+          working_directory: << parameters.working_directory >>
+          command: |
+            github-release upload --user pastelnetwork --repo << parameters.repo >> --tag $CIRCLE_TAG --name << parameters.publishFileName >> --file << parameters.uploadFilePath >>
+
+  github-upload-all-os:
+    parameters:
+      working_directory:
+        type: string
+      binaryName:
+        type: string
+      repo:
+        type: string
+    steps:
+      - github-release:
+          working_directory: << parameters.working_directory >>
+          uploadFilePath: << parameters.binaryName >>-darwin-10.14-amd64
+          publishFileName: << parameters.binaryName >>-darwin-amd64
+          repo: << parameters.repo >>
+      - github-release:
+          working_directory: << parameters.working_directory >>
+          uploadFilePath: << parameters.binaryName >>-windows-4.0-amd64.exe
+          publishFileName: << parameters.binaryName >>-windows-amd64.exe
+          repo: << parameters.repo >>
+      - github-release:
+          working_directory: << parameters.working_directory >>
+          uploadFilePath: << parameters.binaryName >>-linux-amd64
+          publishFileName: << parameters.binaryName >>-linux-amd64
+          repo: << parameters.repo >>
 
 jobs:
   prepare_workspace:
@@ -111,19 +213,13 @@
           name: Install staticcheck
           command: |
             GO111MODULE=off go get -u honnef.co/go/tools/cmd/staticcheck
-<<<<<<< HEAD
-=======
       - run:
           name: Install mockery
           command: |
             go get -u github.com/vektra/mockery/cmd/mockery
->>>>>>> fa3b7c41
-      - run:
-          name: Install mockery
-          command: |
-<<<<<<< HEAD
-            go get -u github.com/vektra/mockery/cmd/mockery
-=======
+      - run:
+          name: Install xgo
+          command: |
             go install -v github.com/pastelnetwork/xgo@cfada204f14596d56540b02e38526a56d57ddc30
       - persist_to_workspace:
           root: .
@@ -136,7 +232,6 @@
     steps:
       - attach_workspace:
           at: .
->>>>>>> fa3b7c41
       - test:
           package: "common"
 
@@ -238,14 +333,37 @@
     <<: *defaults
     steps:
       - checkout
+      - setup_remote_docker:
+          version: 20.10.2
+          docker_layer_caching: true
       - run:
           name: Install github-release
           command: |
             GO111MODULE=off go get github.com/github-release/github-release
+      - run:
+          name: Install xgo
+          command: |
+            go install -v github.com/pastelnetwork/xgo@48be1f35b934924c998997a8470ffdb6a022b968
+      - create-sources-container:
+          containerName: "sourcesContainer"
       - release:
-          package: "walletnode"
+          buildContainerName: "pqsignatures"
+          moduleSubDir: "pqsignatures"
+          package: "cmd/pqsignatures"
+          targets: "linux/amd64,darwin-10.14/amd64,windows/amd64,"
+          binaryName: "pqsignatures"
       - release:
-          package: "supernode"
+          buildContainerName: "walletnode"
+          moduleSubDir: "walletnode"
+          package: ""
+          targets: "linux/amd64,darwin-10.14/amd64,windows/amd64,"
+          binaryName: "walletnode"
+      - release:
+          buildContainerName: "supernode"
+          moduleSubDir: "supernode"
+          package: ""
+          targets: "linux/amd64,darwin-10.14/amd64,windows/amd64,"
+          binaryName: "supernode"
 
 workflows:
   build-and-test:
