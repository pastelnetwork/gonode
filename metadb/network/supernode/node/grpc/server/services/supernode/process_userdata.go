package supernode

import (
	"context"
	"io"

	"github.com/pastelnetwork/gonode/common/service/userdata"

	"github.com/pastelnetwork/gonode/common/errors"
	"github.com/pastelnetwork/gonode/common/log"
	"github.com/pastelnetwork/gonode/metadb/database"
	pb "github.com/pastelnetwork/gonode/metadb/network/proto/supernode"
	"github.com/pastelnetwork/gonode/metadb/network/supernode/node/grpc/server/services/common"
	"github.com/pastelnetwork/gonode/supernode/services/userdataprocess"
	"google.golang.org/grpc"
	"google.golang.org/grpc/codes"
	"google.golang.org/grpc/peer"
	"google.golang.org/grpc/status"
)

// ProcessUserdata represents grpc service for processing userdata.
type ProcessUserdata struct {
	pb.UnimplementedProcessUserdataServer

	*common.ProcessUserdata
	databaseOps *database.DatabaseOps
}

// Session implements supernode.ProcessUserdataServer.Session()
func (service *ProcessUserdata) Session(stream pb.ProcessUserdata_SessionServer) error {
	ctx, cancel := context.WithCancel(stream.Context())
	defer cancel()

	var task *userdataprocess.Task

	if sessID, ok := service.SessID(ctx); ok {
		if task = service.Task(sessID); task == nil {
			return errors.Errorf("not found %q task", sessID)
		}
	} else {
		task = service.NewTask()
	}
	go func() {
		<-task.Done()
		cancel()
	}()
	defer task.Cancel()

	peer, _ := peer.FromContext(ctx)
	log.WithContext(ctx).WithField("addr", peer.Addr).Debugf("Session stream")
	defer log.WithContext(ctx).WithField("addr", peer.Addr).Debugf("Session stream closed")

	req, err := stream.Recv()
	if err != nil {
		return errors.Errorf("failed to receieve handshake request: %w", err)
	}
	log.WithContext(ctx).WithField("req", req).Debugf("Session request")

	if err := task.SessionNode(ctx, req.NodeID); err != nil {
		return err
	}

	resp := &pb.MDLSessionReply{
		SessID: task.ID(),
	}
	if err := stream.Send(resp); err != nil {
		return errors.Errorf("failed to send handshake response: %w", err)
	}
	log.WithContext(ctx).WithField("resp", resp).Debugf("Session response")

	for {
		if _, err := stream.Recv(); err != nil {
			if err == io.EOF {
				return nil
			}
			switch status.Code(err) {
			case codes.Canceled, codes.Unavailable:
				return nil
			}
			return errors.Errorf("handshake stream closed: %w", err)
		}
	}
}

// SendUserdataToPrimary implements supernode.ProcessUserdataServer.SendUserdataToPrimary()
func (service *ProcessUserdata) SendUserdataToPrimary(ctx context.Context, req *pb.SuperNodeRequest) (*pb.SuperNodeReply, error) {
	// This code run in primary supernode
	log.WithContext(ctx).WithField("req", req).Debugf("SendUserdataToPrimary request")

	if req == nil {
		return nil, errors.Errorf("receive nil request")
	}

	task, err := service.TaskFromMD(ctx)
	if err != nil {
		return nil, err
	}

	snrequest := userdata.SuperNodeRequest{
<<<<<<< HEAD
		UserdataHash		: req.UserdataHash,
		UserdataResultHash	: req.UserdataResultHash,
		HashSignature		: req.HashSignature,
		NodeID				: req.NodeID,
=======
		UserdataHash:       req.UserdataHash,
		UserdataResultHash: req.UserdataResultHash,
		HashSignature:      req.HashSignature,
		NodeID:             req.SupernodePastelID,
>>>>>>> 62aaed35
	}

	if err := task.AddPeerSNDataSigned(ctx, snrequest); err != nil {
		errors.Errorf("failed to add peer signature %w", err)
		return &pb.SuperNodeReply{
			ResponseCode: userdata.ErrorPrimarySupernodeFailToProcess,
			Detail:       userdata.Description[userdata.ErrorPrimarySupernodeFailToProcess],
		}, nil
	}

	return &pb.SuperNodeReply{
		ResponseCode: userdata.SuccessAddDataToPrimarySupernode,
		Detail:       userdata.Description[userdata.SuccessAddDataToPrimarySupernode],
	}, nil
}

// SendUserdataToLeader implements supernode.ProcessUserdataServer.SendUserdataToLeader()
func (service *ProcessUserdata) SendUserdataToLeader(ctx context.Context, req *pb.UserdataRequest) (*pb.SuperNodeReply, error) {
	log.WithContext(ctx).WithField("req", req).Debugf("SendUserdataToLeader request")

	if req == nil {
		return nil, errors.Errorf("receive nil request")
	}

	// This code run in supernode contain leader rqlite db
	// Process write the data to rqlite happen here
<<<<<<< HEAD
	err := service.databaseOps.WriteUserData(ctx, *req)
	if err != nil {
		return nil, err
=======
	if err := service.databaseOps.WriteUserData(ctx, *req); err != nil {
		return nil, errors.Errorf("error occurs while writting to database: %w", err)
>>>>>>> 62aaed35
	}

	return &pb.SuperNodeReply{
		ResponseCode: userdata.SuccessWriteToRQLiteDB,
		Detail:       userdata.Description[userdata.SuccessWriteToRQLiteDB],
	}, nil
}

// Desc returns a description of the service.
func (service *ProcessUserdata) Desc() *grpc.ServiceDesc {
	return &pb.ProcessUserdata_ServiceDesc
}

// NewProcessUserdata returns a new ProcessUserdata instance.
func NewProcessUserdata(service *userdataprocess.Service, databaseOps *database.DatabaseOps) *ProcessUserdata {
	return &ProcessUserdata{
		ProcessUserdata: common.NewProcessUserdata(service),
		databaseOps:     databaseOps,
	}
}<|MERGE_RESOLUTION|>--- conflicted
+++ resolved
@@ -97,17 +97,10 @@
 	}
 
 	snrequest := userdata.SuperNodeRequest{
-<<<<<<< HEAD
-		UserdataHash		: req.UserdataHash,
-		UserdataResultHash	: req.UserdataResultHash,
-		HashSignature		: req.HashSignature,
-		NodeID				: req.NodeID,
-=======
 		UserdataHash:       req.UserdataHash,
 		UserdataResultHash: req.UserdataResultHash,
 		HashSignature:      req.HashSignature,
-		NodeID:             req.SupernodePastelID,
->>>>>>> 62aaed35
+		NodeID:             req.NodeID,
 	}
 
 	if err := task.AddPeerSNDataSigned(ctx, snrequest); err != nil {
@@ -134,14 +127,8 @@
 
 	// This code run in supernode contain leader rqlite db
 	// Process write the data to rqlite happen here
-<<<<<<< HEAD
-	err := service.databaseOps.WriteUserData(ctx, *req)
-	if err != nil {
-		return nil, err
-=======
 	if err := service.databaseOps.WriteUserData(ctx, *req); err != nil {
 		return nil, errors.Errorf("error occurs while writting to database: %w", err)
->>>>>>> 62aaed35
 	}
 
 	return &pb.SuperNodeReply{
