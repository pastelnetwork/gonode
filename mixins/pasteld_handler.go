--- conflicted
+++ resolved
@@ -308,11 +308,7 @@
 	}
 
 	confirmationChn := pt.WaitConfirmation(ctx, burnTxnID,
-<<<<<<< HEAD
-		burnTxnConfirmations, 5*time.Second, true, estimatedFee, burnTxnPercentage)
-=======
 		burnTxnConfirmations, 15*time.Second, true, estimatedFee, burnTxnPercentage)
->>>>>>> f94b7819
 	log.WithContext(ctx).Debug("waiting for confirmation")
 	select {
 	case retErr := <-confirmationChn:
