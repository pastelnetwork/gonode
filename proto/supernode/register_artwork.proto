syntax = "proto3";

option go_package = "github.com/pastelnetwork/gonode/proto/supernode";

package supernode;

service RegisterArtwork {
  // Session informs primary supernode about its `nodeID` and `sessID` it wants to connect to.
  // The stream is used by the parties to inform each other about the cancellation of the task.
  rpc Session(stream SessionRequest) returns (stream SessionReply);

<<<<<<< HEAD
   // SendArtTicketSignature send signature from supernodes mn2/mn3 for given reg NFT session id to primary supernode
  rpc SendArtTicketSignature(SendArtTicketSignatureRequest) returns (SendArtTicketSignatureReply);
=======
    // SendSignedDDAndFingerprints send its SignedDDAndFingerprints to other node
    rpc SendSignedDDAndFingerprints(SendSignedDDAndFingerprintsRequest) returns (SendSignedDDAndFingerprintsReply);

    // SendArtTicketSignature send signature from supernodes mn2/mn3 for given reg NFT session id to primary supernode
    rpc SendArtTicketSignature(SendArtTicketSignatureRequest) returns (SendArtTicketSignatureReply);
>>>>>>> 9394a8bc
}

message SessionRequest {
  string nodeID = 1;
}
message SessionReply {
  string sessID = 1;
}

message SendSignedDDAndFingerprintsRequest {
    string sessID = 1;
    string nodeID = 2;
    bytes zstd_compressed_fingerprint = 3;
}

message SendSignedDDAndFingerprintsReply {

}

message SendArtTicketSignatureRequest {
  string nodeID = 1;
  bytes  signature = 2;
}
message SendArtTicketSignatureReply {
}<|MERGE_RESOLUTION|>--- conflicted
+++ resolved
@@ -9,16 +9,11 @@
   // The stream is used by the parties to inform each other about the cancellation of the task.
   rpc Session(stream SessionRequest) returns (stream SessionReply);
 
-<<<<<<< HEAD
-   // SendArtTicketSignature send signature from supernodes mn2/mn3 for given reg NFT session id to primary supernode
+  // SendSignedDDAndFingerprints send its SignedDDAndFingerprints to other node
+  rpc SendSignedDDAndFingerprints(SendSignedDDAndFingerprintsRequest) returns (SendSignedDDAndFingerprintsReply);
+
+  // SendArtTicketSignature send signature from supernodes mn2/mn3 for given reg NFT session id to primary supernode
   rpc SendArtTicketSignature(SendArtTicketSignatureRequest) returns (SendArtTicketSignatureReply);
-=======
-    // SendSignedDDAndFingerprints send its SignedDDAndFingerprints to other node
-    rpc SendSignedDDAndFingerprints(SendSignedDDAndFingerprintsRequest) returns (SendSignedDDAndFingerprintsReply);
-
-    // SendArtTicketSignature send signature from supernodes mn2/mn3 for given reg NFT session id to primary supernode
-    rpc SendArtTicketSignature(SendArtTicketSignatureRequest) returns (SendArtTicketSignatureReply);
->>>>>>> 9394a8bc
 }
 
 message SessionRequest {
