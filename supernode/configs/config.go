package configs

import (
	"encoding/json"

	"github.com/pastelnetwork/gonode/metadb"
	"github.com/pastelnetwork/gonode/metadb/database"
	"github.com/pastelnetwork/gonode/p2p"
	"github.com/pastelnetwork/gonode/pastel"
	"github.com/pastelnetwork/gonode/probe/pkg/dupedetection"
	"github.com/pastelnetwork/gonode/raptorq"
)

const (
	defaultLogLevel = "info"
)

// Config contains configuration of all components of the SuperNode.
type Config struct {
	DefaultDir string `json:"-"`

<<<<<<< HEAD
	LogLevel string `mapstructure:"log-level" json:"log-level,omitempty"`
	LogFile  string `mapstructure:"log-file" json:"log-file,omitempty"`
	Quiet    bool   `mapstructure:"quiet" json:"quiet"`
	TempDir  string `mapstructure:"temp-dir" json:"temp-dir"`
	WorkDir  string `mapstructure:"work-dir" json:"work-dir"`

	Node   `mapstructure:"node" json:"node,omitempty"`
	Pastel *pastel.Config   `mapstructure:"pastel-api" json:"pastel-api,omitempty"`
	P2P    *p2p.Config      `mapstructure:"p2p" json:"p2p,omitempty"`
	MetaDB *metadb.Config   `mapstructure:"metadb" json:"metadb,omitempty"`
	UserDB *database.Config `mapstructure:"userdb" json:"userdb,omitempty"`
=======
	LogLevel   string `mapstructure:"log-level" json:"log-level,omitempty"`
	LogFile    string `mapstructure:"log-file" json:"log-file,omitempty"`
	Quiet      bool   `mapstructure:"quiet" json:"quiet"`
	TempDir    string `mapstructure:"temp-dir" json:"temp-dir"`
	WorkDir    string `mapstructure:"work-dir" json:"work-dir"`
	RqFilesDir string `mapstructure:"rq-files-dir" json:"rq-files-dir"`

	Node          `mapstructure:"node" json:"node,omitempty"`
	Pastel        *pastel.Config        `mapstructure:"pastel-api" json:"pastel-api,omitempty"`
	P2P           *p2p.Config           `mapstructure:"p2p" json:"p2p,omitempty"`
	MetaDB        *metadb.Config        `mapstructure:"metadb" json:"metadb,omitempty"`
	DupeDetection *dupedetection.Config `mapstructure:"dupe-detection" json:"dupe-detection,omitempty"`
	RaptorQ       *raptorq.Config       `mapstructure:"raptorq" json:"raptorq,omitempty"`
>>>>>>> 06a3b1eb
}

func (config *Config) String() string {
	// The main purpose of using a custom converting is to avoid unveiling credentials.
	// All credentials fields must be tagged `json:"-"`.
	data, _ := json.Marshal(config)
	return string(data)
}

// New returns a new Config instance
func New() *Config {
	return &Config{
		LogLevel: defaultLogLevel,

<<<<<<< HEAD
		Node:   NewNode(),
		Pastel: pastel.NewConfig(),
		P2P:    p2p.NewConfig(),
		MetaDB: metadb.NewConfig(),
		UserDB: database.NewConfig(),
=======
		Node:          NewNode(),
		Pastel:        pastel.NewConfig(),
		P2P:           p2p.NewConfig(),
		MetaDB:        metadb.NewConfig(),
		DupeDetection: dupedetection.NewConfig(),
>>>>>>> 06a3b1eb
	}
}<|MERGE_RESOLUTION|>--- conflicted
+++ resolved
@@ -19,19 +19,6 @@
 type Config struct {
 	DefaultDir string `json:"-"`
 
-<<<<<<< HEAD
-	LogLevel string `mapstructure:"log-level" json:"log-level,omitempty"`
-	LogFile  string `mapstructure:"log-file" json:"log-file,omitempty"`
-	Quiet    bool   `mapstructure:"quiet" json:"quiet"`
-	TempDir  string `mapstructure:"temp-dir" json:"temp-dir"`
-	WorkDir  string `mapstructure:"work-dir" json:"work-dir"`
-
-	Node   `mapstructure:"node" json:"node,omitempty"`
-	Pastel *pastel.Config   `mapstructure:"pastel-api" json:"pastel-api,omitempty"`
-	P2P    *p2p.Config      `mapstructure:"p2p" json:"p2p,omitempty"`
-	MetaDB *metadb.Config   `mapstructure:"metadb" json:"metadb,omitempty"`
-	UserDB *database.Config `mapstructure:"userdb" json:"userdb,omitempty"`
-=======
 	LogLevel   string `mapstructure:"log-level" json:"log-level,omitempty"`
 	LogFile    string `mapstructure:"log-file" json:"log-file,omitempty"`
 	Quiet      bool   `mapstructure:"quiet" json:"quiet"`
@@ -43,9 +30,9 @@
 	Pastel        *pastel.Config        `mapstructure:"pastel-api" json:"pastel-api,omitempty"`
 	P2P           *p2p.Config           `mapstructure:"p2p" json:"p2p,omitempty"`
 	MetaDB        *metadb.Config        `mapstructure:"metadb" json:"metadb,omitempty"`
+	UserDB        *database.Config      `mapstructure:"userdb" json:"userdb,omitempty"`
 	DupeDetection *dupedetection.Config `mapstructure:"dupe-detection" json:"dupe-detection,omitempty"`
 	RaptorQ       *raptorq.Config       `mapstructure:"raptorq" json:"raptorq,omitempty"`
->>>>>>> 06a3b1eb
 }
 
 func (config *Config) String() string {
@@ -60,18 +47,11 @@
 	return &Config{
 		LogLevel: defaultLogLevel,
 
-<<<<<<< HEAD
-		Node:   NewNode(),
-		Pastel: pastel.NewConfig(),
-		P2P:    p2p.NewConfig(),
-		MetaDB: metadb.NewConfig(),
-		UserDB: database.NewConfig(),
-=======
 		Node:          NewNode(),
 		Pastel:        pastel.NewConfig(),
 		P2P:           p2p.NewConfig(),
 		MetaDB:        metadb.NewConfig(),
+		UserDB:        database.NewConfig(),
 		DupeDetection: dupedetection.NewConfig(),
->>>>>>> 06a3b1eb
 	}
 }