--- conflicted
+++ resolved
@@ -25,13 +25,11 @@
   raft_port: 4042
   data_dir: "metadb-4444"
 
-<<<<<<< HEAD
 raptorq:
   hostname: "localhost"
   port: 50051
-=======
+
 dupe-detection:
   input_dir: "input"
   output_dir: "output"
-  data_file: "dupe_detection_image_fingerprint_database.sqlite"
->>>>>>> 95c7cbc2
+  data_file: "dupe_detection_image_fingerprint_database.sqlite"