pastel-api:
  hostname: "127.0.0.1"
  port: 29932
  username: "4445"
  password: ""

node:
  pastel_id: jXafgjYoFmDYaE6TP329RTdHRnansMDi64sdmKhdTPV4nHZ2rvyeacUWFHCoebbs7htqw6i77ViA5x7BmicRSB
  server:
    listen_addresses: "0.0.0.0"
    port: 4445

p2p:
  listen_addresses: "0.0.0.0"
  port: 4455
<<<<<<< HEAD

metadb:
  listen_address: "0.0.0.0"
  http_port: 4003
  raft_port: 4004
  data_dir: "4003"
=======
  memory_db: true
>>>>>>> e0a5bfae
<|MERGE_RESOLUTION|>--- conflicted
+++ resolved
@@ -13,13 +13,9 @@
 p2p:
   listen_addresses: "0.0.0.0"
   port: 4455
-<<<<<<< HEAD
+  memory_db: true
 
 metadb:
   listen_address: "0.0.0.0"
   http_port: 4003
-  raft_port: 4004
-  data_dir: "4003"
-=======
-  memory_db: true
->>>>>>> e0a5bfae
+  raft_port: 4004