--- conflicted
+++ resolved
@@ -1,8 +1,5 @@
 *.log
-<<<<<<< HEAD
 supernode
 scripts
 data
-=======
-**/mocks/
->>>>>>> 6f70f1b6
+**/mocks/