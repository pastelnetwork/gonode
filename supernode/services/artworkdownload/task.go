package artworkdownload

import (
	"bytes"
	"context"
	"encoding/json"
	"fmt"
	"strings"
	"time"

	"github.com/DataDog/zstd"
	"github.com/btcsuite/btcutil/base58"
	"golang.org/x/crypto/sha3"

	"github.com/pastelnetwork/gonode/common/errors"
	"github.com/pastelnetwork/gonode/common/log"
	"github.com/pastelnetwork/gonode/common/service/task"
	"github.com/pastelnetwork/gonode/common/service/task/state"
	"github.com/pastelnetwork/gonode/pastel"
	rqnode "github.com/pastelnetwork/gonode/raptorq/node"
)

const (
	minRQIDsFileLine = 4
	rqSymbolsDirName = "symbols"
)

// Task is the task of registering new artwork.
type Task struct {
	task.Task
	*Service

	RQSymbolsDir string
}

// Run starts the task
func (task *Task) Run(ctx context.Context) error {
	ctx = task.context(ctx)
	defer task.UpdateStatus(StatusTaskCompleted)
	log.WithContext(ctx).Debug("Start task")
	defer log.WithContext(ctx).Debug("End task")
	defer task.Cancel()

	task.SetStatusNotifyFunc(func(status *state.Status) {
		log.WithContext(ctx).WithField("status", status.String()).Debugf("States updated")
	})

	return task.RunAction(ctx)
}

// DownloadThumbnail downloads thumbnail of given hash.
func (task *Task) DownloadThumbnail(ctx context.Context, key []byte) ([]byte, error) {
	var err error
	if err = task.RequiredStatus(StatusTaskStarted); err != nil {
		log.WithContext(ctx).WithField("status", task.Status().String()).Error("Wrong task status")
		return nil, errors.Errorf("wrong status: %w", err)
	}

	var file []byte
	<-task.NewAction(func(ctx context.Context) error {
		base58Key := base58.Encode(key)
		file, err = task.p2pClient.Retrieve(ctx, base58Key)
		if err != nil {
			err = errors.Errorf("failed to fetch p2p key : %s, error: %w", string(base58Key), err)
			task.UpdateStatus(StatusKeyNotFound)
		}
		return nil
	})

	return file, err
}

// Download downloads image and return the image.
func (task *Task) Download(ctx context.Context, txid, timestamp, signature, ttxid string) ([]byte, error) {
	var err error
	if err = task.RequiredStatus(StatusTaskStarted); err != nil {
		log.WithContext(ctx).WithField("status", task.Status().String()).Error("Wrong task status")
		return nil, errors.Errorf("wrong status: %w", err)
	}

	var file []byte
	var nftRegTicket pastel.RegTicket

	<-task.NewAction(func(ctx context.Context) error {
		// Validate timestamp is not older than 10 minutes
		now := time.Now()
		lastTenMinutes := now.Add(time.Duration(-10) * time.Minute)
		requestTime, _ := time.Parse(time.RFC3339, timestamp)
		if lastTenMinutes.After(requestTime) {
			err = errors.New("request time is older than 10 minutes")
			task.UpdateStatus(StatusRequestTooLate)
			return nil
		}

		// Get Art Registration ticket by txid
		nftRegTicket, err = task.pastelClient.RegTicket(ctx, txid)
		if err != nil {
			err = errors.Errorf("could not get registered ticket: %w, txid: %s", err, txid)
			task.UpdateStatus(StatusArtRegGettingFailed)
			return nil
		}

		log.WithContext(ctx).Debugf("Art ticket: %s", string(nftRegTicket.RegTicketData.NFTTicket))

		// Decode Art Ticket
		err = task.decodeRegTicket(&nftRegTicket)
		if err != nil {
			task.UpdateStatus(StatusArtRegDecodingFailed)
			return nil
		}

<<<<<<< HEAD
		pastelID := base58.Encode([]byte(nftRegTicket.RegTicketData.NFTTicketData.Author))
=======
		pastelID := artRegTicket.RegTicketData.ArtTicketData.Author
>>>>>>> fae8e075

		if len(ttxid) > 0 {
			// Get list of non sold Trade ticket owened by the owner of the PastelID from request
			// by calling command `tickets list trade available`
			var tradeTickets []pastel.TradeTicket
			tradeTickets, err = task.pastelClient.ListAvailableTradeTickets(ctx)
			if err != nil {
				err = errors.Errorf("could not get available trade tickets: %w", err)
				task.UpdateStatus(StatusListTradeTicketsFailed)
				return nil
			}

			// Validate that Trade ticket with ttxid is in the list
			if len(tradeTickets) == 0 {
				err = errors.New("not found any available trade tickets")
				task.UpdateStatus(StatusTradeTicketsNotFound)
				return nil
			}
			isTXIDValid := false
			for _, t := range tradeTickets {
				if t.TXID == ttxid {
					isTXIDValid = true
					pastelID = t.Ticket.PastelID
					break
				}
			}
			if !isTXIDValid {
				log.WithContext(ctx).WithField("ttxid", ttxid).Errorf("not found trade ticket of transaction")
				err = errors.Errorf("not found trade ticket of transaction %s", ttxid)
				task.UpdateStatus(StatusTradeTicketMismatched)
				return nil
			}
		}
		// Validate timestamp signature with PastelID from Trade ticket
		// by calling command `pastelid verify timestamp-string signature PastelID`
		var isValid bool
		isValid, err = task.pastelClient.Verify(ctx, []byte(timestamp), signature, pastelID, "ed448")
		if err != nil {
			task.UpdateStatus(StatusTimestampVerificationFailed)
			return nil
		}
		if !isValid {
			err = errors.New("timestamp verification failed")
			task.UpdateStatus(StatusTimestampInvalid)
			return nil
		}

		// Get symbol identifiers files from Kademlia by using rq_ids - from Art Registration ticket
		// Get the list of "symbols/chunks" from Kademlia by using symbol identifiers from file
		// Pass all symbols/chunks to the raptorq service to decode (also passing encoder parameters: rq_oti)
		// Validate hash of the restored image matches the image hash in the Art Reistration ticket (data_hash)
		file, err = task.restoreFile(ctx, &nftRegTicket)
		if err != nil {
			err = errors.Errorf("failed to restore file: %w", err)
		}

		if len(file) == 0 {
			err = errors.Errorf("empty file")
			task.UpdateStatus(StatusFileEmpty)
		}

		return nil
	})

	return file, err
}

func (task *Task) restoreFile(ctx context.Context, nftRegTicket *pastel.RegTicket) ([]byte, error) {
	var file []byte
	var err error

	if len(nftRegTicket.RegTicketData.NFTTicketData.AppTicketData.RQIDs) == 0 {
		task.UpdateStatus(StatusArtRegTicketInvalid)
		return file, errors.Errorf("ticket has empty symbol identifier files")
	}

	var rqConnection rqnode.Connection
	rqConnection, err = task.Service.raptorQClient.Connect(ctx, task.Service.config.RaptorQServiceAddress)
	if err != nil {
		task.UpdateStatus(StatusRQServiceConnectionFailed)
		return file, errors.Errorf("could not connect to rqservice: %w", err)
	}
	defer rqConnection.Done()
	rqNodeConfig := &rqnode.Config{
		RqFilesDir: task.Service.config.RqFilesDir,
	}
	rqService := rqConnection.RaptorQ(rqNodeConfig)

	for _, id := range nftRegTicket.RegTicketData.NFTTicketData.AppTicketData.RQIDs {
		var rqIDsData []byte
		rqIDsData, err = task.p2pClient.Retrieve(ctx, id)
		if err != nil {
			err = errors.Errorf("could not retrieve compressed symbol file from Kademlia: %w", err)
			task.UpdateStatus(StatusSymbolFileNotFound)
			continue
		}

		fileContent, err := zstd.Decompress(nil, rqIDsData)
		if err != nil {
			err = errors.Errorf("could not decompress symbol file: %w", err)
			task.UpdateStatus(StatusSymbolFileInvalid)
			continue
		}

		log.WithContext(ctx).Debugf("symbolFile: %s", string(fileContent))
		var rqIDs []string
		rqIDs, err = task.getRQSymbolIDs(fileContent)
		if err != nil {
			task.UpdateStatus(StatusSymbolFileInvalid)
			continue
		}
		log.WithContext(ctx).Debugf("rqIDs: %v", rqIDs)

		symbols := make(map[string][]byte)
		for _, id := range rqIDs {
			var symbol []byte
			symbol, err = task.p2pClient.Retrieve(ctx, id)
			if err != nil {
				log.WithContext(ctx).Debugf("Could not retrieve symbol of key: %s", id)
				task.UpdateStatus(StatusSymbolNotFound)
				break
			}

			// Validate that the hash of each "symbol/chunk" matches its id
			h := sha3.Sum256(symbol)
			storedID := base58.Encode(h[:])
			if storedID != id {
				err = errors.New("symbol id mismatched")
				log.WithContext(ctx).Debugf("Symbol id mismatched, expect %v, got %v", id, storedID)
				task.UpdateStatus(StatusSymbolMismatched)
				break
			}
			symbols[id] = symbol
		}
		if len(symbols) != len(rqIDs) {
			err = errors.New("could not retrieve all symbols from Kademlia")
			task.UpdateStatus(StatusSymbolsNotEnough)
			continue
		}

		// Restore artwork
		var decodeInfo *rqnode.Decode
		encodeInfo := rqnode.Encode{
			Symbols: symbols,
			EncoderParam: rqnode.EncoderParameters{
				Oti: nftRegTicket.RegTicketData.NFTTicketData.AppTicketData.RQOti,
			},
		}

		decodeInfo, err = rqService.Decode(ctx, &encodeInfo)
		if err != nil {
			err = errors.Errorf("failed to restore file with rqserivce: %w", err)
			task.UpdateStatus(StatusFileDecodingFailed)
			continue
		}
		task.UpdateStatus(StatusFileDecoded)

		// log.WithContext(ctx).Debugf("Restored file path: %s", decodeInfo.Path)
		// log.WithContext(ctx).Debugf("Restored file: %s", string(restoredFile))
		// Validate hash of the restored image matches the image hash in the Art Reistration ticket (data_hash)
		fileHash := sha3.Sum256(decodeInfo.File)

		if !bytes.Equal(fileHash[:], nftRegTicket.RegTicketData.NFTTicketData.AppTicketData.DataHash) {
			err = errors.New("file mismatched")
			task.UpdateStatus(StatusFileMismatched)
			continue
		}

		file = decodeInfo.File
		break
	}

	return file, err
}

func (task *Task) decodeRegTicket(nftRegTicket *pastel.RegTicket) error {
	// n := base64.StdEncoding.DecodedLen(len(nftRegTicket.RegTicketData.NFTTicket))
	// nftTicketData := make([]byte, n)
	// _, err := base64.StdEncoding.Decode(nftTicketData, nftRegTicket.RegTicketData.NFTTicket)
	// if err != nil {
	// 	return errors.New(fmt.Sprintf("Could not decode NFT ticket. %w", err))
	// }

	err := json.Unmarshal(nftRegTicket.RegTicketData.NFTTicket, &nftRegTicket.RegTicketData.NFTTicketData)
	if err != nil {
		return errors.Errorf("could not parse NFT ticket. %w", err)
	}
	// log.Debug(fmt.Sprintf("App ticket: %s", string(nftRegTicket.RegTicketData.NFTTicketData.AppTicket)))

	appTicketData := nftRegTicket.RegTicketData.NFTTicketData.AppTicket
	// n := base64.StdEncoding.DecodedLen(len(nftRegTicket.RegTicketData.NFTTicketData.AppTicket))
	// appTicketData := make([]byte, n)
	// _, err = base64.StdEncoding.Decode(appTicketData, nftRegTicket.RegTicketData.NFTTicketData.AppTicket)
	// if err != nil {
	// 	return errors.New(fmt.Sprintf("Could not decode app ticket. %w", err))
	// }

	err = json.Unmarshal(appTicketData, &nftRegTicket.RegTicketData.NFTTicketData.AppTicketData)
	if err != nil {
		return errors.Errorf("could not parse app ticket. %w", err)
	}
	return nil
}

func (task Task) getRQSymbolIDs(rqIDsData []byte) (rqIDs []string, err error) {
	lines := strings.Split(string(rqIDsData), "\n")
	// First line is RANDOM-GUID
	// Second line is BLOCK_HASH
	// Third line is PASTELID
	// All the rest are rq IDs

	if len(lines) < minRQIDsFileLine {
		err = errors.Errorf("Invalid symbol identifiers file: %s", string(rqIDsData))
		return
	}

	l := len(lines)
	rqIDs = lines[3 : l-1]

	return
}

func (task *Task) context(ctx context.Context) context.Context {
	return log.ContextWithPrefix(ctx, fmt.Sprintf("%s-%s", logPrefix, task.ID()))
}

// NewTask returns a new Task instance.
func NewTask(service *Service) *Task {
	return &Task{
		Task:    task.New(StatusTaskStarted),
		Service: service,
	}
}<|MERGE_RESOLUTION|>--- conflicted
+++ resolved
@@ -109,11 +109,7 @@
 			return nil
 		}
 
-<<<<<<< HEAD
-		pastelID := base58.Encode([]byte(nftRegTicket.RegTicketData.NFTTicketData.Author))
-=======
-		pastelID := artRegTicket.RegTicketData.ArtTicketData.Author
->>>>>>> fae8e075
+		pastelID := nftRegTicket.RegTicketData.NFTTicketData.Author
 
 		if len(ttxid) > 0 {
 			// Get list of non sold Trade ticket owened by the owner of the PastelID from request
