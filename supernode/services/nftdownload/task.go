package nftdownload

import (
	"bytes"
	"context"
<<<<<<< HEAD
	"encoding/base64"
	"encoding/json"
	"strings"
=======
	"encoding/json"
>>>>>>> decb94f5
	"time"

	"github.com/pastelnetwork/gonode/supernode/services/common"

	"github.com/DataDog/zstd"
	"github.com/btcsuite/btcutil/base58"
	"golang.org/x/crypto/sha3"

	"github.com/pastelnetwork/gonode/common/errors"
	"github.com/pastelnetwork/gonode/common/log"
	"github.com/pastelnetwork/gonode/common/utils"
	"github.com/pastelnetwork/gonode/pastel"
	rqnode "github.com/pastelnetwork/gonode/raptorq/node"
)

// NftDownloadingTask is the task of registering new Nft.
type NftDownloadingTask struct {
	*common.SuperNodeTask

	*NftDownloaderService

	RQSymbolsDir string
}

// Run starts the task
func (task *NftDownloadingTask) Run(ctx context.Context) error {
	return task.RunHelper(ctx, task.removeArtifacts)
}

// DownloadThumbnail gets thumbnail file from ticket based on id and returns the thumbnail.
func (task *NftDownloadingTask) DownloadThumbnail(ctx context.Context, txid string, numnails int32) (map[int][]byte, error) {
	var err error
	if err = task.RequiredStatus(common.StatusTaskStarted); err != nil {
		log.WithContext(ctx).WithField("status", task.Status().String()).Error("Wrong task status")
		return nil, errors.Errorf("wrong status: %w", err)
	}

	regTicket, err := task.PastelClient.RegTicket(ctx, txid)
	if err != nil {
		log.WithContext(ctx).WithField("txid", txid).Error("Could not find regticket with txid")
		return nil, errors.Errorf("Bad txid: %s", err)
	}

	thumbnailHash := regTicket.RegTicketData.NFTTicketData.AppTicketData.Thumbnail1Hash

	var file1, file2 []byte
	<-task.NewAction(func(ctx context.Context) error {
		base58Key := base58.Encode(thumbnailHash)
		file1, err = task.P2PClient.Retrieve(ctx, base58Key)
		if err != nil {
			err = errors.Errorf("fetch p2p key : %s, error: %w", string(base58Key), err)
			task.UpdateStatus(common.StatusKeyNotFound)
		}
		return nil
	})

	if numnails > 1 {
		thumbnailHash = regTicket.RegTicketData.NFTTicketData.AppTicketData.Thumbnail2Hash
		<-task.NewAction(func(ctx context.Context) error {
			base58Key := base58.Encode(thumbnailHash)
			file2, err = task.P2PClient.Retrieve(ctx, base58Key)
			if err != nil {
				err = errors.Errorf("fetch p2p key : %s, error: %w", string(base58Key), err)
				task.UpdateStatus(common.StatusKeyNotFound)
			}
			return nil
		})
	}
	resMap := make(map[int][]byte)
	resMap[0] = file1
	resMap[1] = file2
	return resMap, err
}

// DownloadDDAndFingerprints gets thumbnail file from ticket based on id and returns the thumbnail.
func (task *NftDownloadingTask) DownloadDDAndFingerprints(ctx context.Context, txid string) ([]byte, error) {
	var err error
	if err = task.RequiredStatus(common.StatusTaskStarted); err != nil {
		log.WithContext(ctx).WithField("status", task.Status().String()).Error("Wrong task status")
		return nil, errors.Errorf("wrong status: %w", err)
	}

	regTicket, err := task.PastelClient.RegTicket(ctx, txid)
	if err != nil {
		log.WithContext(ctx).WithField("txid", txid).Error("Could not find regticket with txid")
		return nil, errors.Errorf("Bad txid: %s", err)
	}

	//just getting the small thumbnail hash right now
	DDAndFingerprintsIDs := regTicket.RegTicketData.NFTTicketData.AppTicketData.DDAndFingerprintsIDs

	//utility function for getting the DD and Fingerprint Details given
	//	a list of IDs (presumably from AppTicketData's DDAndFingerprintIDs), fingerprint IC, and fingerprint max
	//1) iterate over DDAndFingerPrintsIDs to try to get the file from the p2p network
	//2) try to decompress the file
	//3) find the 4th to last period in the file. This will be where the separator bytes for signatures and counter were added
	//4) remove the period and everything after
	//5) try to base64 decode this
	//6) try to JSON decode into a pastel.DDAndFingerprints
	//7) if all these are successful, return this struct
	//8) else, something got messed up somewhere so keep iterating through the files until successful

	for i := 0; i < len(DDAndFingerprintsIDs); i++ {
		file, err := task.P2PClient.Retrieve(ctx, DDAndFingerprintsIDs[i])
		if err != nil {
			log.WithContext(ctx).WithField("Hash", DDAndFingerprintsIDs[i]).Warn("DDAndFingerPrintDetails tried to get this file and failed. ")
			continue
		}
		decompressedData, err := zstd.Decompress(nil, file)
		if err != nil {
			log.WithContext(ctx).WithField("Hash", DDAndFingerprintsIDs[i]).Warn("DDAndFingerPrintDetails failed to decompress this file. ")
			continue
		}
		//base64 dataset doesn't contain periods, so we just find the first index of period and chop it and everything else
		firstIndexOfSeparator := bytes.IndexByte(decompressedData, pastel.SeparatorByte)
		if firstIndexOfSeparator < 1 {
			log.WithContext(ctx).WithField("Hash", DDAndFingerprintsIDs[i]).Warn("DDAndFingerPrintDetails got a bad separator index. ")
			continue
		}
		dataToBase64Decode := decompressedData[:firstIndexOfSeparator]
		dataToJSONDecode := []byte{}
		_, err = base64.RawStdEncoding.Decode(dataToJSONDecode, dataToBase64Decode)
		if err != nil {
			log.WithContext(ctx).WithField("Hash", DDAndFingerprintsIDs[i]).Warn("DDAndFingerPrintDetails could not base64 decode. ")
			continue
		}
		ddAndFingerprintsStruct := &pastel.DDAndFingerprints{}
		err = json.Unmarshal(dataToJSONDecode, ddAndFingerprintsStruct)
		if err != nil {
			log.WithContext(ctx).WithField("Hash", DDAndFingerprintsIDs[i]).Warn("DDAndFingerPrintDetails could not JSON unmarshal. ")
			continue
		}
		//dataToJSONDecode is just the DDAndFingerprints file we'd like to return at this point
		return dataToJSONDecode, nil

	}
	return nil, errors.Errorf("Could not get dd and fingerprints for any file tested.")
}

//utility functions to download dupe detection and fingerprint files
// //
// func (service *NftSearchingService) findAndConnectToTopValidSupernode(ctx context.Context, pastelID string, passphrase string) (node.ConnectionInterface, error) {
// 	mns, err := service.pastelHandler.PastelClient.MasterNodesTop(ctx)
// 	if err != nil {
// 		return nil, err
// 	}
// 	topAddress := ""
// 	gotANode := false
// 	for _, mn := range mns {
// 		if !gotANode && mn.ExtKey == "" || mn.ExtAddress == "" {
// 			continue
// 		}

// 		// Ensures that the PastelId(mn.ExtKey) of MN node is registered
// 		_, err = service.pastelHandler.PastelClient.FindTicketByID(ctx, mn.ExtKey)
// 		if err != nil {
// 			log.WithContext(ctx).WithField("mn", mn).Warn("FindTicketByID() failed")
// 			continue
// 		}
// 		gotANode = true
// 		topAddress = mn.ExtAddress
// 	}
// 	alts := &alts.SecInfo{
// 		PastelID:   pastelID,
// 		PassPhrase: passphrase,
// 		Algorithm:  "ed448",
// 	}

// 	conn, err := service.nodeClient.Connect(ctx, topAddress, alts)
// 	return conn, err
// }

//utility function for getting the DD and Fingerprint Details given
//	a list of IDs (presumably from AppTicketData's DDAndFingerprintIDs), fingerprint IC, and fingerprint max
//1) iterate over DDAndFingerPrintsIDs to try to get the file from the p2p network
//2) try to decompress the file
//3) find the 4th to last period in the file. This will be where the separator bytes for signatures and counter were added
//4) remove the period and everything after
//5) try to base64 decode this
//6) try to JSON decode into a pastel.DDAndFingerprints
//7) if all these are successful, return this struct
//8) else, something got messed up somewhere so keep iterating through the files until successful
// func (service *NftSearchingService) GetDDAndFingerprintDetailsFromAppTicketDetails(ctx context.Context, DDAndFingerprintsIDs []string) (*pastel.DDAndFingerprints, error) {
//connect to a node
// conn, err := service.findAndConnectToTopValidSupernode(ctx, opts.Configs.PastelID, opts.Configs.PassPhrase)
// if err != nil {
// 	log.WithContext(ctx).Warn("Failed to connect to supernode for ")
// }

// successfulDecoding := false
// for i := 0; i < len(DDAndFingerprintsIDs) && !successfulDecoding; i++ {
// 	file, err := conn.DownloadFile().DownloadFile(ctx, []byte(DDAndFingerprintsIDs[i]))
// 	if err != nil {
// 		log.WithContext(ctx).WithField("Hash", DDAndFingerprintsIDs[i]).Warn("DDAndFingerPrintDetails tried to get this file and failed. ")
// 		continue
// 	}
// 	decompressedData, err := zstd.Decompress(nil, file)
// 	if err != nil {
// 		log.WithContext(ctx).WithField("Hash", DDAndFingerprintsIDs[i]).Warn("DDAndFingerPrintDetails failed to decompress this file. ")
// 		continue
// 	}

// }
// }

// Download downloads image and return the image.
func (task *NftDownloadingTask) Download(ctx context.Context, txid, timestamp, signature, ttxid string) ([]byte, error) {
	var err error
	if err = task.RequiredStatus(common.StatusTaskStarted); err != nil {
		log.WithContext(ctx).WithField("status", task.Status().String()).Error("Wrong task status")
		return nil, errors.Errorf("wrong status: %w", err)
	}

	var file []byte
	var nftRegTicket pastel.RegTicket

	<-task.NewAction(func(ctx context.Context) error {
		// Validate timestamp is not older than 10 minutes
		now := time.Now()
		lastTenMinutes := now.Add(time.Duration(-10) * time.Minute)
		requestTime, _ := time.Parse(time.RFC3339, timestamp)
		if lastTenMinutes.After(requestTime) {
			err = errors.New("request time is older than 10 minutes")
			task.UpdateStatus(common.StatusRequestTooLate)
			return nil
		}

		// Get Nft Registration ticket by txid
		nftRegTicket, err = task.PastelClient.RegTicket(ctx, txid)
		if err != nil {
			err = errors.Errorf("could not get registered ticket: %w, txid: %s", err, txid)
			task.UpdateStatus(common.StatusNftRegGettingFailed)
			return nil
		}

		log.WithContext(ctx).Debugf("Art ticket: %s", string(nftRegTicket.RegTicketData.NFTTicket))

		// Decode Art Request
		err = task.decodeRegTicket(&nftRegTicket)
		if err != nil {
			task.UpdateStatus(common.StatusNftRegDecodingFailed)
			return nil
		}

		pastelID := nftRegTicket.RegTicketData.NFTTicketData.Author

		if len(ttxid) > 0 {
			// Get list of non sold Trade ticket owened by the owner of the PastelID from request
			// by calling command `tickets list trade available`
			var tradeTickets []pastel.TradeTicket
			tradeTickets, err = task.PastelClient.ListAvailableTradeTickets(ctx)
			if err != nil {
				err = errors.Errorf("could not get available trade tickets: %w", err)
				task.UpdateStatus(common.StatusListTradeTicketsFailed)
				return nil
			}

			// Validate that Trade ticket with ttxid is in the list
			if len(tradeTickets) == 0 {
				err = errors.New("not found any available trade tickets")
				task.UpdateStatus(common.StatusTradeTicketsNotFound)
				return nil
			}
			isTXIDValid := false
			for _, t := range tradeTickets {
				if t.TXID == ttxid {
					isTXIDValid = true
					pastelID = t.Ticket.PastelID
					break
				}
			}
			if !isTXIDValid {
				log.WithContext(ctx).WithField("ttxid", ttxid).Errorf("not found trade ticket of transaction")
				err = errors.Errorf("not found trade ticket of transaction %s", ttxid)
				task.UpdateStatus(common.StatusTradeTicketMismatched)
				return nil
			}
		}
		// Validate timestamp signature with PastelID from Trade ticket
		// by calling command `pastelid verify timestamp-string signature PastelID`
		var isValid bool
		isValid, err = task.PastelClient.Verify(ctx, []byte(timestamp), signature, pastelID, "ed448")
		if err != nil {
			err = errors.Errorf("timestamp signature verify: %w", err)
			task.UpdateStatus(common.StatusTimestampVerificationFailed)
			return nil
		}

		if !isValid {
			err = errors.New("invalid signature timestamp")
			task.UpdateStatus(common.StatusTimestampInvalid)
			return nil
		}

		// Get symbol identifiers files from Kademlia by using rq_ids - from Art Registration ticket
		// Get the list of "symbols/chunks" from Kademlia by using symbol identifiers from file
		// Pass all symbols/chunks to the raptorq service to decode (also passing encoder parameters: rq_oti)
		// Validate hash of the restored image matches the image hash in the Art Reistration ticket (data_hash)
		file, err = task.restoreFile(ctx, &nftRegTicket)
		if err != nil {
			err = errors.Errorf("restore file: %w", err)
			return nil
		}

		if len(file) == 0 {
			err = errors.New("nil restored file")
			task.UpdateStatus(common.StatusFileEmpty)
		}

		return nil
	})

	return file, err
}

func (task *NftDownloadingTask) restoreFile(ctx context.Context, nftRegTicket *pastel.RegTicket) ([]byte, error) {
	var file []byte
	var lastErr error
	var err error

	if len(nftRegTicket.RegTicketData.NFTTicketData.AppTicketData.RQIDs) == 0 {
		task.UpdateStatus(common.StatusNftRegTicketInvalid)
		return file, errors.Errorf("ticket has empty symbol identifier files")
	}

	var rqConnection rqnode.Connection
	rqConnection, err = task.NftDownloaderService.RQClient.Connect(ctx, task.NftDownloaderService.config.RaptorQServiceAddress)
	if err != nil {
		task.UpdateStatus(common.StatusRQServiceConnectionFailed)
		return file, errors.Errorf("could not connect to rqservice: %w", err)
	}
	defer rqConnection.Done()
	rqNodeConfig := &rqnode.Config{
		RqFilesDir: task.NftDownloaderService.config.RqFilesDir,
	}
	rqService := rqConnection.RaptorQ(rqNodeConfig)

	for _, id := range nftRegTicket.RegTicketData.NFTTicketData.AppTicketData.RQIDs {
		var rqIDsData []byte
		rqIDsData, err = task.P2PClient.Retrieve(ctx, id)
		if err != nil {
			log.WithContext(ctx).WithError(err).WithField("SymbolIDsFileId", id).Warn("Retrieve compressed symbol IDs file from P2P failed")
			lastErr = errors.Errorf("retrieve compressed symbol IDs file: %w", err)
			task.UpdateStatus(common.StatusSymbolFileNotFound)
			continue
		}

		log.WithContext(ctx).WithField("rqIDsData", string(rqIDsData)).Debugf("rqIDs Data")

		var rqIDs []string
		rqIDs, err = task.getRQSymbolIDs(ctx, id, rqIDsData)
		if err != nil {
			log.WithContext(ctx).WithError(err).WithField("SymbolIDsFileId", id).Warn("Parse symbol IDs failed")
			lastErr = errors.Errorf("parse symbol IDs: %w", err)
			task.UpdateStatus(common.StatusSymbolFileInvalid)
			continue
		}

		log.WithContext(ctx).Debugf("Symbol IDs: %v", rqIDs)

		symbols := make(map[string][]byte)
		for _, id := range rqIDs {
			var symbol []byte
			symbol, err = task.P2PClient.Retrieve(ctx, id)
			if err != nil {
				log.WithContext(ctx).WithField("SymbolID", id).Warn("Could not retrieve symbol")
				task.UpdateStatus(common.StatusSymbolNotFound)
				break
			}

			// Validate that the hash of each "symbol/chunk" matches its id
			h := sha3.Sum256(symbol)

			storedID := base58.Encode(h[:])
			if storedID != id {
				log.WithContext(ctx).Warnf("Symbol ID mismatched, expect %v, got %v", id, storedID)
				task.UpdateStatus(common.StatusSymbolMismatched)
				break
			}
			symbols[id] = symbol
		}
		if len(symbols) != len(rqIDs) {
			log.WithContext(ctx).WithField("SymbolIDsFileId", id).Warn("Could not retrieve all symbols")
			lastErr = errors.New("could not retrieve all symbols from Kademlia")
			task.UpdateStatus(common.StatusSymbolsNotEnough)
			continue
		}

		// Restore Nft
		var decodeInfo *rqnode.Decode
		encodeInfo := rqnode.Encode{
			Symbols: symbols,
			EncoderParam: rqnode.EncoderParameters{
				Oti: nftRegTicket.RegTicketData.NFTTicketData.AppTicketData.RQOti,
			},
		}

		decodeInfo, err = rqService.Decode(ctx, &encodeInfo)
		if err != nil {
			log.WithContext(ctx).WithError(err).WithField("SymbolIDsFileId", id).Warn("Restore file with rqserivce")
			lastErr = errors.Errorf("restore file with rqserivce: %w", err)
			task.UpdateStatus(common.StatusFileDecodingFailed)
			continue
		}
		task.UpdateStatus(common.StatusFileDecoded)

		// log.WithContext(ctx).Debugf("Restored file path: %s", decodeInfo.Path)
		// log.WithContext(ctx).Debugf("Restored file: %s", string(restoredFile))
		// Validate hash of the restored image matches the image hash in the Art Reistration ticket (data_hash)
		fileHash := sha3.Sum256(decodeInfo.File)

		if !bytes.Equal(fileHash[:], nftRegTicket.RegTicketData.NFTTicketData.AppTicketData.DataHash) {
			log.WithContext(ctx).WithField("SymbolIDsFileId", id).Warn("hash file mismatched")
			lastErr = errors.New("hash file mismatched")
			task.UpdateStatus(common.StatusFileMismatched)
			continue
		}

		return decodeInfo.File, nil
	}

	return file, lastErr
}

func (task *NftDownloadingTask) decodeRegTicket(nftRegTicket *pastel.RegTicket) error {
	articketData, err := pastel.DecodeNFTTicket(nftRegTicket.RegTicketData.NFTTicket)
	if err != nil {
		return errors.Errorf("convert NFT ticket: %w", err)
	}
	nftRegTicket.RegTicketData.NFTTicketData = *articketData

	return nil
}

func (task *NftDownloadingTask) getRQSymbolIDs(ctx context.Context, id string, rqIDsData []byte) (rqIDs []string, err error) {
	fileContent, err := zstd.Decompress(nil, rqIDsData)
	if err != nil {
		log.WithContext(ctx).WithError(err).WithField("SymbolIDsFileId", id).Warn("Decompress compressed symbol IDs file failed")
		task.UpdateStatus(common.StatusSymbolFileInvalid)
	}

	log.WithContext(ctx).WithField("Content", string(fileContent)).Debugf("symbol IDs file")

	var rqData []byte
	for i := 0; i < len(fileContent); i++ {
		if fileContent[i] == pastel.SeparatorByte {
			rqData = fileContent[:i]
			if i+1 >= len(fileContent) {
				return rqIDs, errors.New("invalid rqIDs data")
			}
			break
		}
	}

	rqDataJSON, err := utils.B64Decode(rqData)
	if err != nil {
		return rqIDs, errors.Errorf("decode %s failed: %w", string(rqData), err)
	}

	file := rqnode.RawSymbolIDFile{}
	if err := json.Unmarshal(rqDataJSON, &file); err != nil {
		return rqIDs, errors.Errorf("parsing file: %s - err: %w", string(rqIDsData), err)
	}

	return file.SymbolIdentifiers, nil
}

func (task *NftDownloadingTask) removeArtifacts() {
}

// NewNftDownloadingTask returns a new Task instance.
func NewNftDownloadingTask(service *NftDownloaderService) *NftDownloadingTask {
	return &NftDownloadingTask{
		SuperNodeTask:        common.NewSuperNodeTask(logPrefix),
		NftDownloaderService: service,
	}
}<|MERGE_RESOLUTION|>--- conflicted
+++ resolved
@@ -3,13 +3,8 @@
 import (
 	"bytes"
 	"context"
-<<<<<<< HEAD
 	"encoding/base64"
 	"encoding/json"
-	"strings"
-=======
-	"encoding/json"
->>>>>>> decb94f5
 	"time"
 
 	"github.com/pastelnetwork/gonode/supernode/services/common"
