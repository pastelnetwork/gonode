--- conflicted
+++ resolved
@@ -26,13 +26,8 @@
 	task.Task
 	*Service
 
-<<<<<<< HEAD
 	nftRegMetadata *types.ActionRegMetadata
-	Ticket         *pastel.NFTTicket
-=======
-	nftRegMetadata *types.NftRegMetadata
 	Ticket         *pastel.ActionTicket
->>>>>>> 3b79bda4
 	Artwork        *artwork.File
 	imageSizeBytes int
 
@@ -484,7 +479,6 @@
 	return nil
 }
 
-<<<<<<< HEAD
 // ValidateBurnTxID - will validate the pre-burnt transaction ID created by 3rd party
 func (task *Task) ValidateBurnTxID(ctx context.Context) error {
 	var err error
@@ -506,12 +500,8 @@
 	return err
 }
 
-// ValidatePreBurnTransaction will get pre-burnt transaction fee txid, wait until it's confirmations meet expectation.
-func (task *Task) ValidatePreBurnTransaction(ctx context.Context, txid string) (string, error) {
-=======
 // ValidateAndRegister will get signed ticket from fee txid, wait until it's confirmations meet expectation.
 func (task *Task) ValidateAndRegister(ctx context.Context, ticket []byte, creatorSignature []byte, ddFpFile []byte) (string, error) {
->>>>>>> 3b79bda4
 	var err error
 	if err = task.RequiredStatus(StatusRegistrationFeeCalculated); err != nil {
 		return "", errors.Errorf("require status %s not satisfied", StatusRegistrationFeeCalculated)
