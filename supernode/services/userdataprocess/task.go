--- conflicted
+++ resolved
@@ -15,8 +15,6 @@
 	"github.com/pastelnetwork/gonode/common/service/userdata"
 )
 
-<<<<<<< HEAD
-=======
 var imageAllowExtension = []string{".png", ".jpeg", ".jpg"}
 
 const (
@@ -30,7 +28,6 @@
 	facebookShortURL          = "fb.com"
 )
 
->>>>>>> 62aaed35
 // Task is the task of registering new artwork.
 type Task struct {
 	task.Task
@@ -344,13 +341,8 @@
 	contentValidation := userdata.SuccessValidateContent
 
 	// Biography validation
-<<<<<<< HEAD
-	if len(req.Biography) > textLengthLimit {
-		result.Biography = "Biography text length is greater than the limit " + fmt.Sprint(textLengthLimit) + " characters"
-=======
 	if len(req.Biography) > biographyTextLengthLimit {
 		result.Biography = fmt.Sprintf("Biography text length is greater than the limit %d characters", biographyTextLengthLimit)
->>>>>>> 62aaed35
 		contentValidation = userdata.ErrorOnContent
 	}
 
@@ -359,13 +351,8 @@
 	// (this way we can avoid the problem of users writing in “Russian” and “русский” which creates confusion and data fragmentation).
 
 	// FacebookLink validation
-<<<<<<< HEAD
-	if len(req.FacebookLink) > 0 && !(strings.Contains(strings.ToLower(req.FacebookLink), "facebook.com") || strings.Contains(strings.ToLower(req.FacebookLink), "fb.com")) {
-		result.FacebookLink = "Facebook Link is not valid"
-=======
-	if !(strings.Contains(strings.ToLower(req.FacebookLink), facebookLongURL) || strings.Contains(strings.ToLower(req.FacebookLink), facebookShortURL)) {
+	if len(req.FacebookLink) > 0 && !(strings.Contains(strings.ToLower(req.FacebookLink), facebookLongURL) || strings.Contains(strings.ToLower(req.FacebookLink), facebookShortURL)) {
 		result.Biography = "Facebook Link is not valid"
->>>>>>> 62aaed35
 		contentValidation = userdata.ErrorOnContent
 	}
 
@@ -381,42 +368,22 @@
 			isCoverPhotoMatchExtention = true
 		}
 	}
-<<<<<<< HEAD
 	if len(req.AvatarImage.Filename) > 0 && !isAvatarMatchExtention {
-		result.AvatarImage = "Avatar extension must be in the following: " + strings.Join(allowExtension, ",")
+		result.AvatarImage = fmt.Sprintf("Avatar extension must be in the following: %s", strings.Join(imageAllowExtension, ","))
 		contentValidation = userdata.ErrorOnContent
 	}
 	if len(req.CoverPhoto.Filename) > 0 && !isCoverPhotoMatchExtention {
-		result.CoverPhoto = "CoverPhoto extension must be in the following: " + strings.Join(allowExtension, ",")
-=======
-	if !isAvatarMatchExtention {
-		result.AvatarImage = fmt.Sprintf("Avatar extension must be in the following: %s", strings.Join(imageAllowExtension, ","))
-		contentValidation = userdata.ErrorOnContent
-	}
-	if !isCoverPhotoMatchExtention {
 		result.CoverPhoto = fmt.Sprintf("CoverPhoto extension must be in the following: %s", strings.Join(imageAllowExtension, ","))
->>>>>>> 62aaed35
 		contentValidation = userdata.ErrorOnContent
 	}
 
 	// Image Size validation
-<<<<<<< HEAD
-	minSizeLimit := 10 * 1024   // 10 kb
-	maxSizeLimit := 1000 * 1024 // 1000 kb
-	if len(req.AvatarImage.Filename) > 0 && (len(req.AvatarImage.Content) < minSizeLimit || len(req.AvatarImage.Content) > maxSizeLimit) {
-		result.AvatarImage = "Avatar size must be in the range: [" + fmt.Sprint(minSizeLimit) + "-" + fmt.Sprint(maxSizeLimit) + "]"
-		contentValidation = userdata.ErrorOnContent
-	}
-	if len(req.CoverPhoto.Filename) > 0 && (len(req.CoverPhoto.Content) < minSizeLimit || len(req.CoverPhoto.Content) > maxSizeLimit) {
-		result.CoverPhoto = "Cover Photo size must be in the range: [" + fmt.Sprint(minSizeLimit) + "-" + fmt.Sprint(maxSizeLimit) + "]"
-=======
-	if len(req.AvatarImage.Content) < imageMinSizeLimit || len(req.AvatarImage.Content) > imageMaxSizeLimit {
+	if len(req.AvatarImage.Filename) > 0 && (len(req.AvatarImage.Content) < imageMinSizeLimit || len(req.AvatarImage.Content) > imageMaxSizeLimit) {
 		result.AvatarImage = fmt.Sprintf("Avatar Image size must be in the range: [%d-%d]", imageMinSizeLimit, imageMaxSizeLimit)
 		contentValidation = userdata.ErrorOnContent
 	}
-	if len(req.CoverPhoto.Content) < imageMinSizeLimit || len(req.CoverPhoto.Content) > imageMaxSizeLimit {
+	if len(req.CoverPhoto.Filename) > 0 && (len(req.CoverPhoto.Content) < imageMinSizeLimit || len(req.CoverPhoto.Content) > imageMaxSizeLimit) {
 		result.CoverPhoto = fmt.Sprintf("Cover Photo size must be in the range: [%d-%d]", imageMinSizeLimit, imageMaxSizeLimit)
->>>>>>> 62aaed35
 		contentValidation = userdata.ErrorOnContent
 	}
 
