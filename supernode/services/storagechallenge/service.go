--- conflicted
+++ resolved
@@ -13,24 +13,6 @@
 	"github.com/pastelnetwork/gonode/pastel"
 	"github.com/pastelnetwork/gonode/supernode/node"
 )
-
-// UnimplementChallengeStateStorage struct
-type UnimplementChallengeStateStorage struct{}
-
-// OnSent saving challenge sent state
-func (*UnimplementChallengeStateStorage) OnSent(baseCtx.Context, string, string, int32) {}
-
-// OnSent saving challenge responded state
-func (*UnimplementChallengeStateStorage) OnResponded(baseCtx.Context, string, string, int32) {}
-
-// OnSent saving challenge succeeded state
-func (*UnimplementChallengeStateStorage) OnSucceeded(baseCtx.Context, string, string, int32) {}
-
-// OnSent saving challenge failed state
-func (*UnimplementChallengeStateStorage) OnFailed(baseCtx.Context, string, string, int32) {}
-
-// OnSent saving challenge timeout state
-func (*UnimplementChallengeStateStorage) OnTimeout(baseCtx.Context, string, string, int32) {}
 
 type service struct {
 	actor                         messaging.Actor
@@ -56,11 +38,7 @@
 }
 
 // NewService retuns new domain service instance with actor model
-<<<<<<< HEAD
-func NewService(cfg *Config, secConn node.Client, p2p p2p.Client, pClient pastel.Client, challengeStateStorage SaveChallengState) (svc StorageChallenge, stopActor func()) {
-=======
 func NewService(cfg *Config, secConn node.Client, p2p p2p.Client, pClient pastel.Client, challengeStatusObserver SaveChallengeState) (svc StorageChallenge, stopActor func()) {
->>>>>>> a680542b
 	if cfg == nil {
 		panic("domain service configuration not found")
 	}
@@ -69,19 +47,13 @@
 	if err != nil {
 		panic(err)
 	}
-	if challengeStateStorage == nil {
-		challengeStateStorage = &UnimplementChallengeStateStorage{}
-	}
+
 	return &service{
 		actor:                         localActor,
 		domainActorID:                 pid,
 		storageChallengeExpiredBlocks: cfg.StorageChallengeExpiredBlocks,
 		pclient:                       pClient,
-<<<<<<< HEAD
-		repository:                    newRepository(p2p, pClient, challengeStateStorage),
-=======
 		repository:                    newRepository(p2p, pClient, challengeStatusObserver),
->>>>>>> a680542b
 		nodeID:                        cfg.PastelID,
 		numberOfChallengeReplicas:     cfg.NumberOfChallengeReplicas,
 	}, localActor.Stop
