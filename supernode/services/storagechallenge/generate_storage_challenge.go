package storagechallenge

import (
	"fmt"
	"math/rand"
	"strconv"

	"github.com/mkmik/argsort"
	"github.com/pastelnetwork/gonode/common/context"
	"github.com/pastelnetwork/gonode/common/log"
	"github.com/pastelnetwork/gonode/common/utils"
	"github.com/pastelnetwork/gonode/pastel"
)

func (s *service) GenerateStorageChallenges(ctx context.Context, challengesPerNodePerBlock int) error {
	/* --------------------------------------------------------------- */
	/* ------ Prepare merkleroot and challenging masternode id ------- */
	// collect current block number get merkle root from block verbose
	currentBlockCount, err := s.pclient.GetBlockCount(ctx)
	if err != nil {
		log.WithContext(ctx).WithError(err).Error("could not get current block count")
		return err
	}
	blkVerbose1, err := s.pclient.GetBlockVerbose1(ctx, currentBlockCount)
	if err != nil {
		log.WithContext(ctx).WithError(err).Error("could not get current block verbose 1")
		return err
	}
	merkleroot := blkVerbose1.MerkleRoot

	// get all masternode by pastel client, choose randomly challenging masternode id from this list
	listOfMasternode, err := s.repository.GetListOfMasternode(ctx)
	if err != nil {
		log.WithContext(ctx).WithError(err).Error("could not get list of masternode using pastel client")
		return err
	}

	// get random masternode in list tobe chalenging masternode ignore this node
	challengingMasternode := s.repository.GetNClosestMasternodeIDsToComparisionString(ctx, 1, utils.GetHashFromString(merkleroot+fmt.Sprint(rand.Int63())), listOfMasternode, s.nodeID)
	if len(challengingMasternode) == 0 {
		err = fmt.Errorf("not enough masternode to assign as challenging")
		log.WithContext(ctx).WithError(err).Error("could not get random challenging masternode from list")
		return err
	}

	challengingMasternodeID := challengingMasternode[0]

	/* ------------------------------------------------- */
	/* ------- Original implementation goes here ------- */
	// list all RQ symbol keys from nft ticket
	sliceOfFileHashes, err := s.repository.ListSymbolFileKeysFromNFTTicket(ctx)
	if err != nil {
		log.WithContext(ctx).WithError(err).Error("could not get list symbol file keys")
		return err
	}

	sliceToCheckIfFileContainedByLocalMasternode := make([]bool, 0)
	for _, currentFileHash := range sliceOfFileHashes {
		_, err = s.repository.GetSymbolFileByKey(ctx, currentFileHash, true)
		if err == nil {
			sliceToCheckIfFileContainedByLocalMasternode = append(sliceToCheckIfFileContainedByLocalMasternode, true)
		} else {
			sliceToCheckIfFileContainedByLocalMasternode = append(sliceToCheckIfFileContainedByLocalMasternode, false)
		}
	}

	sliceOfFileHashesStoredByChallenger := make([]string, 0)
	for idx, currentFileContainedByLocalMN := range sliceToCheckIfFileContainedByLocalMasternode {
		if currentFileContainedByLocalMN {
			sliceOfFileHashesStoredByChallenger = append(sliceOfFileHashesStoredByChallenger, sliceOfFileHashes[idx])
		}
	}

	comparisonStringForFileHashSelection := merkleroot + challengingMasternodeID
	sliceOfFileHashesToChallenge := s.repository.GetNClosestFileHashesToAGivenComparisonString(ctx, challengesPerNodePerBlock, comparisonStringForFileHashSelection, sliceOfFileHashesStoredByChallenger)
	sliceOfMasternodesToChallenge := make([]string, len(sliceOfFileHashesToChallenge))

	log.WithContext(ctx).Infof("Challenging Masternode %s is now selecting file hashes to challenge this block, and then for each one, selecting which Masternode to challenge...", challengingMasternodeID)

	for idx1, currentFileHashToChallenge := range sliceOfFileHashesToChallenge {
		sliceOfMasternodesStoringFileHash := s.repository.GetNClosestMasternodesToAGivenFileUsingKademlia(ctx, s.numberOfChallengeReplicas, currentFileHashToChallenge, s.nodeID)
		sliceOfMasternodesStoringFileHashExcludingChallenger := make([]string, 0)
		ignoreIDX := -1
		for idx, currentMasternodeID := range sliceOfMasternodesStoringFileHash {
			if currentMasternodeID == challengingMasternodeID {
				ignoreIDX = idx
			}
		}
		if ignoreIDX >= 0 {
			sliceOfMasternodesStoringFileHashExcludingChallenger = append(sliceOfMasternodesStoringFileHash[:ignoreIDX], sliceOfMasternodesStoringFileHash[ignoreIDX+1:]...)
		} else {
			sliceOfMasternodesStoringFileHashExcludingChallenger = append(sliceOfMasternodesStoringFileHashExcludingChallenger, sliceOfMasternodesStoringFileHash...)
		}
		comparisonStringForMasternodeSelection := merkleroot + currentFileHashToChallenge + challengingMasternodeID + utils.GetHashFromString(fmt.Sprint(idx1))

		respondingMasternodeIDs := s.repository.GetNClosestMasternodeIDsToComparisionString(ctx, 1, comparisonStringForMasternodeSelection, sliceOfMasternodesStoringFileHashExcludingChallenger)

		sliceOfMasternodesToChallenge[idx1] = respondingMasternodeIDs[0]
	}

	for idx2, currentFileHashToChallenge := range sliceOfFileHashesToChallenge {
		b, err := s.repository.GetSymbolFileByKey(ctx, currentFileHashToChallenge, false)
		if err != nil {
			log.WithContext(ctx).WithError(err).Errorf("masternode %s encountered an error generating storage challenges", challengingMasternodeID)
			continue
		}
		challengeDataSize := uint64(len(b))
		if challengeDataSize == 0 {
			log.WithContext(ctx).Errorf("masternode %s encountered an invalid file while attempting to generate a storage challenge for file hash %s", challengingMasternodeID, currentFileHashToChallenge)
			continue
		}

		respondingMasternodeID := sliceOfMasternodesToChallenge[idx2]
		challengeStatus := statusPending
		messageType := storageChallengeIssuanceMessage
		challengeSliceStartIndex, challengeSliceEndIndex := getStorageChallengeSliceIndices(challengeDataSize, currentFileHashToChallenge, merkleroot, challengingMasternodeID)
		messageIDInputData := challengingMasternodeID + respondingMasternodeID + currentFileHashToChallenge + challengeStatus + messageType + merkleroot
		messageID := utils.GetHashFromString(messageIDInputData)
		challengeIDInputData := challengingMasternodeID + respondingMasternodeID + currentFileHashToChallenge + fmt.Sprint(challengeSliceStartIndex) + fmt.Sprint(challengeSliceEndIndex) + fmt.Sprint(merkleroot) + fmt.Sprint(rand.Int63())
		challengeID := utils.GetHashFromString(challengeIDInputData)
		outgoingChallengeMessage := &ChallengeMessage{
			MessageID:                    messageID,
			MessageType:                  messageType,
			ChallengeStatus:              challengeStatus,
			BlockNumChallengeSent:        currentBlockCount,
			BlockNumChallengeRespondedTo: 0,
			BlockNumChallengeVerified:    0,
			MerklerootWhenChallengeSent:  merkleroot,
			ChallengingMasternodeID:      challengingMasternodeID,
			RespondingMasternodeID:       respondingMasternodeID,
			FileHashToChallenge:          currentFileHashToChallenge,
			ChallengeSliceStartIndex:     uint64(challengeSliceStartIndex),
			ChallengeSliceEndIndex:       uint64(challengeSliceEndIndex),
			ChallengeSliceCorrectHash:    "",
			ChallengeResponseHash:        "",
			ChallengeID:                  challengeID,
		}

<<<<<<< HEAD
		s.sendprocessStorageChallenge(ctx, outgoingChallengeMessage)
=======
		if err = s.sendprocessStorageChallenge(ctx, outgoingChallengeMessage); err != nil {
			log.WithContext(ctx).WithError(err).Error("could not send process storage challenge")
		}
>>>>>>> 3671ffcb

		s.repository.SaveChallengMessageState(ctx, "sent", challengeID, challengingMasternodeID, currentBlockCount)
	}

	return nil
}

func (s *service) sendprocessStorageChallenge(ctx context.Context, challengeMessage *ChallengeMessage) error {
	masternodes, err := s.pclient.MasterNodesExtra(ctx)
	if err != nil {
		log.WithContext(ctx).WithField("challengeID", challengeMessage.ChallengeID).WithField("method", "sendprocessStorageChallenge").WithError(err).Warn("could not get masternode extra: ", err.Error())
		return err
	}

	mapMasternodes := make(map[string]pastel.MasterNode)
	for _, mn := range masternodes {
		mapMasternodes[mn.ExtKey] = mn
	}

	var mn pastel.MasterNode
	var ok bool
	if mn, ok = mapMasternodes[challengeMessage.ChallengingMasternodeID]; !ok {
		err = fmt.Errorf("cannot get masternode info of masternode id %v", challengeMessage.ChallengingMasternodeID)
		log.WithContext(ctx).WithField("challengeID", challengeMessage.ChallengeID).WithField("method", "sendprocessStorageChallenge").Warn(err.Error())
		return err
	}
	processingMasternodeAddr := mn.ExtAddress

	return s.actor.Send(ctx, s.domainActorID, newSendProcessStorageChallengeMsg(ctx, processingMasternodeAddr, challengeMessage))
}

func getStorageChallengeSliceIndices(totalDataLengthInBytes uint64, fileHashString string, blockHashString string, challengingMasternodeID string) (int, int) {
	blockHashStringAsInt, _ := strconv.ParseInt(blockHashString, 16, 64)
	blockHashStringAsIntStr := fmt.Sprint(blockHashStringAsInt)
	stepSizeForIndicesStr := blockHashStringAsIntStr[len(blockHashStringAsIntStr)-1:] + blockHashStringAsIntStr[0:1]
	stepSizeForIndices, _ := strconv.ParseUint(stepSizeForIndicesStr, 10, 32)
	stepSizeForIndicesAsInt := int(stepSizeForIndices)
	comparisonString := blockHashString + fileHashString + challengingMasternodeID
	sliceOfXorDistancesOfIndicesToBlockHash := make([]uint64, 0)
	sliceOfIndicesWithStepSize := make([]int, 0)
	totalDataLengthInBytesAsInt := int(totalDataLengthInBytes)
	for j := 0; j <= totalDataLengthInBytesAsInt; j += stepSizeForIndicesAsInt {
		jAsString := fmt.Sprintf("%d", j)
		currentXorDistance := utils.ComputeXorDistanceBetweenTwoStrings(jAsString, comparisonString)
		sliceOfXorDistancesOfIndicesToBlockHash = append(sliceOfXorDistancesOfIndicesToBlockHash, currentXorDistance)
		sliceOfIndicesWithStepSize = append(sliceOfIndicesWithStepSize, j)
	}
	sliceOfSortedIndices := argsort.SortSlice(sliceOfXorDistancesOfIndicesToBlockHash, func(i, j int) bool {
		return sliceOfXorDistancesOfIndicesToBlockHash[i] < sliceOfXorDistancesOfIndicesToBlockHash[j]
	})
	sliceOfSortedIndicesWithStepSize := make([]int, 0)
	for _, currentSortedIndex := range sliceOfSortedIndices {
		sliceOfSortedIndicesWithStepSize = append(sliceOfSortedIndicesWithStepSize, sliceOfIndicesWithStepSize[currentSortedIndex])
	}
	firstTwoSortedIndices := sliceOfSortedIndicesWithStepSize[0:2]
	challengeSliceStartIndex, challengeSliceEndIndex := minMax(firstTwoSortedIndices)
	return challengeSliceStartIndex, challengeSliceEndIndex
}

func minMax(array []int) (int, int) {
	var max = array[0]
	var min = array[0]
	for _, value := range array {
		if max < value {
			max = value
		}
		if min > value {
			min = value
		}
	}
	return min, max
}<|MERGE_RESOLUTION|>--- conflicted
+++ resolved
@@ -136,13 +136,9 @@
 			ChallengeID:                  challengeID,
 		}
 
-<<<<<<< HEAD
-		s.sendprocessStorageChallenge(ctx, outgoingChallengeMessage)
-=======
 		if err = s.sendprocessStorageChallenge(ctx, outgoingChallengeMessage); err != nil {
 			log.WithContext(ctx).WithError(err).Error("could not send process storage challenge")
 		}
->>>>>>> 3671ffcb
 
 		s.repository.SaveChallengMessageState(ctx, "sent", challengeID, challengingMasternodeID, currentBlockCount)
 	}
