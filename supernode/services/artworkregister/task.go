--- conflicted
+++ resolved
@@ -3,10 +3,7 @@
 import (
 	"context"
 	"fmt"
-<<<<<<< HEAD
 	"image"
-=======
->>>>>>> 09f772f2
 	"io"
 	"sync"
 
@@ -29,13 +26,10 @@
 
 	ResampledArtwork *artwork.File
 	Artwork          *artwork.File
-<<<<<<< HEAD
+
 	PreviewThumbnail *artwork.File
 	MediumThumbnail  *artwork.File
 	SmallThumbnail   *artwork.File
-=======
-	Thumbnail        *artwork.File
->>>>>>> 09f772f2
 
 	acceptedMu sync.Mutex
 	accpeted   Nodes
@@ -214,7 +208,6 @@
 // UploadImageWithThumbnail uploads the image that contained image with pqsignature
 // generate the image thumbnail from the coordinate provided for user and return
 // the hash for the genreated thumbnail
-<<<<<<< HEAD
 func (task *Task) UploadImageWithThumbnail(_ context.Context, file *artwork.File, coordinate artwork.ThumbnailCoordinate) ([]byte, []byte, []byte, error) {
 	var err error
 	if err = task.RequiredStatus(StatusImageProbed); err != nil {
@@ -231,7 +224,7 @@
 
 		previewThumbnailHash, err = task.hashThumbnail(previewThumbnail, nil)
 		if err != nil {
-			return errors.Errorf("hash preview thumbnail failed %w", err)
+			return errors.Errorf("failed to generate thumbnail %w", err)
 		}
 
 		rect := image.Rect(int(coordinate.TopLeftX), int(coordinate.TopLeftY), int(coordinate.BottomRightX), int(coordinate.BottomRightY))
@@ -292,39 +285,6 @@
 	}
 
 	return hasher.Sum(nil), nil
-=======
-func (task *Task) UploadImageWithThumbnail(_ context.Context, file *artwork.File, thumbnail artwork.ThumbnailCoordinate) ([]byte, error) {
-	if err := task.RequiredStatus(StatusImageProbed); err != nil {
-		return nil, errors.Errorf("require status %s not satisfied", StatusImageProbed)
-	}
-
-	thumbnailHash := make([]byte, 0)
-	<-task.NewAction(func(ctx context.Context) error {
-		task.UpdateStatus(StatusImageAndThumbnailCoordinateUploaded)
-
-		thumbnailFile, err := file.Thumbnail(thumbnail)
-		if err != nil {
-			return errors.Errorf("failed to generate thumbnail %w", err)
-		}
-
-		task.Artwork = file
-		task.Thumbnail = thumbnailFile
-		hash := sha3.New256()
-
-		f, err := task.Thumbnail.Open()
-		if err != nil {
-			return errors.Errorf("failed to open thumbnail file for hashing %w", err).WithField("FileName", task.Thumbnail.Name())
-		}
-		if _, err := io.Copy(hash, f); err != nil {
-			return errors.Errorf("failed to hash thumbnail file %w", err).WithField("FileName", task.Thumbnail.Name())
-		}
-
-		thumbnailHash = hash.Sum(nil)
-		return nil
-	})
-
-	return thumbnailHash, nil
->>>>>>> 09f772f2
 }
 
 func (task *Task) pastelNodeByExtKey(ctx context.Context, nodeID string) (*Node, error) {
