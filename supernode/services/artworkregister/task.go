package artworkregister

import (
	"bufio"
	"bytes"
	"context"
	"encoding/hex"
	"encoding/json"
	"fmt"
	"sync"
	"time"

	"github.com/pastelnetwork/gonode/common/utils"

	"github.com/DataDog/zstd"
	"github.com/pastelnetwork/gonode/common/blocktracker"
	"github.com/pastelnetwork/gonode/common/errors"
	"github.com/pastelnetwork/gonode/common/log"
	"github.com/pastelnetwork/gonode/common/service/artwork"
	"github.com/pastelnetwork/gonode/common/service/task"
	"github.com/pastelnetwork/gonode/common/service/task/state"
	"github.com/pastelnetwork/gonode/common/types"
	"github.com/pastelnetwork/gonode/pastel"
	rqnode "github.com/pastelnetwork/gonode/raptorq/node"
)

// Task is the task of registering new artwork.
type Task struct {
	task.Task
	*Service

	nftRegMetadata   *types.NftRegMetadata
	Ticket           *pastel.NFTTicket
	ResampledArtwork *artwork.File
	Artwork          *artwork.File
	imageSizeBytes   int

<<<<<<< HEAD
	meshedNodes []types.MeshedSuperNode

	// DDAndFingerprints created by node its self
	myDDAndFingerprints                   *pastel.DDAndFingerprints
	calculatedDDAndFingerprints           *pastel.DDAndFingerprints
	allDDAndFingerprints                  map[string]*pastel.DDAndFingerprints
	fingerprints                          pastel.Fingerprint
	allSignedDDAndFingerprintsReceivedChn chan struct{}
	ddMtx                                 sync.Mutex
=======
	fingerAndScores *pastel.DDAndFingerprints
	fingerprints    pastel.Fingerprint
>>>>>>> 53bfa37e

	PreviewThumbnail *artwork.File
	MediumThumbnail  *artwork.File
	SmallThumbnail   *artwork.File

	acceptedMu sync.Mutex
	accepted   Nodes

	RQIDS map[string][]byte
	Oti   []byte

	// signature of ticket data signed by node's pateslID
	ownSignature []byte

	creatorSignature []byte
	key1             string
	key2             string
	registrationFee  int64

	// valid only for a task run as primary
	peersArtTicketSignatureMtx *sync.Mutex
	peersArtTicketSignature    map[string][]byte
	allSignaturesReceivedChn   chan struct{}

	// valid only for secondary node
	connectedTo *Node
}

// Run starts the task
func (task *Task) Run(ctx context.Context) error {
	ctx = task.context(ctx)
	defer log.WithContext(ctx).Debug("Task canceled")
	defer task.Cancel()

	task.SetStatusNotifyFunc(func(status *state.Status) {
		log.WithContext(ctx).WithField("status", status.String()).Debug("States updated")
	})

	defer task.removeArtifacts()
	return task.RunAction(ctx)
}

// Session is handshake wallet to supernode
func (task *Task) Session(_ context.Context, isPrimary bool) error {
	if err := task.RequiredStatus(StatusTaskStarted); err != nil {
		return err
	}

	<-task.NewAction(func(ctx context.Context) error {
		if isPrimary {
			log.WithContext(ctx).Debug("Acts as primary node")
			task.UpdateStatus(StatusPrimaryMode)
			return nil
		}

		log.WithContext(ctx).Debug("Acts as secondary node")
		task.UpdateStatus(StatusSecondaryMode)

		return nil
	})
	return nil
}

// AcceptedNodes waits for connection supernodes, as soon as there is the required amount returns them.
func (task *Task) AcceptedNodes(serverCtx context.Context) (Nodes, error) {
	if err := task.RequiredStatus(StatusPrimaryMode); err != nil {
		return nil, err
	}

	<-task.NewAction(func(ctx context.Context) error {
		log.WithContext(ctx).Debug("Waiting for supernodes to connect")

		sub := task.SubscribeStatus()
		for {
			select {
			case <-serverCtx.Done():
				return nil
			case <-ctx.Done():
				return nil
			case status := <-sub():
				if status.Is(StatusConnected) {
					return nil
				}
			}
		}
	})
	return task.accepted, nil
}

// SessionNode accepts secondary node
func (task *Task) SessionNode(_ context.Context, nodeID string) error {
	task.acceptedMu.Lock()
	defer task.acceptedMu.Unlock()

	if err := task.RequiredStatus(StatusPrimaryMode); err != nil {
		return err
	}

	var err error

	<-task.NewAction(func(ctx context.Context) error {
		if node := task.accepted.ByID(nodeID); node != nil {
			log.WithContext(ctx).WithField("nodeID", nodeID).Errorf("node is already registered")
			err = errors.Errorf("node %q is already registered", nodeID)
			return nil
		}

		var node *Node
		node, err = task.pastelNodeByExtKey(ctx, nodeID)
		if err != nil {
			log.WithContext(ctx).WithField("nodeID", nodeID).WithError(err).Errorf("get node by extID")
			err = errors.Errorf("get node by extID %s: %w", nodeID, err)
			return nil
		}
		task.accepted.Add(node)

		log.WithContext(ctx).WithField("nodeID", nodeID).Debug("Accept secondary node")

		if len(task.accepted) >= task.config.NumberConnectedNodes {
			task.UpdateStatus(StatusConnected)
		}
		return nil
	})
	return err
}

// ConnectTo connects to primary node
func (task *Task) ConnectTo(_ context.Context, nodeID, sessID string) error {
	if err := task.RequiredStatus(StatusSecondaryMode); err != nil {
		return err
	}

	var err error

	<-task.NewAction(func(ctx context.Context) error {
		var node *Node
		node, err = task.pastelNodeByExtKey(ctx, nodeID)
		if err != nil {
			log.WithContext(ctx).WithField("nodeID", nodeID).WithError(err).Errorf("get node by extID")
			return nil
		}

		if err = node.connect(ctx); err != nil {
			log.WithContext(ctx).WithField("nodeID", nodeID).WithError(err).Errorf("connect to node")
			return nil
		}

		if err = node.Session(ctx, task.config.PastelID, sessID); err != nil {
			log.WithContext(ctx).WithField("sessID", sessID).WithField("pastelID", task.config.PastelID).WithError(err).Errorf("handsake with peer")
			return nil
		}

		task.connectedTo = node
		task.UpdateStatus(StatusConnected)
		return nil
	})
	return err
}

<<<<<<< HEAD
// MeshNodes to set info of all meshed supernodes - that will be to send
func (task *Task) MeshNodes(_ context.Context, meshedNodes []types.MeshedSuperNode) error {
	if err := task.RequiredStatus(StatusConnected); err != nil {
		return err
	}
	task.meshedNodes = meshedNodes

	return nil
}

func (task *Task) SendRegMetadata(_ context.Context, regMetadata *types.NftRegMetadata) error {
	if err := task.RequiredStatus(StatusConnected); err != nil {
		return err
	}
	task.nftRegMetadata = regMetadata

	return nil
}

func (task *Task) compressSignedDDAndFingerprints(ctx context.Context, ddData *pastel.DDAndFingerprints) ([]byte, error) {
	// Creates compress(Base64(dd_and_fingerprints).Base64(signature))
	ddDataBytes, err := json.Marshal(ddData)
	if err != nil {
		return nil, errors.Errorf("marshal DDAndFingerprints: %w", err)
	}

	// sign it
	signature, err := task.pastelClient.Sign(ctx, ddDataBytes, task.config.PastelID, task.config.PassPhrase, pastel.SignAlgorithmED448)
	if err != nil {
		return nil, errors.Errorf("sign DDAndFingerprints: %w", err)
	}

	compressed, err := pastel.ToCompressSignedDDAndFingerprints(ddData, signature)
	if err != nil {
		return nil, errors.Errorf("compress SignedDDAndFingerprints: %w", err)
	}

	return compressed, nil
}

// ProbeImage uploads the resampled image compute and return a compression of pastel.DDAndFingerprints
func (task *Task) ProbeImage(_ context.Context, file *artwork.File) ([]byte, error) {
=======
// ProbeImage uploads the resampled image compute and return a fingerpirnt.
func (task *Task) ProbeImage(_ context.Context, file *artwork.File) (*pastel.DDAndFingerprints, error) {
>>>>>>> 53bfa37e
	if err := task.RequiredStatus(StatusConnected); err != nil {
		return nil, err
	}

	var err error

	<-task.NewAction(func(ctx context.Context) error {
		task.UpdateStatus(StatusImageProbed)

		task.ResampledArtwork = file
		task.myDDAndFingerprints, err = task.genFingerprintsData(ctx, task.ResampledArtwork)
		if err != nil {
			log.WithContext(ctx).WithError(err).Errorf("generate fingerprints data")
			err = errors.Errorf("generate fingerprints data: %w", err)
			return nil
		}

		// send signed DDAndFingerprints to other SNs
		if task.meshedNodes == nil || len(task.meshedNodes) != 3 {
			log.WithContext(ctx).Error("Not enough meshed SuperNodes")
			err = errors.New("not enough meshed SuperNodes")
			return nil
		}

		for _, nodeInfo := range task.meshedNodes {
			// Don't send to itself
			if nodeInfo.NodeID == task.config.PastelID {
				continue
			}

			var node *Node
			node, err = task.pastelNodeByExtKey(ctx, nodeInfo.NodeID)
			if err != nil {
				log.WithContext(ctx).WithFields(log.Fields{
					"nodeID":  nodeInfo.NodeID,
					"context": "SendDDAndFingerprints",
				}).WithError(err).Errorf("get node by extID")
				return nil
			}

			if err = node.connect(ctx); err != nil {
				log.WithContext(ctx).WithFields(log.Fields{
					"nodeID":  nodeInfo.NodeID,
					"context": "SendDDAndFingerprints",
				}).WithError(err).Errorf("connect to node")
				return nil
			}

			if err = node.SendSignedDDAndFingerprints(ctx, nodeInfo.SessID, task.config.PastelID, task.myDDAndFingerprints.ZstdCompressedFingerprint); err != nil {
				log.WithContext(ctx).WithFields(log.Fields{
					"nodeID":  nodeInfo.NodeID,
					"sessID":  nodeInfo.SessID,
					"context": "SendDDAndFingerprints",
				}).WithError(err).Errorf("send signed DDAndFingerprints failed")
				return nil
			}
		}

		// wait for other SNs shared their signed DDAndFingerprints
		select {
		case <-ctx.Done():
			err = ctx.Err()
			if err != nil {
				log.WithContext(ctx).Debug("waiting for DDAndFingerprints from peers context cancelled")
			}
			return nil
		case <-task.allSignedDDAndFingerprintsReceivedChn:
			log.WithContext(ctx).Debug("all DDAndFingerprints received so start calculate final DDAndFingerprints")
			task.allDDAndFingerprints[task.config.PastelID] = task.myDDAndFingerprints

			// get list of DDAndFingerprints in order of node rank
			dDAndFingerprintsList := []*pastel.DDAndFingerprints{}
			for _, node := range task.meshedNodes {
				v, ok := task.allDDAndFingerprints[node.NodeID]
				if !ok {
					err = errors.Errorf("not found DDAndFingerprints of node : %s", node.NodeID)
					log.WithContext(ctx).WithFields(log.Fields{
						"nodeID": node.NodeID,
					}).Errorf("DDAndFingerprints of node not found")
					return nil
				}
				dDAndFingerprintsList = append(dDAndFingerprintsList, v)
			}

			// calculate final result from DdDAndFingerprints from all SNs node
			if len(dDAndFingerprintsList) != 3 {
				err = errors.Errorf("not enough DDAndFingerprints, len: %d", len(dDAndFingerprintsList))
				log.WithContext(ctx).WithFields(log.Fields{
					"list": dDAndFingerprintsList,
				}).Errorf("not enough DDAndFingerprints")
				return nil
			}

			task.calculatedDDAndFingerprints, err = pastel.CombineFingerPrintAndScores(
				dDAndFingerprintsList[0],
				dDAndFingerprintsList[1],
				dDAndFingerprintsList[2],
			)

			if err != nil {
				log.WithContext(ctx).WithError(err).Errorf("call CombineFingerPrintAndScores() failed")
				return nil
			}

			// Creates compress(Base64(dd_and_fingerprints).Base64(signature))
			var compressed []byte
			compressed, err = task.compressSignedDDAndFingerprints(ctx, task.calculatedDDAndFingerprints)
			if err != nil {
				log.WithContext(ctx).WithError(err).Errorf("compress combine DDAndFingerPrintAndScore failed")

				err = errors.Errorf("compress combine DDAndFingerPrintAndScore failed: %w", err)
				return nil
			}
			task.calculatedDDAndFingerprints.ZstdCompressedFingerprint = compressed
			return nil
		case <-time.After(30 * time.Second):
			log.WithContext(ctx).Debug("waiting for DDAndFingerprints from peers timeout")
			err = errors.New("waiting for DDAndFingerprints timeout")
			return nil
		}
	})

	if err != nil {
		return nil, err
	}
	return task.calculatedDDAndFingerprints.ZstdCompressedFingerprint, nil
}

func (task *Task) validateRqIDsAndDdFpIds(ctx context.Context, ticket *pastel.NFTTicket, rq []byte, dd []byte) error {
	validate := func(ctx context.Context, ticket *pastel.NFTTicket, data []byte, ic uint32, max uint32, ids []string, length int) error {
		dec, err := utils.B64Decode(data)
		if err != nil {
			return errors.Errorf("decode data: %w", err)
		}

		decData, err := zstd.Decompress(nil, dec)
		if err != nil {
			return errors.Errorf("decompress: %w", err)
		}

		splits := bytes.Split(decData, []byte{pastel.SeparatorByte})
		if len(splits) != length {
			return errors.New("invalid data")
		}

		file, err := utils.B64Decode(splits[0])
		if err != nil {
			errors.Errorf("decode file: %w", err)
		}

		verified, err := task.pastelClient.Verify(ctx, file, string(splits[1]), ticket.Author, pastel.SignAlgorithmED448)
		if err != nil {
			return errors.Errorf("verify file signature %w", err)
		}

		if !verified {
			return errors.New("file verification failed.")
		}

		gotIDs, err := pastel.GetIDFiles(decData, ic, max)
		if err != nil {
			return errors.Errorf("get ids: %w", err)
		}

		if !utils.Equal(gotIDs, ids) {
			return errors.Errorf("IDs don't match: %w", err)
		}

		return nil
	}

	if err := validate(ctx, ticket, dd, ticket.AppTicketData.DDAndFingerprintsIc,
		ticket.AppTicketData.DDAndFingerprintsMax, ticket.AppTicketData.DDAndFingerprintsIDs, 4); err != nil {

		return errors.Errorf("validate dd_and_fingerprints: %w", err)
	}

	if err := validate(ctx, ticket, dd, ticket.AppTicketData.RQIc, ticket.AppTicketData.RQMax,
		ticket.AppTicketData.RQIDs, 2); err != nil {

		errors.Errorf("validate rq_ids: %w", err)
	}

	return nil
}

// GetRegistrationFee get the fee to register artwork to bockchain
func (task *Task) GetRegistrationFee(_ context.Context, ticket []byte, creatorSignature []byte, key1 string, key2 string, rqidFiles []byte, ddFpFiles []byte, oti []byte) (int64, error) {
	var err error
	if err = task.RequiredStatus(StatusImageAndThumbnailCoordinateUploaded); err != nil {
		return 0, errors.Errorf("require status %s not satisfied", StatusImageAndThumbnailCoordinateUploaded)
	}

	task.Oti = oti
	//task.RQIDS = rqids
	task.creatorSignature = creatorSignature
	task.key1 = key1
	task.key2 = key2

	<-task.NewAction(func(ctx context.Context) error {
		task.UpdateStatus(StatusRegistrationFeeCalculated)

		// TODO: fix this like how can we get the signature before calling cNode
		task.Ticket, err = pastel.DecodeNFTTicket(ticket)
		if err != nil {
			log.WithContext(ctx).WithError(err).Errorf("decode NFT ticket")
			err = errors.Errorf("decode NFT ticket %w", err)
			return nil
		}

		verified, err := task.pastelClient.Verify(ctx, ticket, string(creatorSignature), task.Ticket.Author, pastel.SignAlgorithmED448)
		if err != nil {
			log.WithContext(ctx).WithError(err).Errorf("verify ticket signature")
			err = errors.Errorf("verify ticket signature %w", err)
			return nil
		}

		if !verified {
			err = errors.New("ticket verification failed.")
			log.WithContext(ctx).WithError(err).Errorf("verification failure")
			return nil
		}

		if err := task.validateRqIDsAndDdFpIds(ctx, task.Ticket, rqidFiles, ddFpFiles); err != nil {
			log.WithContext(ctx).WithError(err).Errorf("validate rq & dd id files")
			err = errors.Errorf("validate rq & dd id files %w", err)
			return nil
		}

		// Assume passphase is 16-bytes length

		getFeeRequest := pastel.GetRegisterNFTFeeRequest{
			Ticket: task.Ticket,
			Signatures: &pastel.TicketSignatures{
				Creator: map[string]string{
					task.Ticket.Author: string(creatorSignature),
				},
				Mn2: map[string]string{
					task.Service.config.PastelID: string(creatorSignature),
				},
				Mn3: map[string]string{
					task.Service.config.PastelID: string(creatorSignature),
				},
			},
			Mn1PastelID: task.Service.config.PastelID, // all ID has same length, so can use any id here
			Passphrase:  task.config.PassPhrase,
			Key1:        key1,
			Key2:        key2,
			Fee:         0, // fake data
			ImgSizeInMb: int64(task.imageSizeBytes) / (1024 * 1024),
		}

		task.registrationFee, err = task.pastelClient.GetRegisterNFTFee(ctx, getFeeRequest)
		if err != nil {
			log.WithContext(ctx).WithError(err).Errorf("get register NFT fee")
			err = errors.Errorf("get register NFT fee %w", err)
		}
		return nil
	})

	return task.registrationFee, err
}

// ValidatePreBurnTransaction will get pre-burnt transaction fee txid, wait until it's confirmations meet expectation.
func (task *Task) ValidatePreBurnTransaction(ctx context.Context, txid string) (string, error) {
	var err error
	if err = task.RequiredStatus(StatusRegistrationFeeCalculated); err != nil {
		return "", errors.Errorf("require status %s not satisfied", StatusRegistrationFeeCalculated)
	}

	log.WithContext(ctx).Debugf("preburn-txid: %s", txid)
	<-task.NewAction(func(ctx context.Context) error {
		confirmationChn := task.waitConfirmation(ctx, txid, int64(task.config.PreburntTxMinConfirmations), 15*time.Second)

		// compare rqsymbols
		if err = task.compareRQSymbolID(ctx); err != nil {
			log.WithContext(ctx).WithError(err).Errorf("generate rqids")
			err = errors.Errorf("generate rqids: %w", err)
			return nil
		}

		// sign the ticket if not primary node
		log.WithContext(ctx).Debugf("isPrimary: %t", task.connectedTo == nil)
		if err = task.signAndSendArtTicket(ctx, task.connectedTo == nil); err != nil {
			log.WithContext(ctx).WithError(err).Errorf("signed and send NFT ticket")
			err = errors.Errorf("signed and send NFT ticket")
			return nil
		}

		log.WithContext(ctx).Debug("waiting for confimation")
		if err = <-confirmationChn; err != nil {
			log.WithContext(ctx).WithError(err).Errorf("validate preburn transaction validation")
			err = errors.Errorf("validate preburn transaction validation :%w", err)
			return nil
		}
		log.WithContext(ctx).Debug("confirmation done")

		return nil
	})

	if err != nil {
		return "", err
	}

	// only primary node start this action
	var nftRegTxid string
	if task.connectedTo == nil {
		<-task.NewAction(func(ctx context.Context) error {
			log.WithContext(ctx).Debug("waiting for signature from peers")
			for {
				select {
				case <-ctx.Done():
					err = ctx.Err()
					if err != nil {
						log.WithContext(ctx).Debug("waiting for signature from peers cancelled or timeout")
					}
					return nil
				case <-task.allSignaturesReceivedChn:
					log.WithContext(ctx).Debug("all signature received so start validation")

					if err = task.verifyPeersSingature(ctx); err != nil {
						log.WithContext(ctx).WithError(err).Errorf("peers' singature mismatched")
						err = errors.Errorf("peers' singature mismatched: %w", err)
						return nil
					}

					nftRegTxid, err = task.registerArt(ctx)
					if err != nil {
						log.WithContext(ctx).WithError(err).Errorf("peers' singature mismatched")
						err = errors.Errorf("register NFT: %w", err)
						return nil
					}

					// confirmations := task.waitConfirmation(ctx, nftRegTxid, 10, 30*time.Second, 55)
					// err = <-confirmations
					// if err != nil {
					// 	return errors.Errorf("wait for confirmation of reg-art ticket %w", err)
					// }

					if err = task.storeRaptorQSymbols(ctx); err != nil {
						log.WithContext(ctx).WithError(err).Errorf("store raptor symbols")
						err = errors.Errorf("store raptor symbols: %w", err)
						return nil
					}

					if err = task.storeThumbnails(ctx); err != nil {
						log.WithContext(ctx).WithError(err).Errorf("store thumbnails")
						err = errors.Errorf("store thumbnails: %w", err)
						return nil
					}

					if err = task.storeFingerprints(ctx); err != nil {
						log.WithContext(ctx).WithError(err).Errorf("store fingerprints")
						err = errors.Errorf("store fingerprints: %w", err)
						return nil
					}

					return nil
				}
			}
		})
	}

	return nftRegTxid, err
}

func (task *Task) waitConfirmation(ctx context.Context, txid string, minConfirmation int64, interval time.Duration) <-chan error {
	ch := make(chan error)

	go func(ctx context.Context, txid string) {
		defer close(ch)
		blockTracker := blocktracker.New(task.pastelClient)
		baseBlkCnt, err := blockTracker.GetBlockCount()
		if err != nil {
			log.WithContext(ctx).WithError(err).Warn("failed to get block count")
			ch <- err
			return
		}

		for {
			select {
			case <-ctx.Done():
				// context cancelled or abort by caller so no need to return anything
				log.WithContext(ctx).Debugf("context done: %s", ctx.Err())
				ch <- ctx.Err()
				return
			case <-time.After(interval):
				txResult, err := task.pastelClient.GetRawTransactionVerbose1(ctx, txid)
				if err != nil {
					log.WithContext(ctx).WithError(err).Warn("GetRawTransactionVerbose1 err")
				} else {
					if txResult.Confirmations >= minConfirmation {
						log.WithContext(ctx).Debug("transaction confirmed")
						ch <- nil
						return
					}
				}

				currentBlkCnt, err := blockTracker.GetBlockCount()
				if err != nil {
					log.WithContext(ctx).WithError(err).Warn("failed to get block count")
					continue
				}

				if currentBlkCnt-baseBlkCnt >= int32(minConfirmation)+2 {
					ch <- errors.Errorf("timeout when wating for confirmation of transaction %s", txid)
					return
				}
			}

		}
	}(ctx, txid)
	return ch
}

// sign and send NFT ticket if not primary
func (task *Task) signAndSendArtTicket(ctx context.Context, isPrimary bool) error {
	ticket, err := pastel.EncodeNFTTicket(task.Ticket)
	if err != nil {
		return errors.Errorf("serialize NFT ticket: %w", err)
	}
	task.ownSignature, err = task.pastelClient.Sign(ctx, ticket, task.config.PastelID, task.config.PassPhrase, pastel.SignAlgorithmED448)
	if err != nil {
		return errors.Errorf("sign ticket: %w", err)
	}
	if !isPrimary {
		log.WithContext(ctx).Debug("send signed articket to primary node")
		if err := task.connectedTo.RegisterArtwork.SendArtTicketSignature(ctx, task.config.PastelID, task.ownSignature); err != nil {
			return errors.Errorf("send signature to primary node %s at address %s: %w", task.connectedTo.ID, task.connectedTo.Address, err)
		}
	}
	return nil
}

func (task *Task) verifyPeersSingature(ctx context.Context) error {
	log.WithContext(ctx).Debug("all signature received so start validation")

	data, err := pastel.EncodeNFTTicket(task.Ticket)
	if err != nil {
		return errors.Errorf("encoded NFT ticket: %w", err)
	}
	for nodeID, signature := range task.peersArtTicketSignature {
		if ok, err := task.pastelClient.Verify(ctx, data, string(signature), nodeID, pastel.SignAlgorithmED448); err != nil {
			return errors.Errorf("verify signature %s of node %s", signature, nodeID)
		} else if !ok {
			return errors.Errorf("signature of node %s mistmatch", nodeID)
		}
	}
	return nil
}

func (task *Task) registerArt(ctx context.Context) (string, error) {
	log.WithContext(ctx).Debug("all signature received so start validation")

	req := pastel.RegisterNFTRequest{
		Ticket: &pastel.NFTTicket{
			Version:       task.Ticket.Version,
			Author:        task.Ticket.Author,
			BlockNum:      task.Ticket.BlockNum,
			BlockHash:     task.Ticket.BlockHash,
			Copies:        task.Ticket.Copies,
			Royalty:       task.Ticket.Royalty,
			Green:         task.Ticket.Green,
			AppTicketData: task.Ticket.AppTicketData,
		},
		Signatures: &pastel.TicketSignatures{
			Creator: map[string]string{
				task.Ticket.Author: string(task.creatorSignature),
			},
			Mn1: map[string]string{
				task.config.PastelID: string(task.ownSignature),
			},
			Mn2: map[string]string{
				task.accepted[0].ID: string(task.peersArtTicketSignature[task.accepted[0].ID]),
			},
			Mn3: map[string]string{
				task.accepted[1].ID: string(task.peersArtTicketSignature[task.accepted[1].ID]),
			},
		},
		Mn1PastelID: task.config.PastelID,
		Pasphase:    task.config.PassPhrase,
		// TODO: fix this when how to get key1 and key2 are finalized
		Key1: task.key1,
		Key2: task.key2,
		Fee:  task.registrationFee,
	}

	nftRegTxid, err := task.pastelClient.RegisterNFTTicket(ctx, req)
	if err != nil {
		return "", errors.Errorf("register NFT work: %w", err)
	}
	return nftRegTxid, nil
}

func (task *Task) storeRaptorQSymbols(ctx context.Context) error {
	img, err := task.Artwork.Bytes()
	if err != nil {
		return errors.Errorf("read image data: %w", err)
	}

	conn, err := task.rqClient.Connect(ctx, task.config.RaptorQServiceAddress)
	if err != nil {
		return errors.Errorf("connect to raptorq service: %w", err)
	}

	rqService := conn.RaptorQ(&rqnode.Config{
		RqFilesDir: task.Service.config.RqFilesDir,
	})

	encodeResp, err := rqService.Encode(ctx, img)
	if err != nil {
		return errors.Errorf("create raptorq symbol from image %s: %w", task.Artwork.Name(), err)
	}

	for name, data := range task.RQIDS {
		if _, err := task.p2pClient.Store(ctx, data); err != nil {
			return errors.Errorf("store raptorq symbols id files %s: %w", name, err)
		}
	}

	for id, symbol := range encodeResp.Symbols {
		if _, err := task.p2pClient.Store(ctx, symbol); err != nil {
			return errors.Errorf("store symbolid %s into kamedila: %w", id, err)
		}
	}

	return nil
}

func (task *Task) storeThumbnails(ctx context.Context) error {
	storeFn := func(ctx context.Context, artwork *artwork.File) (string, error) {
		data, err := artwork.Bytes()
		if err != nil {
			return "", errors.Errorf("get data from artwork %s", artwork.Name())
		}
		return task.p2pClient.Store(ctx, data)
	}

	if _, err := storeFn(ctx, task.PreviewThumbnail); err != nil {
		return errors.Errorf("store preview thumbnail into kamedila: %w", err)
	}
	if _, err := storeFn(ctx, task.MediumThumbnail); err != nil {
		return errors.Errorf("store medium thumbnail into kamedila: %w", err)
	}
	if _, err := storeFn(ctx, task.SmallThumbnail); err != nil {
		return errors.Errorf("store small thumbnail into kamedila: %w", err)
	}

	return nil
}

func (task *Task) storeFingerprints(ctx context.Context) error {
	compressFringerprints, err := zstd.CompressLevel(nil, pastel.Fingerprint(task.fingerprints).Bytes(), 22)
	if err != nil {
		return errors.Errorf("compress fingerprint")
	}

	if _, err := task.p2pClient.Store(ctx, compressFringerprints); err != nil {
		return errors.Errorf("store fingerprints into kamedila")
	}
	return nil
}

<<<<<<< HEAD
func (task *Task) genFingerprintsData(ctx context.Context, file *artwork.File) (*pastel.DDAndFingerprints, error) {
=======
func (task *Task) genFingerprintsData(ctx context.Context, file *artwork.File) (*pastel.DDAndFingerprints, pastel.Fingerprint, error) {
>>>>>>> 53bfa37e
	img, err := file.Bytes()
	if err != nil {
		return nil, errors.Errorf("get content of image %s: %w", file.Name(), err)
	}

	if task.nftRegMetadata == nil || task.nftRegMetadata.BlockHash == "" || task.nftRegMetadata.CreatorPastelID == "" {
		return nil, errors.Errorf("invalid nftRegMetadata")
	}

	// Get DDAndFingerprints
	ddAndFingerprints, err := task.ddClient.ImageRarenessScore(
		ctx,
		img,
		file.Format().String(),
		task.nftRegMetadata.BlockHash,
		task.nftRegMetadata.CreatorPastelID,
	)

	if err != nil {
<<<<<<< HEAD
		return nil, errors.Errorf("call ImageRarenessScore(): %w", err)
	}

	// Creates compress(Base64(dd_and_fingerprints).Base64(signature))
	compressed, err := task.compressSignedDDAndFingerprints(ctx, task.calculatedDDAndFingerprints)
=======
		return nil, nil, errors.Errorf("get dupe detection result from dd-server: %w", err)
	}

	fingerprint := ddResult.Fingerprints

	fingerprintAndScores := pastel.DDAndFingerprints{
		//DupeDectectionSystemVersion: ddResult.DupeDetectionSystemVer,
		//HashOfCandidateImageFile:    ddResult.ImageHash,
		//OverallAverageRarenessScore: ddResult.PastelRarenessScore,
		IsLikelyDupe:              ddResult.IsLikelyDupe,
		IsRareOnInternet:          ddResult.IsRareOnInternet,
		NumberOfPagesOfResults:    ddResult.NumberOfResultPages,
		MatchesFoundOnFirstPage:   ddResult.MatchesFoundOnFirstPage,
		URLOfFirstMatchInPage:     ddResult.FirstMatchURL,
		OpenNSFWScore:             ddResult.OpenNSFWScore,
		ZstdCompressedFingerprint: nil,
		/*AlternativeNSFWScore: pastel.AlternativeNSFWScore{
			Drawing: ddResult.AlternateNSFWScores.Drawings,
			Hentai:  ddResult.AlternateNSFWScores.Hentai,
			Neutral: ddResult.AlternateNSFWScores.Neutral,
			Porn:    ddResult.AlternateNSFWScores.Porn,
			Sexy:    ddResult.AlternateNSFWScores.Sexy,
		},
		PerceptualImageHashes: pastel.PerceptualImageHashes{
			PerceptualHash: ddResult.PerceptualImageHashes.PerceptualHash,
			AverageHash:    ddResult.PerceptualImageHashes.AverageHash,
			DifferenceHash: ddResult.PerceptualImageHashes.DifferenceHash,
			PDQHash:        ddResult.PerceptualImageHashes.PDQHash,
			NeuralHash:     ddResult.PerceptualImageHashes.NeuralHash,
		},
		PerceptualHashOverlapCount:                   ddResult.PerceptualHashOverlapCount,
		NumberOfFingerprintsRequiringFurtherTesting1: ddResult.NumberOfFingerprintsRequiringFurtherTesting1,
		NumberOfFingerprintsRequiringFurtherTesting2: ddResult.NumberOfFingerprintsRequiringFurtherTesting2,
		NumberOfFingerprintsRequiringFurtherTesting3: ddResult.NumberOfFingerprintsRequiringFurtherTesting3,
		NumberOfFingerprintsRequiringFurtherTesting4: ddResult.NumberOfFingerprintsRequiringFurtherTesting4,
		NumberOfFingerprintsRequiringFurtherTesting5: ddResult.NumberOfFingerprintsRequiringFurtherTesting5,
		NumberOfFingerprintsRequiringFurtherTesting6: ddResult.NumberOfFingerprintsRequiringFurtherTesting6,
		NumberOfFingerprintsOfSuspectedDupes:         ddResult.NumberOfFingerprintsOfSuspectedDupes,
		PearsonMax:                                   ddResult.PearsonMax,
		SpearmanMax:                                  ddResult.SpearmanMax,
		KendallMax:                                   ddResult.KendallMax,
		HoeffdingMax:                                 ddResult.HoeffdingMax,
		MutualInformationMax:                         ddResult.MutualInformationMax,
		HsicMax:                                      ddResult.HsicMax,
		XgbimportanceMax:                             ddResult.XgbimportanceMax,
		PearsonTop1BpsPercentile:                     ddResult.PearsonTop1BpsPercentile,
		SpearmanTop1BpsPercentile:                    ddResult.SpearmanTop1BpsPercentile,
		KendallTop1BpsPercentile:                     ddResult.KendallTop1BpsPercentile,
		HoeffdingTop10BpsPercentile:                  ddResult.HoeffdingTop10BpsPercentile,
		MutualInformationTop100BpsPercentile:         ddResult.MutualInformationTop100BpsPercentile,
		HsicTop100BpsPercentile:                      ddResult.HsicTop100BpsPercentile,
		XgbimportanceTop100BpsPercentile:             ddResult.XgbimportanceTop100BpsPercentile,
		CombinedRarenessScore:                        ddResult.CombinedRarenessScore,
		XgboostPredictedRarenessScore:                ddResult.XgboostPredictedRarenessScore,
		NnPredictedRarenessScore:                     ddResult.NnPredictedRarenessScore,*/
	}
	compressedFg, err := zstd.CompressLevel(nil, pastel.Fingerprint(fingerprint).Bytes(), 22)
>>>>>>> 53bfa37e
	if err != nil {
		return nil, errors.Errorf("call compressSignedDDAndFingerprints failed: %w", err)
	}

	ddAndFingerprints.ZstdCompressedFingerprint = compressed
	return ddAndFingerprints, nil
}

func (task *Task) compareRQSymbolID(ctx context.Context) error {
	log.Debugf("Connect to %s", task.config.RaptorQServiceAddress)
	conn, err := task.rqClient.Connect(ctx, task.config.RaptorQServiceAddress)
	if err != nil {
		return errors.Errorf("connect to raptorQ service: %w", err)
	}
	defer conn.Close()

	content, err := task.Artwork.Bytes()
	if err != nil {
		return errors.Errorf("read image contents: %w", err)
	}

	rqService := conn.RaptorQ(&rqnode.Config{
		RqFilesDir: task.Service.config.RqFilesDir,
	})

	if len(task.RQIDS) == 0 {
		return errors.Errorf("no symbols identifiers file")
	}

	encodeInfo, err := rqService.EncodeInfo(ctx, content, uint32(len(task.RQIDS)), hex.EncodeToString([]byte(task.Ticket.BlockHash)), task.Ticket.Author)

	if err != nil {
		return errors.Errorf("generate RaptorQ symbols' identifiers: %w", err)
	}

	// pick just one file from wallnode to compare rq symbols
	// the one send from walletnode is compressed so need to decompress first
	var fromWalletNode []byte
	for _, v := range task.RQIDS {
		fromWalletNode = v
		break
	}
	rawData, err := zstd.Decompress(nil, fromWalletNode)
	if err != nil {
		return errors.Errorf("decompress symbols id file: %w", err)
	}
	scaner := bufio.NewScanner(bytes.NewReader(rawData))
	scaner.Split(bufio.ScanLines)
	for i := 0; i < 3; i++ {
		scaner.Scan()
		if scaner.Err() != nil {
			return errors.Errorf("failed when bypass headers: %w", err)
		}
	}
	scaner.Text()

	// pick just one file generated to compare
	var rawEncodeFile rqnode.RawSymbolIDFile
	for _, v := range encodeInfo.SymbolIDFiles {
		rawEncodeFile = v
		break
	}

	for i := range rawEncodeFile.SymbolIdentifiers {
		scaner.Scan()
		if scaner.Err() != nil {
			return errors.Errorf("scan next symbol identifiers: %w", err)
		}
		symbolFromWalletNode := scaner.Text()
		if rawEncodeFile.SymbolIdentifiers[i] != symbolFromWalletNode {
			return errors.Errorf("raptor symbol mismatched, index: %d, wallet:%s, super: %s", i, symbolFromWalletNode, rawEncodeFile.SymbolIdentifiers[i])
		}
	}

	return nil
}

// UploadImageWithThumbnail uploads the image that contained image with pqsignature
// generate the image thumbnail from the coordinate provided for user and return
// the hash for the genreated thumbnail
func (task *Task) UploadImageWithThumbnail(_ context.Context, file *artwork.File, coordinate artwork.ThumbnailCoordinate) ([]byte, []byte, []byte, error) {
	var err error
	if err = task.RequiredStatus(StatusImageProbed); err != nil {
		return nil, nil, nil, errors.Errorf("require status %s not satisfied", StatusImageProbed)
	}

	previewThumbnailHash := make([]byte, 0)
	mediumThumbnailHash := make([]byte, 0)
	smallThumbnailHash := make([]byte, 0)
	<-task.NewAction(func(ctx context.Context) error {
		task.UpdateStatus(StatusImageAndThumbnailCoordinateUploaded)

		task.Artwork = file

		// Determine file size
		// TODO: improve it by call stats on file
		var fileBytes []byte
		fileBytes, err = file.Bytes()
		if err != nil {
			log.WithContext(ctx).WithError(err).Errorf("read image file")
			err = errors.Errorf("read image file: %w", err)
			return nil
		}
		task.imageSizeBytes = len(fileBytes)

		previewThumbnailHash, mediumThumbnailHash, smallThumbnailHash, err = task.createAndHashThumbnails(coordinate)
		if err != nil {
			log.WithContext(ctx).WithError(err).Errorf("create and hash thumbnail")
			return nil
		}

		return nil
	})

	return previewThumbnailHash, mediumThumbnailHash, smallThumbnailHash, err
}

func (task *Task) checkNodeInMeshedNodes(nodeID string) error {
	if task.meshedNodes == nil {
		return errors.New("nil meshedNodes")
	}

	for _, node := range task.meshedNodes {
		if node.NodeID == nodeID {
			return nil
		}
	}

	return errors.New("nodeID not found")
}

func (task *Task) AddSignedDDAndFingerprints(nodeID string, compressedSignedDDAndFingerprints []byte) error {
	task.ddMtx.Lock()
	defer task.ddMtx.Unlock()

	// TODO: update later
	// if err := task.RequiredStatus(StatusRegistrationFeeCalculated); err != nil {
	// 	return err
	// }
	var err error

	<-task.NewAction(func(ctx context.Context) error {
		log.WithContext(ctx).Debugf("receive compressedSignedDDAndFingerprints from node %s", nodeID)
		// Check nodeID should in task.meshedNodes
		err = task.checkNodeInMeshedNodes(nodeID)
		if err != nil {
			log.WithContext(ctx).WithField("nodeID", nodeID).WithError(err).Errorf("check if node existed in meshedNodes failed")
			return nil
		}

		// extract data
		var ddAndFingerprints *pastel.DDAndFingerprints
		var ddAndFingerprintsBytes []byte
		var signature []byte

		ddAndFingerprints, ddAndFingerprintsBytes, signature, err = pastel.ExtractCompressSignedDDAndFingerprints(compressedSignedDDAndFingerprints)
		if err != nil {
			log.WithContext(ctx).WithField("nodeID", nodeID).WithError(err).Errorf("extract compressedSignedDDAndFingerprints failed")
			return nil
		}

		var ok bool
		ok, err = task.pastelClient.Verify(ctx, ddAndFingerprintsBytes, string(signature), nodeID, pastel.SignAlgorithmED448)
		if err != nil || !ok {
			err = errors.New("signature verification failed")
			log.WithContext(ctx).WithField("nodeID", nodeID).WithError(err).Errorf("verify signature of ddAndFingerprintsBytes failed")
			return nil
		}

		task.allDDAndFingerprints[nodeID] = ddAndFingerprints

		// if enough ddAndFingerprints received (not include from itself)
		if len(task.allDDAndFingerprints) == 2 {
			log.WithContext(ctx).Debug("all ddAndFingerprints received")
			go func() {
				close(task.allSignedDDAndFingerprintsReceivedChn)
			}()
		}
		return nil
	})

	return err
}

// AddPeerArticketSignature is called by supernode peers to primary first-rank supernode to send it's signature
func (task *Task) AddPeerArticketSignature(nodeID string, signature []byte) error {
	task.peersArtTicketSignatureMtx.Lock()
	defer task.peersArtTicketSignatureMtx.Unlock()

	if err := task.RequiredStatus(StatusRegistrationFeeCalculated); err != nil {
		return err
	}

	var err error

	<-task.NewAction(func(ctx context.Context) error {
		log.WithContext(ctx).Debugf("receive NFT ticket signature from node %s", nodeID)
		if node := task.accepted.ByID(nodeID); node == nil {
			log.WithContext(ctx).WithField("node", nodeID).Errorf("node is not in accepted list")
			err = errors.Errorf("node %s not in accepted list", nodeID)
			return nil
		}

		task.peersArtTicketSignature[nodeID] = signature
		if len(task.peersArtTicketSignature) == len(task.accepted) {
			log.WithContext(ctx).Debug("all signature received")
			go func() {
				close(task.allSignaturesReceivedChn)
			}()
		}
		return nil
	})
	return err
}

func (task *Task) pastelNodeByExtKey(ctx context.Context, nodeID string) (*Node, error) {
	masterNodes, err := task.pastelClient.MasterNodesTop(ctx)
	log.WithContext(ctx).Debugf("master node %v", masterNodes)

	if err != nil {
		return nil, err
	}

	for _, masterNode := range masterNodes {
		if masterNode.ExtKey != nodeID {
			continue
		}
		node := &Node{
			client:  task.Service.nodeClient,
			ID:      masterNode.ExtKey,
			Address: masterNode.ExtAddress,
		}
		return node, nil
	}

	return nil, errors.Errorf("node %q not found", nodeID)
}

func (task *Task) context(ctx context.Context) context.Context {
	return log.ContextWithPrefix(ctx, fmt.Sprintf("%s-%s", logPrefix, task.ID()))
}

func (task *Task) removeArtifacts() {
	removeFn := func(file *artwork.File) {
		if file != nil {
			log.Debugf("remove file: %s", file.Name())
			if err := file.Remove(); err != nil {
				log.Errorf("failed to remove file: %s", err.Error())
			}
		}
	}

	removeFn(task.ResampledArtwork)
	removeFn(task.Artwork)
	removeFn(task.PreviewThumbnail)
	removeFn(task.MediumThumbnail)
	removeFn(task.SmallThumbnail)
}

// NewTask returns a new Task instance.
func NewTask(service *Service) *Task {
	return &Task{
		Task:                                  task.New(StatusTaskStarted),
		Service:                               service,
		peersArtTicketSignatureMtx:            &sync.Mutex{},
		peersArtTicketSignature:               make(map[string][]byte),
		allSignaturesReceivedChn:              make(chan struct{}),
		allSignedDDAndFingerprintsReceivedChn: make(chan struct{}),
	}
}<|MERGE_RESOLUTION|>--- conflicted
+++ resolved
@@ -35,7 +35,6 @@
 	Artwork          *artwork.File
 	imageSizeBytes   int
 
-<<<<<<< HEAD
 	meshedNodes []types.MeshedSuperNode
 
 	// DDAndFingerprints created by node its self
@@ -45,10 +44,6 @@
 	fingerprints                          pastel.Fingerprint
 	allSignedDDAndFingerprintsReceivedChn chan struct{}
 	ddMtx                                 sync.Mutex
-=======
-	fingerAndScores *pastel.DDAndFingerprints
-	fingerprints    pastel.Fingerprint
->>>>>>> 53bfa37e
 
 	PreviewThumbnail *artwork.File
 	MediumThumbnail  *artwork.File
@@ -208,7 +203,6 @@
 	return err
 }
 
-<<<<<<< HEAD
 // MeshNodes to set info of all meshed supernodes - that will be to send
 func (task *Task) MeshNodes(_ context.Context, meshedNodes []types.MeshedSuperNode) error {
 	if err := task.RequiredStatus(StatusConnected); err != nil {
@@ -251,10 +245,6 @@
 
 // ProbeImage uploads the resampled image compute and return a compression of pastel.DDAndFingerprints
 func (task *Task) ProbeImage(_ context.Context, file *artwork.File) ([]byte, error) {
-=======
-// ProbeImage uploads the resampled image compute and return a fingerpirnt.
-func (task *Task) ProbeImage(_ context.Context, file *artwork.File) (*pastel.DDAndFingerprints, error) {
->>>>>>> 53bfa37e
 	if err := task.RequiredStatus(StatusConnected); err != nil {
 		return nil, err
 	}
@@ -818,11 +808,7 @@
 	return nil
 }
 
-<<<<<<< HEAD
 func (task *Task) genFingerprintsData(ctx context.Context, file *artwork.File) (*pastel.DDAndFingerprints, error) {
-=======
-func (task *Task) genFingerprintsData(ctx context.Context, file *artwork.File) (*pastel.DDAndFingerprints, pastel.Fingerprint, error) {
->>>>>>> 53bfa37e
 	img, err := file.Bytes()
 	if err != nil {
 		return nil, errors.Errorf("get content of image %s: %w", file.Name(), err)
@@ -842,71 +828,11 @@
 	)
 
 	if err != nil {
-<<<<<<< HEAD
 		return nil, errors.Errorf("call ImageRarenessScore(): %w", err)
 	}
 
 	// Creates compress(Base64(dd_and_fingerprints).Base64(signature))
 	compressed, err := task.compressSignedDDAndFingerprints(ctx, task.calculatedDDAndFingerprints)
-=======
-		return nil, nil, errors.Errorf("get dupe detection result from dd-server: %w", err)
-	}
-
-	fingerprint := ddResult.Fingerprints
-
-	fingerprintAndScores := pastel.DDAndFingerprints{
-		//DupeDectectionSystemVersion: ddResult.DupeDetectionSystemVer,
-		//HashOfCandidateImageFile:    ddResult.ImageHash,
-		//OverallAverageRarenessScore: ddResult.PastelRarenessScore,
-		IsLikelyDupe:              ddResult.IsLikelyDupe,
-		IsRareOnInternet:          ddResult.IsRareOnInternet,
-		NumberOfPagesOfResults:    ddResult.NumberOfResultPages,
-		MatchesFoundOnFirstPage:   ddResult.MatchesFoundOnFirstPage,
-		URLOfFirstMatchInPage:     ddResult.FirstMatchURL,
-		OpenNSFWScore:             ddResult.OpenNSFWScore,
-		ZstdCompressedFingerprint: nil,
-		/*AlternativeNSFWScore: pastel.AlternativeNSFWScore{
-			Drawing: ddResult.AlternateNSFWScores.Drawings,
-			Hentai:  ddResult.AlternateNSFWScores.Hentai,
-			Neutral: ddResult.AlternateNSFWScores.Neutral,
-			Porn:    ddResult.AlternateNSFWScores.Porn,
-			Sexy:    ddResult.AlternateNSFWScores.Sexy,
-		},
-		PerceptualImageHashes: pastel.PerceptualImageHashes{
-			PerceptualHash: ddResult.PerceptualImageHashes.PerceptualHash,
-			AverageHash:    ddResult.PerceptualImageHashes.AverageHash,
-			DifferenceHash: ddResult.PerceptualImageHashes.DifferenceHash,
-			PDQHash:        ddResult.PerceptualImageHashes.PDQHash,
-			NeuralHash:     ddResult.PerceptualImageHashes.NeuralHash,
-		},
-		PerceptualHashOverlapCount:                   ddResult.PerceptualHashOverlapCount,
-		NumberOfFingerprintsRequiringFurtherTesting1: ddResult.NumberOfFingerprintsRequiringFurtherTesting1,
-		NumberOfFingerprintsRequiringFurtherTesting2: ddResult.NumberOfFingerprintsRequiringFurtherTesting2,
-		NumberOfFingerprintsRequiringFurtherTesting3: ddResult.NumberOfFingerprintsRequiringFurtherTesting3,
-		NumberOfFingerprintsRequiringFurtherTesting4: ddResult.NumberOfFingerprintsRequiringFurtherTesting4,
-		NumberOfFingerprintsRequiringFurtherTesting5: ddResult.NumberOfFingerprintsRequiringFurtherTesting5,
-		NumberOfFingerprintsRequiringFurtherTesting6: ddResult.NumberOfFingerprintsRequiringFurtherTesting6,
-		NumberOfFingerprintsOfSuspectedDupes:         ddResult.NumberOfFingerprintsOfSuspectedDupes,
-		PearsonMax:                                   ddResult.PearsonMax,
-		SpearmanMax:                                  ddResult.SpearmanMax,
-		KendallMax:                                   ddResult.KendallMax,
-		HoeffdingMax:                                 ddResult.HoeffdingMax,
-		MutualInformationMax:                         ddResult.MutualInformationMax,
-		HsicMax:                                      ddResult.HsicMax,
-		XgbimportanceMax:                             ddResult.XgbimportanceMax,
-		PearsonTop1BpsPercentile:                     ddResult.PearsonTop1BpsPercentile,
-		SpearmanTop1BpsPercentile:                    ddResult.SpearmanTop1BpsPercentile,
-		KendallTop1BpsPercentile:                     ddResult.KendallTop1BpsPercentile,
-		HoeffdingTop10BpsPercentile:                  ddResult.HoeffdingTop10BpsPercentile,
-		MutualInformationTop100BpsPercentile:         ddResult.MutualInformationTop100BpsPercentile,
-		HsicTop100BpsPercentile:                      ddResult.HsicTop100BpsPercentile,
-		XgbimportanceTop100BpsPercentile:             ddResult.XgbimportanceTop100BpsPercentile,
-		CombinedRarenessScore:                        ddResult.CombinedRarenessScore,
-		XgboostPredictedRarenessScore:                ddResult.XgboostPredictedRarenessScore,
-		NnPredictedRarenessScore:                     ddResult.NnPredictedRarenessScore,*/
-	}
-	compressedFg, err := zstd.CompressLevel(nil, pastel.Fingerprint(fingerprint).Bytes(), 22)
->>>>>>> 53bfa37e
 	if err != nil {
 		return nil, errors.Errorf("call compressSignedDDAndFingerprints failed: %w", err)
 	}
