package artworkregister

import (
	"context"

	"github.com/pastelnetwork/gonode/common/errors"
	"github.com/pastelnetwork/gonode/common/log"
	"github.com/pastelnetwork/gonode/common/service/artwork"
	"github.com/pastelnetwork/gonode/common/service/task"
	"github.com/pastelnetwork/gonode/common/storage"
	"github.com/pastelnetwork/gonode/p2p"
	"github.com/pastelnetwork/gonode/pastel"
	"github.com/pastelnetwork/gonode/probe"
	"github.com/pastelnetwork/gonode/supernode/node"
	"golang.org/x/sync/errgroup"
)

const (
	logPrefix = "artwork"
)

// Service represent artwork service.
type Service struct {
	*task.Worker
	*artwork.Storage

	config       *Config
	db           storage.KeyValue
	probeTensor  probe.Tensor
	pastelClient pastel.Client
	nodeClient   node.Client
	p2pClient    p2p.Client
}

// Run starts task
func (service *Service) Run(ctx context.Context) error {
	ctx = log.ContextWithPrefix(ctx, logPrefix)

	if service.config.PastelID == "" {
		return errors.New("PastelID is not specified in the config file")
	}

	if err := service.probeTensor.LoadModels(ctx); err != nil {
		return err
	}

	group, ctx := errgroup.WithContext(ctx)
	group.Go(func() (err error) {
		defer errors.Recover(func(recErr error) { err = recErr })
		return service.Storage.Run(ctx)
	})
	group.Go(func() (err error) {
		defer errors.Recover(func(recErr error) { err = recErr })
		return service.Worker.Run(ctx)
	})
	return group.Wait()
}

// Task returns the task of the registration artwork by the given id.
func (service *Service) Task(id string) *Task {
	return service.Worker.Task(id).(*Task)
}

// NewTask runs a new task of the registration artwork and returns its taskID.
func (service *Service) NewTask() *Task {
	task := NewTask(service)
	service.Worker.AddTask(task)

	return task
}

// NewService returns a new Service instance.
<<<<<<< HEAD
func NewService(config *Config, db storage.KeyValue, pastelClient pastel.Client, nodeClient node.Client, p2pClient p2p.Client) *Service {
=======
func NewService(config *Config, db storage.KeyValue, fileStorage storage.FileStorage, probeTensor probe.Tensor, pastelClient pastel.Client, nodeClient node.Client) *Service {
>>>>>>> 969dea32
	return &Service{
		config:       config,
		db:           db,
		probeTensor:  probeTensor,
		pastelClient: pastelClient,
		nodeClient:   nodeClient,
		p2pClient:    p2pClient,
		Worker:       task.NewWorker(),
		Storage:      artwork.NewStorage(fileStorage),
	}
}<|MERGE_RESOLUTION|>--- conflicted
+++ resolved
@@ -25,7 +25,6 @@
 	*artwork.Storage
 
 	config       *Config
-	db           storage.KeyValue
 	probeTensor  probe.Tensor
 	pastelClient pastel.Client
 	nodeClient   node.Client
@@ -70,14 +69,9 @@
 }
 
 // NewService returns a new Service instance.
-<<<<<<< HEAD
-func NewService(config *Config, db storage.KeyValue, pastelClient pastel.Client, nodeClient node.Client, p2pClient p2p.Client) *Service {
-=======
-func NewService(config *Config, db storage.KeyValue, fileStorage storage.FileStorage, probeTensor probe.Tensor, pastelClient pastel.Client, nodeClient node.Client) *Service {
->>>>>>> 969dea32
+func NewService(config *Config, fileStorage storage.FileStorage, probeTensor probe.Tensor, pastelClient pastel.Client, nodeClient node.Client, p2pClient p2p.Client) *Service {
 	return &Service{
 		config:       config,
-		db:           db,
 		probeTensor:  probeTensor,
 		pastelClient: pastelClient,
 		nodeClient:   nodeClient,
