package server

import (
	"context"
	"fmt"
	"net"
	"strconv"
	"strings"

	"github.com/pastelnetwork/gonode/common/errgroup"
	"github.com/pastelnetwork/gonode/common/errors"
	"github.com/pastelnetwork/gonode/common/log"
	"github.com/pastelnetwork/gonode/common/net/credentials/alts"
	"github.com/pastelnetwork/gonode/supernode/node/grpc/server/middleware"
	"google.golang.org/grpc"
)

type service interface {
	Desc() *grpc.ServiceDesc
}

// Server represents supernode server
type Server struct {
<<<<<<< HEAD
	config    *Config
	services  []service
	secClient alts.SecClient
	secInfo   *alts.SecInfo
=======
	config   *Config
	services []service
	name     string
>>>>>>> df039ce4
}

// Run starts the server
func (server *Server) Run(ctx context.Context) error {
	ctx = log.ContextWithPrefix(ctx, server.name)

	group, ctx := errgroup.WithContext(ctx)

	addresses := strings.Split(server.config.ListenAddresses, ",")
	grpcServer := server.grpcServer(ctx)
	if grpcServer == nil {
		return fmt.Errorf("failed to initialize grpc server")
	}

	for _, address := range addresses {
		addr := net.JoinHostPort(strings.TrimSpace(address), strconv.Itoa(server.config.Port))

		group.Go(func() error {
			return server.listen(ctx, addr, grpcServer)
		})
	}

	return group.Wait()
}

func (server *Server) listen(ctx context.Context, address string, grpcServer *grpc.Server) (err error) {
	listen, err := net.Listen("tcp", address)
	if err != nil {
		return errors.Errorf("failed to listen: %w", err).WithField("address", address)
	}

	errCh := make(chan error, 1)
	go func() {
		defer errors.Recover(func(recErr error) { err = recErr })
		log.WithContext(ctx).Infof("gRPC server listening on %q", address)
		if err := grpcServer.Serve(listen); err != nil {
			errCh <- errors.Errorf("failed to serve: %w", err).WithField("address", address)
		}
	}()

	select {
	case <-ctx.Done():
		log.WithContext(ctx).Infof("Shutting down gRPC server at %q", address)
		grpcServer.GracefulStop()
	case err := <-errCh:
		return err
	}

	return nil
}

func (server *Server) grpcServer(ctx context.Context) *grpc.Server {
	if server.secClient == nil || server.secInfo == nil {
		log.WithContext(ctx).Errorln("secClient or secInfo don't initialize")
		return nil
	}

	grpcServer := grpc.NewServer(
		middleware.UnaryInterceptor(),
		middleware.StreamInterceptor(),
		middleware.AltsCredential(server.secClient, server.secInfo),
	)

	for _, service := range server.services {
		log.WithContext(ctx).Debugf("Register service %q", service.Desc().ServiceName)
		grpcServer.RegisterService(service.Desc(), service)
	}

	return grpcServer
}

// New returns a new Server instance.
<<<<<<< HEAD
func New(config *Config, secClient alts.SecClient, secInfo *alts.SecInfo, services ...service) *Server {
	return &Server{
		config:    config,
		secClient: secClient,
		secInfo:   secInfo,
		services:  services,
=======
func New(config *Config, name string, services ...service) *Server {
	return &Server{
		config:   config,
		services: services,
		name:     name,
>>>>>>> df039ce4
	}
}<|MERGE_RESOLUTION|>--- conflicted
+++ resolved
@@ -21,16 +21,11 @@
 
 // Server represents supernode server
 type Server struct {
-<<<<<<< HEAD
 	config    *Config
 	services  []service
+	name      string
 	secClient alts.SecClient
 	secInfo   *alts.SecInfo
-=======
-	config   *Config
-	services []service
-	name     string
->>>>>>> df039ce4
 }
 
 // Run starts the server
@@ -103,19 +98,12 @@
 }
 
 // New returns a new Server instance.
-<<<<<<< HEAD
-func New(config *Config, secClient alts.SecClient, secInfo *alts.SecInfo, services ...service) *Server {
+func New(config *Config, name string, secClient alts.SecClient, secInfo *alts.SecInfo, services ...service) *Server {
 	return &Server{
 		config:    config,
 		secClient: secClient,
 		secInfo:   secInfo,
 		services:  services,
-=======
-func New(config *Config, name string, services ...service) *Server {
-	return &Server{
-		config:   config,
-		services: services,
-		name:     name,
->>>>>>> df039ce4
+		name:      name,
 	}
 }