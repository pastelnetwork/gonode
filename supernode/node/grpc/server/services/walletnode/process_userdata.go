package walletnode

import (
	"context"
	"encoding/json"
	"io"

	"github.com/pastelnetwork/gonode/common/errors"
	"github.com/pastelnetwork/gonode/common/log"
	"github.com/pastelnetwork/gonode/common/service/userdata"
	"github.com/pastelnetwork/gonode/metadb/database"
	pbsn "github.com/pastelnetwork/gonode/proto/supernode"
	pbwn "github.com/pastelnetwork/gonode/proto/walletnode"
	"github.com/pastelnetwork/gonode/supernode/node/grpc/server/services/common"
	"github.com/pastelnetwork/gonode/supernode/services/userdataprocess"
	"google.golang.org/grpc"
	"google.golang.org/grpc/codes"
	"google.golang.org/grpc/peer"
	"google.golang.org/grpc/status"
)

// ProcessUserdata represents grpc service for processing userdata.
type ProcessUserdata struct {
	pbwn.UnimplementedProcessUserdataServer

	*common.ProcessUserdata
	databaseOps *database.Ops
}

// Session implements walletnode.ProcessUserdataServer.Session()
func (service *ProcessUserdata) Session(stream pbwn.ProcessUserdata_SessionServer) error {
	ctx, cancel := context.WithCancel(stream.Context())
	defer cancel()

	var task *userdataprocess.Task

	if sessID, ok := service.SessID(ctx); ok {
		if task = service.Task(sessID); task == nil {
			return errors.Errorf("not found %q task", sessID)
		}
	} else {
		task = service.NewTask()
	}
	go func() {
		<-task.Done()
		cancel()
	}()
	defer task.Cancel()

	peer, _ := peer.FromContext(ctx)
	log.WithContext(ctx).WithField("addr", peer.Addr).Debugf("Session stream")
	defer log.WithContext(ctx).WithField("addr", peer.Addr).Debugf("Session stream closed")

	req, err := stream.Recv()
	if err != nil {
		return errors.Errorf("failed to receieve handshake request: %w", err)
	}
	log.WithContext(ctx).WithField("req", req).Debugf("Session request")

	if err := task.Session(ctx, req.IsPrimary); err != nil {
		return err
	}

	resp := &pbwn.MDLSessionReply{
		SessID: task.ID(),
	}
	if err := stream.Send(resp); err != nil {
		return errors.Errorf("failed to send handshake response: %w", err)
	}
	log.WithContext(ctx).WithField("resp", resp).Debugf("Session response")

	for {
		if _, err := stream.Recv(); err != nil {
			if err == io.EOF {
				return nil
			}
			switch status.Code(err) {
			case codes.Canceled, codes.Unavailable:
				return nil
			}
			return errors.Errorf("handshake stream closed: %w", err)
		}
	}
}

// AcceptedNodes implements walletnode.ProcessUserdataServer.AcceptedNodes()
func (service *ProcessUserdata) AcceptedNodes(ctx context.Context, req *pbwn.MDLAcceptedNodesRequest) (*pbwn.MDLAcceptedNodesReply, error) {
	log.WithContext(ctx).WithField("req", req).Debugf("AcceptedNodes request")

	if req == nil {
		return nil, errors.Errorf("receive nil request")
	}

	task, err := service.TaskFromMD(ctx)
	if err != nil {
		return nil, err
	}

	nodes, err := task.AcceptedNodes(ctx)
	if err != nil {
		return nil, err
	}

	var peers []*pbwn.MDLAcceptedNodesReply_Peer
	for _, node := range nodes {
		peers = append(peers, &pbwn.MDLAcceptedNodesReply_Peer{
			NodeID: node.ID,
		})
	}

	resp := &pbwn.MDLAcceptedNodesReply{
		Peers: peers,
	}
	log.WithContext(ctx).WithField("resp", resp).Debugf("AcceptedNodes response")
	return resp, nil
}

// ConnectTo implements walletnode.ProcessUserdataServer.ConnectTo()
func (service *ProcessUserdata) ConnectTo(ctx context.Context, req *pbwn.MDLConnectToRequest) (*pbwn.MDLConnectToReply, error) {
	log.WithContext(ctx).WithField("req", req).Debugf("ConnectTo request")

	if req == nil {
		return nil, errors.Errorf("receive nil request")
	}

	task, err := service.TaskFromMD(ctx)
	if err != nil {
		return nil, err
	}

	if err := task.ConnectTo(ctx, req.NodeID, req.SessID); err != nil {
		return nil, err
	}

	resp := &pbwn.MDLConnectToReply{}
	log.WithContext(ctx).WithField("resp", resp).Debugf("ConnectTo response")
	return resp, nil
}

// SendUserdata implements walletnode.ProcessUserdataServer.SendUserdata()
func (service *ProcessUserdata) SendUserdata(ctx context.Context, req *pbwn.UserdataRequest) (*pbwn.UserdataReply, error) {
	log.WithContext(ctx).WithField("req", req).Debugf("SendUserdata request")

	if req == nil {
		return nil, errors.Errorf("receive nil request")
	}

	task, err := service.TaskFromMD(ctx)
	if err != nil {
		return nil, err
	}
	if req == nil {
		return nil, errors.Errorf("Request receive from walletnode is nil")
	}
	// Convert protobuf request to UserdataProcessRequest
	request := userdata.ProcessRequestSigned{
		Userdata: &userdata.ProcessRequest{
			RealName:        req.RealName,
			FacebookLink:    req.FacebookLink,
			TwitterLink:     req.TwitterLink,
			NativeCurrency:  req.NativeCurrency,
			Location:        req.Location,
			PrimaryLanguage: req.PrimaryLanguage,
			Categories:      req.Categories,
			Biography:       req.Biography,
			AvatarImage: userdata.UserImageUpload{
				Content:  req.AvatarImage.Content,
				Filename: req.AvatarImage.Filename,
			},
			CoverPhoto: userdata.UserImageUpload{
				Content:  req.CoverPhoto.Content,
				Filename: req.CoverPhoto.Filename,
			},
			ArtistPastelID:    req.ArtistPastelID,
			Timestamp:         req.Timestamp,
			PreviousBlockHash: req.PreviousBlockHash,
			Command:           req.Command,
			Data:              req.Data,
		},
		UserdataHash: req.UserdataHash,
		Signature:    req.Signature,
	}

	processResult, err := task.SupernodeProcessUserdata(ctx, &request)
	if err != nil {
		return nil, errors.Errorf("SupernodeProcessUserdata can not process %w", err)
	}
	if processResult.ResponseCode == userdata.ErrorOnContent {
		return &pbwn.UserdataReply{
			ResponseCode:    processResult.ResponseCode,
			Detail:          processResult.Detail,
			RealName:        processResult.RealName,
			FacebookLink:    processResult.FacebookLink,
			TwitterLink:     processResult.TwitterLink,
			NativeCurrency:  processResult.NativeCurrency,
			Location:        processResult.Location,
			PrimaryLanguage: processResult.PrimaryLanguage,
			Categories:      processResult.Categories,
			Biography:       processResult.Biography,
			AvatarImage:     processResult.AvatarImage,
			CoverPhoto:      processResult.CoverPhoto,
		}, nil
	}

	if task.ConnectedTo != nil {
		// This is secondary node, we just response to walletnode here
		return &pbwn.UserdataReply{
			ResponseCode: processResult.ResponseCode,
			Detail:       processResult.Detail,
		}, nil
	}

	// Process actual write to rqlite db happen here
	var actionErr error
	<-task.NewAction(func(ctx context.Context) error {
		if processResult.ResponseCode == userdata.SuccessVerifyAllSignature {
			if service.databaseOps == nil {
				processResult.ResponseCode = userdata.ErrorRQLiteDBNotFound
				processResult.Detail = userdata.Description[userdata.ErrorRQLiteDBNotFound]
				actionErr = errors.Errorf("databaseOps service object is empty")
				return nil
			}
			// Send data to SN contain the leader rqlite
			if !service.databaseOps.IsLeader() {
				if task.ConnectedToLeader != nil {
					if _, err := task.ConnectedToLeader.ProcessUserdata.SendUserdataToLeader(ctx, request); err != nil {
						processResult.ResponseCode = userdata.ErrorWriteToRQLiteDBFail
						processResult.Detail = userdata.Description[userdata.ErrorWriteToRQLiteDBFail]
						actionErr = errors.Errorf("failed to send or write userdata to leader rqlite %w", err)
						return nil
					}
					// Write success:
					processResult.ResponseCode = userdata.SuccessProcess
					processResult.Detail = userdata.Description[userdata.SuccessProcess]

				} else {
					processResult.ResponseCode = userdata.ErrorRQLiteDBNotFound
					processResult.Detail = userdata.Description[userdata.ErrorRQLiteDBNotFound]
					actionErr = errors.Errorf("leader rqlite node object is empty")
					return nil
				}
			} else {
				// This supernode contain rqlite leader, write to db here
<<<<<<< HEAD

				if len((*req).Data) == 0 {
					// This is user specified data (user profile data)
					reqsn := pbsn.UserdataRequest{
						Realname:        (*req).Realname,
						FacebookLink:    (*req).FacebookLink,
						TwitterLink:     (*req).TwitterLink,
						NativeCurrency:  (*req).NativeCurrency,
						Location:        (*req).Location,
						PrimaryLanguage: (*req).PrimaryLanguage,
						Categories:      (*req).Categories,
						Biography:       (*req).Biography,
						AvatarImage: &pbsn.UserdataRequest_UserImageUpload{
							Content:  (*req).AvatarImage.Content,
							Filename: (*req).AvatarImage.Filename,
						},
						CoverPhoto: &pbsn.UserdataRequest_UserImageUpload{
							Content:  (*req).CoverPhoto.Content,
							Filename: (*req).CoverPhoto.Filename,
						},
						ArtistPastelID:    (*req).ArtistPastelID,
						Timestamp:         (*req).Timestamp,
						Signature:         (*req).Signature,
						PreviousBlockHash: (*req).PreviousBlockHash,
						Command:           (*req).Command,
						Data:              (*req).Data,
					}

					err := service.databaseOps.WriteUserData(ctx, &reqsn)
					if err != nil {
						processResult.ResponseCode = userdata.ErrorWriteToRQLiteDBFail
						processResult.Detail = userdata.Description[userdata.ErrorWriteToRQLiteDBFail]
						return err
					}
=======
				// Kinda weird here but not walletnode and supernode have duplicate of UserdataRequest
				// so we need to convert pbwn.UserdataRequest to pbsn.UserdataRequest
				reqsn := pbsn.UserdataRequest{
					RealName:        (*req).RealName,
					FacebookLink:    (*req).FacebookLink,
					TwitterLink:     (*req).TwitterLink,
					NativeCurrency:  (*req).NativeCurrency,
					Location:        (*req).Location,
					PrimaryLanguage: (*req).PrimaryLanguage,
					Categories:      (*req).Categories,
					Biography:       (*req).Biography,
					AvatarImage: &pbsn.UserdataRequest_UserImageUpload{
						Content:  (*req).AvatarImage.Content,
						Filename: (*req).AvatarImage.Filename,
					},
					CoverPhoto: &pbsn.UserdataRequest_UserImageUpload{
						Content:  (*req).CoverPhoto.Content,
						Filename: (*req).CoverPhoto.Filename,
					},
					ArtistPastelID:    (*req).ArtistPastelID,
					Timestamp:         (*req).Timestamp,
					Signature:         (*req).Signature,
					PreviousBlockHash: (*req).PreviousBlockHash,
				}

				err := service.databaseOps.WriteUserData(ctx, &reqsn)
				if err != nil {
					processResult.ResponseCode = userdata.ErrorWriteToRQLiteDBFail
					processResult.Detail = userdata.Description[userdata.ErrorWriteToRQLiteDBFail]
					actionErr = err
					return nil
				}
>>>>>>> e7871b5f

					// If can go to here, all process of setting userdata have passed
					// We can consider to pass userdata.SuccessProcess or userdata.SuccessWriteToRQLiteDB (both have same success meaning)
					processResult.ResponseCode = userdata.SuccessProcess
					processResult.Detail = userdata.Description[userdata.SuccessProcess]
				} else {
					// This is walletnode metric (for both get/set data)
					request := pbsn.Metric{
						Command: (*req).Command,
						Data:    (*req).Data,
						// No need to pass Signature of the data or PastelID to the database operation
					}

					var result interface{}
					var err error
					if result, err = service.databaseOps.ProcessCommand(ctx, &request); err != nil {
						log.WithContext(ctx).Debugf("Error ProcessCommand:%s, Data %s, err:%s", request.Command, string(request.Data), err.Error())
						processResult.ResponseCode = userdata.ErrorProcessMetric
						processResult.Detail = userdata.Description[userdata.ErrorProcessMetric]
						return nil
					}

					// Marshal the response from MetadataLayer
					js, err := json.Marshal(result)
					if err != nil {
						log.WithContext(ctx).Debugf("Error Marshal result: %s")
						processResult.ResponseCode = userdata.ErrorProcessMetric
						processResult.Detail = userdata.Description[userdata.ErrorProcessMetric]
						return nil
					}

					processResult.ResponseCode = userdata.SuccessProcess
					processResult.Detail = userdata.Description[userdata.SuccessProcess]
					processResult.Data = js
					return nil
				}
			}
		}
		return nil
	})

	return &pbwn.UserdataReply{
		ResponseCode: processResult.ResponseCode,
		Detail:       processResult.Detail,
<<<<<<< HEAD
		Data:         processResult.Data,
	}, nil
=======
	}, actionErr
>>>>>>> e7871b5f
}

// ReceiveUserdata implements walletnode.ProcessUserdataServer.ReceiveUserdata()
func (service *ProcessUserdata) ReceiveUserdata(ctx context.Context, req *pbwn.RetrieveRequest) (*pbwn.UserdataRequest, error) {
	if req == nil {
		return nil, errors.Errorf("receive nil request")
	}
	log.WithContext(ctx).WithField("userpastelid", req.Userpastelid).Debugf("ReceiveUserdata request")

	task, err := service.TaskFromMD(ctx)
	if err != nil {
		return nil, err
	}

	userpastelid := req.Userpastelid
	result, err := task.ReceiveUserdata(ctx, userpastelid)
	if err != nil {
		return nil, err
	}

	// Generate protobuf response respProto
	respProto := &pbwn.UserdataRequest{
		RealName:        result.RealName,
		FacebookLink:    result.FacebookLink,
		TwitterLink:     result.TwitterLink,
		NativeCurrency:  result.NativeCurrency,
		Location:        result.Location,
		PrimaryLanguage: result.PrimaryLanguage,
		Categories:      result.Categories,
		Biography:       result.Biography,
		AvatarImage: &pbwn.UserdataRequest_UserImageUpload{
			Content:  result.AvatarImage.Content,
			Filename: result.AvatarImage.Filename,
		},
		CoverPhoto: &pbwn.UserdataRequest_UserImageUpload{
			Content:  result.CoverPhoto.Content,
			Filename: result.CoverPhoto.Filename,
		},
		ArtistPastelID:    result.ArtistPastelID,
		Timestamp:         result.Timestamp,
		PreviousBlockHash: result.PreviousBlockHash,
		Command:           result.Command,
		Data:              result.Data,
	}

	return respProto, nil
}

// Desc returns a description of the service.
func (service *ProcessUserdata) Desc() *grpc.ServiceDesc {
	return &pbwn.ProcessUserdata_ServiceDesc
}

// NewProcessUserdata returns a new ProcessUserdata instance.
func NewProcessUserdata(service *userdataprocess.Service, databaseOps *database.Ops) *ProcessUserdata {
	return &ProcessUserdata{
		ProcessUserdata: common.NewProcessUserdata(service),
		databaseOps:     databaseOps,
	}
}<|MERGE_RESOLUTION|>--- conflicted
+++ resolved
@@ -241,7 +241,6 @@
 				}
 			} else {
 				// This supernode contain rqlite leader, write to db here
-<<<<<<< HEAD
 
 				if len((*req).Data) == 0 {
 					// This is user specified data (user profile data)
@@ -276,40 +275,6 @@
 						processResult.Detail = userdata.Description[userdata.ErrorWriteToRQLiteDBFail]
 						return err
 					}
-=======
-				// Kinda weird here but not walletnode and supernode have duplicate of UserdataRequest
-				// so we need to convert pbwn.UserdataRequest to pbsn.UserdataRequest
-				reqsn := pbsn.UserdataRequest{
-					RealName:        (*req).RealName,
-					FacebookLink:    (*req).FacebookLink,
-					TwitterLink:     (*req).TwitterLink,
-					NativeCurrency:  (*req).NativeCurrency,
-					Location:        (*req).Location,
-					PrimaryLanguage: (*req).PrimaryLanguage,
-					Categories:      (*req).Categories,
-					Biography:       (*req).Biography,
-					AvatarImage: &pbsn.UserdataRequest_UserImageUpload{
-						Content:  (*req).AvatarImage.Content,
-						Filename: (*req).AvatarImage.Filename,
-					},
-					CoverPhoto: &pbsn.UserdataRequest_UserImageUpload{
-						Content:  (*req).CoverPhoto.Content,
-						Filename: (*req).CoverPhoto.Filename,
-					},
-					ArtistPastelID:    (*req).ArtistPastelID,
-					Timestamp:         (*req).Timestamp,
-					Signature:         (*req).Signature,
-					PreviousBlockHash: (*req).PreviousBlockHash,
-				}
-
-				err := service.databaseOps.WriteUserData(ctx, &reqsn)
-				if err != nil {
-					processResult.ResponseCode = userdata.ErrorWriteToRQLiteDBFail
-					processResult.Detail = userdata.Description[userdata.ErrorWriteToRQLiteDBFail]
-					actionErr = err
-					return nil
-				}
->>>>>>> e7871b5f
 
 					// If can go to here, all process of setting userdata have passed
 					// We can consider to pass userdata.SuccessProcess or userdata.SuccessWriteToRQLiteDB (both have same success meaning)
@@ -354,12 +319,8 @@
 	return &pbwn.UserdataReply{
 		ResponseCode: processResult.ResponseCode,
 		Detail:       processResult.Detail,
-<<<<<<< HEAD
 		Data:         processResult.Data,
 	}, nil
-=======
-	}, actionErr
->>>>>>> e7871b5f
 }
 
 // ReceiveUserdata implements walletnode.ProcessUserdataServer.ReceiveUserdata()
