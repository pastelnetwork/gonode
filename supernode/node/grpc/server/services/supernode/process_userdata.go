--- conflicted
+++ resolved
@@ -2,12 +2,9 @@
 
 import (
 	"context"
-<<<<<<< HEAD
 	"encoding/hex"
 	"encoding/json"
-=======
 	"fmt"
->>>>>>> e7871b5f
 	"io"
 	"strconv"
 	"strings"
