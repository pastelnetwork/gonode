package supernode

import (
	"context"
	"io"

	"github.com/pastelnetwork/gonode/common/errors"
	"github.com/pastelnetwork/gonode/common/log"
	pb "github.com/pastelnetwork/gonode/proto/supernode"
	"github.com/pastelnetwork/gonode/supernode/node/grpc/server/services/common"
	"github.com/pastelnetwork/gonode/supernode/services/artworkregister"
	"google.golang.org/grpc"
	"google.golang.org/grpc/codes"
	"google.golang.org/grpc/peer"
	"google.golang.org/grpc/status"
)

// RegisterArtwork represents grpc service for registration artwork.
type RegisterArtwork struct {
	pb.UnimplementedRegisterArtworkServer

	*common.RegisterArtwork
}

// Session implements supernode.RegisterArtworkServer.Session()
func (service *RegisterArtwork) Session(stream pb.RegisterArtwork_SessionServer) error {
	ctx, cancel := context.WithCancel(stream.Context())
	defer cancel()

	var task *artworkregister.Task
	isTaskNew := false

	if sessID, ok := service.SessID(ctx); ok {
		if task = service.Task(sessID); task == nil {
			return errors.Errorf("not found %q task", sessID)
		}
	} else {
		task = service.NewTask()
		isTaskNew = true
	}
	go func() {
		<-task.Done()
		cancel()
	}()
<<<<<<< HEAD
=======

>>>>>>> 3cf54ef1
	if isTaskNew {
		defer task.Cancel()
	}

	peer, _ := peer.FromContext(ctx)
	log.WithContext(ctx).WithField("addr", peer.Addr).Debugf("Session stream")
	defer log.WithContext(ctx).WithField("addr", peer.Addr).Debugf("Session stream closed")

	req, err := stream.Recv()
	if err != nil {
		return errors.Errorf("receive handshake request: %w", err)
	}
	log.WithContext(ctx).WithField("req", req).Debugf("Session request")

	if err := task.SessionNode(ctx, req.NodeID); err != nil {
		return err
	}

	if !isTaskNew {
		defer task.Cancel()
	}

	resp := &pb.SessionReply{
		SessID: task.ID(),
	}
	if err := stream.Send(resp); err != nil {
		return errors.Errorf("send handshake response: %w", err)
	}
	log.WithContext(ctx).WithField("resp", resp).Debugf("Session response")

	for {
		if _, err := stream.Recv(); err != nil {
			if err == io.EOF {
				return nil
			}
			switch status.Code(err) {
			case codes.Canceled, codes.Unavailable:
				return nil
			}
			return errors.Errorf("handshake stream closed: %w", err)
		}
	}
}

// SendArtTicketSignature implements supernode.RegisterArtworkServer.SendArtTicketSignature()
func (service *RegisterArtwork) SendArtTicketSignature(ctx context.Context, req *pb.SendTicketSignatureRequest) (*pb.SendTicketSignatureReply, error) {
	log.WithContext(ctx).WithField("req", req).Debugf("SendArtTicketSignature request")
	task, err := service.TaskFromMD(ctx)
	if err != nil {
		return nil, err
	}

<<<<<<< HEAD
	if err := task.AddPeerArtTicketSignature(req.NodeID, req.Signature); err != nil {
		return nil, errors.Errorf("failed to add peer signature %w", err)
=======
	if err := task.AddPeerArticketSignature(req.NodeID, req.Signature); err != nil {
		return nil, errors.Errorf("add peer signature %w", err)
>>>>>>> 3cf54ef1
	}

	return &pb.SendTicketSignatureReply{}, nil
}

// Desc returns a description of the service.
func (service *RegisterArtwork) Desc() *grpc.ServiceDesc {
	return &pb.RegisterArtwork_ServiceDesc
}

// NewRegisterArtwork returns a new RegisterArtwork instance.
func NewRegisterArtwork(service *artworkregister.Service) *RegisterArtwork {
	return &RegisterArtwork{
		RegisterArtwork: common.NewRegisterArtwork(service),
	}
}<|MERGE_RESOLUTION|>--- conflicted
+++ resolved
@@ -42,10 +42,7 @@
 		<-task.Done()
 		cancel()
 	}()
-<<<<<<< HEAD
-=======
 
->>>>>>> 3cf54ef1
 	if isTaskNew {
 		defer task.Cancel()
 	}
@@ -98,13 +95,8 @@
 		return nil, err
 	}
 
-<<<<<<< HEAD
 	if err := task.AddPeerArtTicketSignature(req.NodeID, req.Signature); err != nil {
-		return nil, errors.Errorf("failed to add peer signature %w", err)
-=======
-	if err := task.AddPeerArticketSignature(req.NodeID, req.Signature); err != nil {
 		return nil, errors.Errorf("add peer signature %w", err)
->>>>>>> 3cf54ef1
 	}
 
 	return &pb.SendTicketSignatureReply{}, nil
