--- conflicted
+++ resolved
@@ -129,9 +129,5 @@
 		supernode.NewRegisterArtwork(artworkRegister),
 	)
 
-<<<<<<< HEAD
-	return runServices(ctx, imageStorage, artworkRegister, grpc, p2pSrv)
-=======
-	return runServices(ctx, artworkStorage, artworkRegister, grpc)
->>>>>>> fa3b7c41
+	return runServices(ctx, artworkStorage, artworkRegister, grpc, p2pSrv)
 }