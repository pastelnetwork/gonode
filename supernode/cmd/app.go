package cmd

import (
	"context"
	"fmt"
	"io/ioutil"
	"os"
	"path/filepath"
	"strings"
	"time"

	"github.com/pastelnetwork/gonode/common/cli"
	"github.com/pastelnetwork/gonode/common/configurer"
	"github.com/pastelnetwork/gonode/common/errors"
	"github.com/pastelnetwork/gonode/common/log"
	"github.com/pastelnetwork/gonode/common/log/hooks"
	"github.com/pastelnetwork/gonode/common/net/credentials/alts"
	"github.com/pastelnetwork/gonode/common/storage/fs"
	"github.com/pastelnetwork/gonode/common/sys"
	"github.com/pastelnetwork/gonode/common/version"
	"github.com/pastelnetwork/gonode/dupedetection"
	"github.com/pastelnetwork/gonode/metadb"
	"github.com/pastelnetwork/gonode/metadb/database"
	"github.com/pastelnetwork/gonode/p2p"
	"github.com/pastelnetwork/gonode/pastel"
	rqgrpc "github.com/pastelnetwork/gonode/raptorq/node/grpc"
	"github.com/pastelnetwork/gonode/supernode/configs"
	healthcheck_lib "github.com/pastelnetwork/gonode/supernode/healthcheck"
	"github.com/pastelnetwork/gonode/supernode/node/grpc/client"
	"github.com/pastelnetwork/gonode/supernode/node/grpc/server"
	"github.com/pastelnetwork/gonode/supernode/node/grpc/server/services/healthcheck"
	"github.com/pastelnetwork/gonode/supernode/node/grpc/server/services/supernode"
	"github.com/pastelnetwork/gonode/supernode/node/grpc/server/services/walletnode"
	"github.com/pastelnetwork/gonode/supernode/services/artworkdownload"
	"github.com/pastelnetwork/gonode/supernode/services/artworkregister"
	"github.com/pastelnetwork/gonode/supernode/services/userdataprocess"
)

const (
	appName  = "supernode"
	appUsage = "SuperNode" // TODO: Write a clear description.

	tfmodelDir = "./tfmodels" // relatively from work-dir
	rqFilesDir = "rqfiles"
	ddWorkDir  = "pastel_dupe_detection_service"
)

var (
	defaultPath = configurer.DefaultPath()
	homePath, _ = os.UserHomeDir()

	defaultTempDir          = filepath.Join(os.TempDir(), appName)
	defaultWorkDir          = filepath.Join(defaultPath, appName)
	defaultConfigFile       = filepath.Join(defaultPath, appName+".yml")
	defaultPastelConfigFile = filepath.Join(defaultPath, "pastel.conf")

	rqliteDefaultPort = 4446
	defaultRqFilesDir = filepath.Join(defaultPath, rqFilesDir)
	defaultDdWorkDir  = filepath.Join(homePath, ddWorkDir)
)

// NewApp inits a new command line interface.
func NewApp() *cli.App {
	var configFile string
	var pastelConfigFile string

	config := configs.New()

	app := cli.NewApp(appName)
	app.SetUsage(appUsage)
	app.SetVersion(version.Version())

	app.AddFlags(
		// Main
		cli.NewFlag("config-file", &configFile).SetUsage("Set `path` to the config file.").SetValue(defaultConfigFile).SetAliases("c"),
		cli.NewFlag("pastel-config-file", &pastelConfigFile).SetUsage("Set `path` to the pastel config file.").SetValue(defaultPastelConfigFile),
		cli.NewFlag("work-dir", &config.WorkDir).SetUsage("Set `path` for storing work data.").SetValue(defaultWorkDir),
		cli.NewFlag("temp-dir", &config.TempDir).SetUsage("Set `path` for storing temp data.").SetValue(defaultTempDir),
		cli.NewFlag("rq-files-dir", &config.RqFilesDir).SetUsage("Set `path` for storing files for rqservice.").SetValue(defaultRqFilesDir),
		cli.NewFlag("dd-service-dir", &config.DdWorkDir).SetUsage("Set `path` to the work directory of dupe detection service.").SetValue(defaultDdWorkDir),
		cli.NewFlag("log-level", &config.LogLevel).SetUsage("Set the log `level`.").SetValue(config.LogLevel),
		cli.NewFlag("log-file", &config.LogFile).SetUsage("The log `file` to write to."),
		cli.NewFlag("quiet", &config.Quiet).SetUsage("Disallows log output to stdout.").SetAliases("q"),
	)

	app.SetActionFunc(func(ctx context.Context, args []string) error {
		ctx = log.ContextWithPrefix(ctx, "app")

		if configFile != "" {
			if err := configurer.ParseFile(configFile, config); err != nil {
				return fmt.Errorf("error parsing supernode config file: %v", err)
			}
		}
		if pastelConfigFile != "" {
			if err := configurer.ParseFile(pastelConfigFile, config.Pastel); err != nil {
				return fmt.Errorf("error parsing pastel config file: %v", err)
			}
		}

		if config.Quiet {
			log.SetOutput(ioutil.Discard)
		} else {
			log.SetOutput(app.Writer)
		}

		if config.LogFile != "" {
			log.AddHook(hooks.NewFileHook(config.LogFile))
		}
		log.AddHook(hooks.NewDurationHook())

		if err := config.P2P.Validate(); err != nil {
			return err
		}

		if err := config.MetaDB.Validate(); err != nil {
			return err
		}

		if err := config.RaptorQ.Validate(); err != nil {
			return err
		}

		if err := log.SetLevelName(config.LogLevel); err != nil {
			return errors.Errorf("--log-level %q, %w", config.LogLevel, err)
		}

		if err := os.MkdirAll(config.TempDir, os.ModePerm); err != nil {
			return errors.Errorf("could not create temp-dir %q, %w", config.TempDir, err)
		}

		if err := os.MkdirAll(config.WorkDir, os.ModePerm); err != nil {
			return errors.Errorf("could not create work-dir %q, %w", config.WorkDir, err)
		}

		if err := os.MkdirAll(config.RqFilesDir, os.ModePerm); err != nil {
			return errors.Errorf("could not create rq-files-dir %q, %w", config.RqFilesDir, err)
		}

		if err := os.MkdirAll(config.DdWorkDir, os.ModePerm); err != nil {
			return errors.Errorf("could not create dd-service-dir %q, %w", config.DdWorkDir, err)
		}

		return runApp(ctx, config)
	})

	return app
}

func getDatabaseNodes(ctx context.Context, pastelClient pastel.Client) ([]string, error) {
	var nodeIPList []string
	// Note: Lock the db clustering feature, run it in single node first
	if test := sys.GetStringEnv("DB_CLUSTER", ""); test != "" {
		nodeList, err := pastelClient.MasterNodesList(ctx)
		if err != nil {
			return nil, err
		}
		for _, nodeInfo := range nodeList {
			address := nodeInfo.ExtAddress
			segments := strings.Split(address, ":")
			if len(segments) != 2 {
				return nil, errors.Errorf("malformed db node address: %s", address)
			}
			nodeAddress := fmt.Sprintf("%s:%d", segments[0], rqliteDefaultPort)
			nodeIPList = append(nodeIPList, nodeAddress)
		}
	}

	// Important notice !!!
	// Enable this line below to run rqlite with 1 leader and multiple replicas, if want to test the real rqlite cluster behavior
	// Otherwise, this will run rqlite cluster with every node as a rqlite leader, and data to highest rank SN can write directly to its local rqlite
	// return []string{"0.0.0.0:4041"}, nil

	return nodeIPList, nil
}

func runApp(ctx context.Context, config *configs.Config) error {
	log.WithContext(ctx).Info("Start")
	defer log.WithContext(ctx).Info("End")

	log.WithContext(ctx).Infof("Config: %s", config)

	ctx, cancel := context.WithCancel(ctx)
	defer cancel()

	sys.RegisterInterruptHandler(func() {
		cancel()
		log.WithContext(ctx).Info("Interrupt signal received. Gracefully shutting down...")
	})

	// entities
	pastelClient := pastel.NewClient(config.Pastel)
	secInfo := &alts.SecInfo{
		PastelID:   config.PastelID,
		PassPhrase: "passphare",
	}
	nodeClient := client.New(pastelClient, secInfo)
	fileStorage := fs.NewFileStorage(config.TempDir)

	// analysis tools
	config.DupeDetection.SetWorkDir(config.DdWorkDir)
	ddClient := dupedetection.NewClient(config.DupeDetection)

	// p2p service (currently using kademlia)
	config.P2P.SetWorkDir(config.WorkDir)
	p2p := p2p.New(config.P2P, pastelClient)

	nodeIPList, err := getDatabaseNodes(ctx, pastelClient)
	if err != nil {
		return err
	}

	// new metadb service
	config.MetaDB.SetWorkDir(config.WorkDir)
	metadb := metadb.New(config.MetaDB, config.Node.PastelID, nodeIPList)
	database := database.NewDatabaseOps(metadb, config.UserDB)

	// raptorq client
	config.ArtworkRegister.RaptorQServiceAddress = fmt.Sprint(config.RaptorQ.Host, ":", config.RaptorQ.Port)
	config.ArtworkRegister.RqFilesDir = config.RqFilesDir
	config.ArtworkRegister.PreburntTxMinConfirmations = config.PreburntTxMinConfirmations
	config.ArtworkRegister.PreburntTxConfirmationTimeout = time.Duration(config.PreburntTxConfirmationTimeout * int(time.Minute))
	rqClient := rqgrpc.NewClient()

	// business logic services
	config.ArtworkDownload.RaptorQServiceAddress = fmt.Sprint(config.RaptorQ.Host, ":", config.RaptorQ.Port)
	config.ArtworkDownload.RqFilesDir = config.RqFilesDir

	// business logic services
	artworkRegister := artworkregister.NewService(&config.ArtworkRegister, fileStorage, pastelClient, nodeClient, p2p, rqClient, ddClient)
	artworkDownload := artworkdownload.NewService(&config.ArtworkDownload, pastelClient, p2p, rqClient)
	dupeDetection, err := dupedetection.NewService(config.DupeDetection, pastelClient, p2p)
	if err != nil {
		return errors.Errorf("can not start dupe detection service, err: %w", err)
	}

	// ----Userdata Services----
	userdataNodeClient := client.New()
	userdataProcess := userdataprocess.NewService(&config.UserdataProcess, pastelClient, userdataNodeClient, database)

	// create stats manager
	statsMngr := healthcheck_lib.NewStatsMngr(config.HealthCheck)
	statsMngr.Add("p2p", p2p)
	statsMngr.Add("mdl", metadb)
	statsMngr.Add("pasteld", healthcheck_lib.NewPastelStatsClient(pastelClient))
	statsMngr.Add("dupedetection", dupeDetection)

	// server
	grpc := server.New(config.Server,
<<<<<<< HEAD
		pastelClient,
		secInfo,
=======
		"service",
>>>>>>> df039ce4
		walletnode.NewRegisterArtwork(artworkRegister),
		supernode.NewRegisterArtwork(artworkRegister),
		walletnode.NewDownloadArtwork(artworkDownload),
		walletnode.NewProcessUserdata(userdataProcess, database),
		supernode.NewProcessUserdata(userdataProcess, database),
		healthcheck.NewHealthCheck(statsMngr),
	)

	return runServices(ctx, metadb, grpc, p2p, artworkRegister, artworkDownload, dupeDetection, database, userdataProcess, statsMngr)
}<|MERGE_RESOLUTION|>--- conflicted
+++ resolved
@@ -234,7 +234,7 @@
 	}
 
 	// ----Userdata Services----
-	userdataNodeClient := client.New()
+	userdataNodeClient := client.New(pastelClient, secInfo)
 	userdataProcess := userdataprocess.NewService(&config.UserdataProcess, pastelClient, userdataNodeClient, database)
 
 	// create stats manager
@@ -246,12 +246,9 @@
 
 	// server
 	grpc := server.New(config.Server,
-<<<<<<< HEAD
+		"service",
 		pastelClient,
 		secInfo,
-=======
-		"service",
->>>>>>> df039ce4
 		walletnode.NewRegisterArtwork(artworkRegister),
 		supernode.NewRegisterArtwork(artworkRegister),
 		walletnode.NewDownloadArtwork(artworkDownload),
