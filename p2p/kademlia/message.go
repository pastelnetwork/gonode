package kademlia

import (
	"bytes"
	"encoding/binary"
	"encoding/gob"
	"fmt"
	"io"

	"github.com/pastelnetwork/gonode/common/errors"
)

const (
	// Ping the target to check if it's online
	Ping = iota
	// StoreData iterative store data in kademlia network
	StoreData
	// FindNode iterative find node in kademlia network
	FindNode
	// FindValue iterative find value in kademlia network
	FindValue
)

func init() {
	gob.Register(&ResponseStatus{})
	gob.Register(&FindNodeRequest{})
	gob.Register(&FindNodeResponse{})
	gob.Register(&FindValueRequest{})
	gob.Register(&FindValueResponse{})
	gob.Register(&StoreDataRequest{})
	gob.Register(&StoreDataResponse{})
}

// Message structure for kademlia network
type Message struct {
	Sender      *Node       // the sender node
	Receiver    *Node       // the receiver node
	MessageType int         // the message type
	Data        interface{} // the real data for the request
}

func (m *Message) String() string {
	return fmt.Sprintf("type: %v, sender: %v, receiver: %v, data type: %T", m.MessageType, m.Sender.String(), m.Receiver.String(), m.Data)
}

// ResultType specify success of message request
type ResultType int

const (
	// ResultOk means request is ok
	ResultOk ResultType = 0
	// ResultFailed meas request got failed
	ResultFailed ResultType = 1
)

// ResponseStatus defines the result of request
type ResponseStatus struct {
	Result ResultType
	ErrMsg string
}

// FindNodeRequest defines the request data for find node
type FindNodeRequest struct {
	Target []byte
}

// FindNodeResponse defines the response data for find node
type FindNodeResponse struct {
	Status  ResponseStatus
	Closest []*Node
}

// FindValueRequest defines the request data for find value
type FindValueRequest struct {
	Target []byte
}

// FindValueResponse defines the response data for find value
type FindValueResponse struct {
	Status  ResponseStatus
	Closest []*Node
	Value   []byte
}

// StoreDataRequest defines the request data for store data
type StoreDataRequest struct {
	Data []byte
}

// StoreDataResponse defines the response data for store data
type StoreDataResponse struct {
	Status ResponseStatus
}

// encode the message
func encode(message *Message) ([]byte, error) {
	var buf bytes.Buffer

	encoder := gob.NewEncoder(&buf)
	// encode the message with gob library
	if err := encoder.Encode(message); err != nil {
		return nil, err
	}

	if buf.Len() > defaultMaxPayloadSize {
		return nil, errors.New("payload too big")
	}

	var header [8]byte
	// prepare the header
	binary.PutUvarint(header[:], uint64(buf.Len()))

	var data []byte
	data = append(data, header[:]...)
	data = append(data, buf.Bytes()...)

	return data, nil
}

// decode the message
func decode(conn io.Reader) (*Message, error) {
	// read the header
	header := make([]byte, 8)
	if _, err := io.ReadFull(conn, header); err != nil {
		return nil, err
	}

	// parse the length of message
	length, err := binary.ReadUvarint(bytes.NewBuffer(header))
	if err != nil {
		return nil, errors.Errorf("parse header length: %w", err)
	}
<<<<<<< HEAD
	log.P2P().Debugf("message length %d", length)
=======
>>>>>>> 6a08befe

	if length > defaultMaxPayloadSize {
		return nil, errors.New("payload too big")
	}

	// read the message body
	data := make([]byte, length)
	if _, err := io.ReadFull(conn, data); err != nil {
		return nil, err
	}

	// new a decoder
	decoder := gob.NewDecoder(bytes.NewBuffer(data))
	// decode the message structure
	message := &Message{}
	if err = decoder.Decode(message); err != nil {
		return nil, err
	}

	return message, nil
}<|MERGE_RESOLUTION|>--- conflicted
+++ resolved
@@ -130,10 +130,6 @@
 	if err != nil {
 		return nil, errors.Errorf("parse header length: %w", err)
 	}
-<<<<<<< HEAD
-	log.P2P().Debugf("message length %d", length)
-=======
->>>>>>> 6a08befe
 
 	if length > defaultMaxPayloadSize {
 		return nil, errors.New("payload too big")
