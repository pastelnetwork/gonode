--- conflicted
+++ resolved
@@ -202,51 +202,36 @@
 
 	// retrieve the key/value from local storage
 	value, err := s.store.Retrieve(ctx, actualKey)
-	if err != nil {
-		log.WithContext(ctx).WithError(err).Error("store retrive failed")
-	}
+	if err == nil {
+		return value, nil
+	}
+
+	log.WithContext(ctx).WithError(err).Error("store retrive failed")
+
 	// if not found locally, iterative find value from kademlia network
-	if value == nil {
-		data, err := s.iterate(ctx, IterateFindValue, actualKey, nil)
-		if err != nil {
-			//return nil, fmt.Errorf("iterate find value: %v", err)
-			// be compatible with old key
-			return s.oldRetrieve(ctx, decoded)
-		}
-		return data, nil
-	}
-
-	return value, nil
+	peerValue, err := s.iterate(ctx, IterateFindValue, actualKey, nil)
+	if err != nil {
+		//return nil, fmt.Errorf("iterate find value: %v", err)
+		// be compatible with old key
+		return s.oldRetrieve(ctx, decoded)
+	}
+
+	return peerValue, nil
 }
 
 // oldRetrieve use previous key name match, be compatible with previous version
 func (s *DHT) oldRetrieve(ctx context.Context, key []byte) ([]byte, error) {
 	// retrieve the key/value from local storage
-<<<<<<< HEAD
-	value, err := s.store.Retrieve(ctx, decoded)
+	value, err := s.store.Retrieve(ctx, key)
 	if err == nil {
 		return value, nil
-=======
-	value, err := s.store.Retrieve(ctx, key)
-	if err != nil {
-		log.WithContext(ctx).WithError(err).Error("store retrive failed")
->>>>>>> 854e9491
 	}
 
 	log.WithContext(ctx).WithError(err).Error("store retrieve failed")
 	// if not found locally, iterative find value from kademlia network
-<<<<<<< HEAD
-	remoteValue, err := s.iterate(ctx, IterateFindValue, decoded, nil)
+	remoteValue, err := s.iterate(ctx, IterateFindValue, key, nil)
 	if err != nil {
 		return nil, fmt.Errorf("iterate find failed: %v", err)
-=======
-	if value == nil {
-		data, err := s.iterate(ctx, IterateFindValue, key, nil)
-		if err != nil {
-			return nil, fmt.Errorf("iterate find value: %v", err)
-		}
-		return data, nil
->>>>>>> 854e9491
 	}
 	return remoteValue, nil
 }
