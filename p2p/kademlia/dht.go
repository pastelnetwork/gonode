package kademlia

import (
	"bytes"
	"context"
	"fmt"
	"sort"
	"sync"
	"time"

	"github.com/btcsuite/btcutil/base58"
	"github.com/pastelnetwork/gonode/common/errors"
	"github.com/pastelnetwork/gonode/common/log"
	"github.com/pastelnetwork/gonode/common/net/credentials/alts"
	"github.com/pastelnetwork/gonode/common/storage"
	"github.com/pastelnetwork/gonode/common/storage/memory"
	"github.com/pastelnetwork/gonode/common/utils"
	"github.com/pastelnetwork/gonode/p2p/kademlia/helpers"
	"github.com/pastelnetwork/gonode/pastel"
	"golang.org/x/crypto/sha3"
)

var (
	defaultNetworkAddr = "0.0.0.0"
	defaultNetworkPort = 4445
	defaultRefreshTime = time.Second * 3600
	defaultPingTime    = time.Second * 10
	defaultUpdateTime  = time.Minute * 10 // FIXME : not sure how many is enough - but 1 is too small
)

// DHT represents the state of the local node in the distributed hash table
type DHT struct {
	ht           *HashTable       // the hashtable for routing
	options      *Options         // the options of DHT
	network      *Network         // the network of DHT
	store        Store            // the storage of DHT
	done         chan struct{}    // distributed hash table is done
	cache        storage.KeyValue // store bad bootstrap addresses
	pastelClient pastel.Client
	externalIP   string
	mtx          sync.Mutex
	authHelper   *AuthHelper
}

// Options contains configuration options for the local node
type Options struct {
	ID []byte

	// The local IPv4 or IPv6 address
	IP string

	// The local port to listen for connections
	Port int

	// The nodes being used to bootstrap the network. Without a bootstrap
	// node there is no way to connect to the network
	BootstrapNodes []*Node

	// PastelClient to retrieve p2p bootstrap addrs
	PastelClient pastel.Client

	// Authentication is required or not
	PeerAuth bool
}

// NewDHT returns a new DHT node
func NewDHT(store Store, pc pastel.Client, secInfo *alts.SecInfo, options *Options) (*DHT, error) {
	// validate the options, if it's invalid, set them to default value
	if options.IP == "" {
		options.IP = defaultNetworkAddr
	}
	if options.Port <= 0 {
		options.Port = defaultNetworkPort
	}

	s := &DHT{
		store:        store,
		options:      options,
		pastelClient: pc,
		done:         make(chan struct{}),
		cache:        memory.NewKeyValue(),
	}

	if options.PeerAuth {
		s.authHelper = NewAuthHelper(pc, secInfo)
	}

	// new a hashtable with options
	ht, err := NewHashTable(options)
	if err != nil {
		return nil, fmt.Errorf("new hashtable: %v", err)
	}
	s.ht = ht

	// add bad boostrap addresss
	s.skipBadBootstrapAddrs()

	/*
		// FIXME - use this code to enable secure connection
		secureHelper := credentials.NewClientCreds(s.pastelClient, s.secInfo)
		network, err := NewNetwork(s, ht.self, secureHelper)
	*/

	// new network service for dht
	network, err := NewNetwork(s, ht.self, nil, s.authHelper)
	if err != nil {
		return nil, fmt.Errorf("new network: %v", err)
	}
	s.network = network

	return s, nil
}

func (s *DHT) getExternalIP() (string, error) {
	s.mtx.Lock()
	defer s.mtx.Unlock()
	// if listen IP is localhost - then return itself
	if s.ht.self.IP == "127.0.0.1" || s.ht.self.IP == "localhost" {
		return s.ht.self.IP, nil
	}

	if s.externalIP != "" {
		return s.externalIP, nil
	}

	externalIP, err := utils.GetExternalIPAddress()
	if err != nil {
		return "", fmt.Errorf("get external ip addr: %s", err)
	}

	s.externalIP = externalIP
	return externalIP, nil
}

// Start the distributed hash table
func (s *DHT) Start(ctx context.Context) error {
	// start the network
	if err := s.network.Start(ctx); err != nil {
		return fmt.Errorf("start network: %v", err)
	}

	// start a timer for doing update work
	helpers.StartTimer(ctx, "update work", s.done, defaultUpdateTime, func() error {
		// refresh
		for i := 0; i < B; i++ {
			if time.Since(s.ht.refreshTime(i)) > defaultRefreshTime {
				// refresh the bucket by iterative find node
				id := s.ht.randomIDFromBucket(K)
				if _, err := s.iterate(ctx, IterateFindNode, id, nil); err != nil {
					log.P2P().WithContext(ctx).WithError(err).Error("iterate find node failed")
				}
			}
		}

		// replication
		replicationKeys := s.store.GetKeysForReplication(ctx)
		for _, key := range replicationKeys {
			value, err := s.store.Retrieve(ctx, key)
			if err != nil {
				log.P2P().WithContext(ctx).WithError(err).Error("store retrieve failed")
				continue
			}
			if value != nil {
				// iterate store the value
				if _, err := s.iterate(ctx, IterateStore, key, value); err != nil {
					log.P2P().WithContext(ctx).WithError(err).Error("iterate store data failed")
				}
			}
		}

		return nil
	})

	return nil
}

// Stop the distributed hash table
func (s *DHT) Stop(ctx context.Context) {
	if s.done != nil {
		close(s.done)
	}

	// stop the network
	s.network.Stop(ctx)
}

// a hash key for the data
func (s *DHT) hashKey(data []byte) []byte {
	sha := sha3.Sum256(data)
	return sha[:]
}

// Store the data into the network
func (s *DHT) Store(ctx context.Context, data []byte) (string, error) {
	key := s.hashKey(data)

	retKey := base58.Encode(key)
	if _, err := s.store.Retrieve(ctx, key); err == nil {
		return retKey, nil
	}

	// store the key to local storage
	if err := s.store.Store(ctx, key, data); err != nil {
		return "", fmt.Errorf("store data to local storage: %v", err)
	}

	// iterative store the data
	if _, err := s.iterate(ctx, IterateStore, key, data); err != nil {
		return "", fmt.Errorf("iterative store data: %v", err)
	}

	return retKey, nil
}

// Retrieve data from the networking using key. Key is the base58 encoded
// identifier of the data.
func (s *DHT) Retrieve(ctx context.Context, key string, localOnly ...bool) ([]byte, error) {
	decoded := base58.Decode(key)
	if len(decoded) != B/8 {
		return nil, fmt.Errorf("invalid key: %v", key)
	}

	// retrieve the key/value from local storage
	value, err := s.store.Retrieve(ctx, decoded)
	if err == nil {
		return value, nil
	}

	log.P2P().WithContext(ctx).WithError(err).WithField("key", key).Debug("local store retrieve failed, trying to retrieve from peers...")

	// if only retrieve from local option is setted
	if len(localOnly) > 0 && localOnly[0] {
		return nil, err
	}

	// if not found locally, iterative find value from kademlia network
	peerValue, err := s.iterate(ctx, IterateFindValue, decoded, nil)
	if err != nil {
		return nil, errors.Errorf("retrieve from peer: %w", err)
	}

	return peerValue, nil
}

// Delete delete key in local node
func (s *DHT) Delete(ctx context.Context, key string) error {
	decoded := base58.Decode(key)
	if len(decoded) != B/8 {
		return fmt.Errorf("invalid key: %v", key)
	}

	s.store.Delete(ctx, decoded)

	return nil
}

// Stats returns stats of DHT
func (s *DHT) Stats(ctx context.Context) (map[string]interface{}, error) {
	dbStats, err := s.store.Stats(ctx)
	if err != nil {
		return nil, err
	}

	dhtStats := map[string]interface{}{}
	dhtStats["self"] = s.ht.self
	dhtStats["peers_count"] = len(s.ht.nodes())
	dhtStats["peers"] = s.ht.nodes()
	dhtStats["database"] = dbStats

	return dhtStats, nil
}

<<<<<<< HEAD
// Keys return a list of keys with given offset + limit
func (s *DHT) Keys(ctx context.Context, offset int, limit int) []string {
	rawKeys := s.store.Keys(ctx, offset, limit)
	keys := []string{}
	for _, rawKey := range rawKeys {
		keys = append(keys, base58.Encode(rawKey))
	}

	return keys
}

// NClosestNodes returns a list of n closest masternode to a given string
func (s *DHT) NClosestNodes(_ context.Context, n int, key string) []*Node {
	nodeList := s.ht.closestContacts(n, base58.Decode(key), []*Node{})
	return nodeList.Nodes
}

=======
>>>>>>> 92fa9fdf
// new a message
func (s *DHT) newMessage(messageType int, receiver *Node, data interface{}) *Message {
	externalIP, _ := s.getExternalIP()
	sender := &Node{
		IP:   externalIP,
		ID:   s.ht.self.ID,
		Port: s.ht.self.Port,
	}
	return &Message{
		Sender:      sender,
		Receiver:    receiver,
		MessageType: messageType,
		Data:        data,
	}
}

func (s *DHT) doMultiWorkers(ctx context.Context, iterativeType int, target []byte, nl *NodeList, contacted map[string]bool, haveRest bool) chan *Message {
	// responses from remote node
	responses := make(chan *Message, Alpha)

	go func() {
		// the nodes which are unreachable
		removedNodes := []*Node{}

		var wg sync.WaitGroup

		var number int
		// send the message to the first (closest) alpha nodes
		for _, node := range nl.Nodes {
			// only contact alpha nodes
			if number >= Alpha && !haveRest {
				break
			}
			// ignore the contacted node
			if contacted[string(node.ID)] {
				continue
			}
			contacted[string(node.ID)] = true

			// update the running goroutines
			number++

			log.P2P().WithContext(ctx).Debugf("start work %v for node: %s", iterativeType, node.String())

			wg.Add(1)
			// send and recive message concurrently
			go func(receiver *Node) {
				defer wg.Done()

				var data interface{}
				var messageType int
				switch iterativeType {
				case IterateFindNode, IterateStore:
					messageType = FindNode
					data = &FindNodeRequest{Target: target}
				case IterateFindValue:
					messageType = FindValue
					data = &FindValueRequest{Target: target}
				}

				// new a request message
				request := s.newMessage(messageType, receiver, data)
				// send the request and receive the response
				response, err := s.network.Call(ctx, request)
				if err != nil {
					log.P2P().WithContext(ctx).WithError(err).Errorf("network call request %s failed", request.String())
					// node is unreachable, remove the node
					removedNodes = append(removedNodes, receiver)
					return
				}

				// send the response to message channel
				responses <- response
			}(node)
		}

		// wait until tasks are done
		wg.Wait()

		// delete the node which is unreachable
		for _, node := range removedNodes {
			nl.DelNode(node)
		}

		// close the message channel
		close(responses)
	}()

	return responses
}

// Iterate does an iterative search through the kademlia network
// - IterativeStore - used to store new information in the kademlia network
// - IterativeFindNode - used to bootstrap the network
// - IterativeFindValue - used to find a value among the network given a key
func (s *DHT) iterate(ctx context.Context, iterativeType int, target []byte, data []byte) ([]byte, error) {
	// find the closest contacts for target node from local route tables
	nl := s.ht.closestContacts(Alpha, target, []*Node{})
	// no a closer node, stop search
	if nl.Len() == 0 {
		return nil, nil
	}
	log.P2P().WithContext(ctx).Infof("type: %v, target: %v, nodes: %v", iterativeType, base58.Encode(target), nl.String())

	// keep the closer node
	closestNode := nl.Nodes[0]
	// if it's find node, reset the refresh timer
	if iterativeType == IterateFindNode {
		bucket := s.ht.bucketIndex(target, s.ht.self.ID)
		log.P2P().WithContext(ctx).Debugf("bucket for target: %v", base58.Encode(target))

		// reset the refresh time for the bucket
		s.ht.resetRefreshTime(bucket)
	}

	// According to the Kademlia white paper, after a round of FIND_NODE RPCs
	// fails to provide a node closer than closestNode, we should send a
	// FIND_NODE RPC to all remaining nodes in the node list that have not
	// yet been contacted.
	searchRest := false

	// keep track of nodes contacted
	var contacted = make(map[string]bool)
	for {
		// do the requests concurrently
		responses := s.doMultiWorkers(ctx, iterativeType, target, nl, contacted, searchRest)
		// handle the response one by one
		for response := range responses {
			log.P2P().WithContext(ctx).Debugf("response: %v", response.String())
			// add the target node to the bucket
			s.addNode(ctx, response.Sender)

			switch response.MessageType {
			case FindNode, StoreData:
				v, ok := response.Data.(*FindNodeResponse)
				if ok && v.Status.Result == ResultOk {
					if len(v.Closest) > 0 {
						nl.AddNodes(v.Closest)
					}
				}
			case FindValue:
				v, ok := response.Data.(*FindValueResponse)
				if ok && v.Status.Result == ResultOk {
					if v.Value != nil {
						return v.Value, nil
					}
					if len(v.Closest) > 0 {
						nl.AddNodes(v.Closest)
					}
				}
			}
		}

		// stop search
		if !searchRest && len(nl.Nodes) == 0 {
			return nil, nil
		}

		// sort the nodes for node list
		sort.Sort(nl)

		log.P2P().WithContext(ctx).Debugf("id: %v, iterate %d, sorted nodes: %v", base58.Encode(s.ht.self.ID), iterativeType, nl.String())

		// if closestNode is unchanged
		if bytes.Equal(nl.Nodes[0].ID, closestNode.ID) || searchRest {
			switch iterativeType {
			case IterateFindNode:
				if !searchRest {
					// search all the rest nodes
					searchRest = true
					continue
				}
				return nil, nil
			case IterateFindValue:
				return nil, nil
			case IterateStore:
				// store the value to node list
				for i, n := range nl.Nodes {
					// limite the count below K
					if i >= K {
						return nil, nil
					}

					request := &StoreDataRequest{Data: data}
					response, err := s.sendStoreData(ctx, n, request)
					if err != nil {
						// <TODO> need to remove the node ?
						log.P2P().WithContext(ctx).WithField("node", n).WithError(err).Error("send store data failed")
					} else if response.Status.Result != ResultOk {
						log.P2P().WithContext(ctx).WithField("node", n).WithError(errors.New(response.Status.ErrMsg)).Error("reply store data failed")
					}
				}
				return nil, nil
			}
		} else {
			// update the closest node
			closestNode = nl.Nodes[0]
		}
	}
}

func (s *DHT) sendStoreData(_ context.Context, n *Node, request *StoreDataRequest) (*StoreDataResponse, error) {
	// new a request message
	reqMsg := s.newMessage(StoreData, n, request)
	// send the request and receive the response
	// FIXME: context background
	rspMsg, err := s.network.Call(context.Background(), reqMsg)
	if err != nil {
		return nil, errors.Errorf("network call: %w", err)
	}

	response, ok := rspMsg.Data.(*StoreDataResponse)
	if !ok {
		return nil, errors.New("invalid StoreDataResponse")
	}

	return response, nil
}

// add a node into the appropriate k bucket, return the removed node if it's full
func (s *DHT) addNode(ctx context.Context, node *Node) *Node {
	// ensure this is not itself address
	if bytes.Equal(node.ID, s.ht.self.ID) {
		log.P2P().WithContext(ctx).Error("trying to add itself")
		return nil
	}

	// the bucket index for the node
	index := s.ht.bucketIndex(s.ht.self.ID, node.ID)

	// 1. if the node is existed, refresh the node to the end of bucket
	if s.ht.hasBucketNode(index, node.ID) {
		s.ht.refreshNode(node.ID)
		return nil
	}

	s.ht.mutex.Lock()
	defer s.ht.mutex.Unlock()

	// 2. if the bucket is full, ping the first node
	bucket := s.ht.routeTable[index]
	if len(bucket) == K {
		first := bucket[0]

		// new a ping request message
		request := s.newMessage(Ping, first, nil)
		// new a context with timeout
		ctx, cancel := context.WithTimeout(context.Background(), defaultPingTime)
		defer cancel()

		// invoke the request and handle the response
		response, err := s.network.Call(ctx, request)
		if err != nil {
			// the node is down, remove the node from bucket
			bucket = append(bucket, node)
			bucket = bucket[1:]

			// need to reset the route table with the bucket
			s.ht.routeTable[index] = bucket

			log.P2P().WithContext(ctx).Debugf("bucket: %d, network call: %v: %v", index, request, err)
			return first
		}
		log.P2P().WithContext(ctx).Debugf("ping response: %v", response.String())

		// refresh the node to the end of bucket
		bucket = bucket[1:]
		bucket = append(bucket, node)
	} else {
		// 3. append the node to the end of the bucket
		bucket = append(bucket, node)
	}

	// need to update the route table with the bucket
	s.ht.routeTable[index] = bucket

	return nil
}<|MERGE_RESOLUTION|>--- conflicted
+++ resolved
@@ -270,26 +270,11 @@
 	return dhtStats, nil
 }
 
-<<<<<<< HEAD
-// Keys return a list of keys with given offset + limit
-func (s *DHT) Keys(ctx context.Context, offset int, limit int) []string {
-	rawKeys := s.store.Keys(ctx, offset, limit)
-	keys := []string{}
-	for _, rawKey := range rawKeys {
-		keys = append(keys, base58.Encode(rawKey))
-	}
-
-	return keys
-}
-
-// NClosestNodes returns a list of n closest masternode to a given string
 func (s *DHT) NClosestNodes(_ context.Context, n int, key string) []*Node {
 	nodeList := s.ht.closestContacts(n, base58.Decode(key), []*Node{})
 	return nodeList.Nodes
 }
 
-=======
->>>>>>> 92fa9fdf
 // new a message
 func (s *DHT) newMessage(messageType int, receiver *Node, data interface{}) *Message {
 	externalIP, _ := s.getExternalIP()
