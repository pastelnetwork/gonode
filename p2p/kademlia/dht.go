package kademlia

import (
	"bytes"
	"context"
	"encoding/hex"
	"fmt"
	"sync"
	"time"

	"sync/atomic"

	"github.com/btcsuite/btcutil/base58"
	"github.com/cenkalti/backoff"
	"github.com/pastelnetwork/gonode/common/errors"
	"github.com/pastelnetwork/gonode/common/log"
	"github.com/pastelnetwork/gonode/common/net/credentials/alts"
	"github.com/pastelnetwork/gonode/common/storage"
	"github.com/pastelnetwork/gonode/common/storage/memory"
	"github.com/pastelnetwork/gonode/common/storage/rqstore"
	"github.com/pastelnetwork/gonode/common/utils"
	"github.com/pastelnetwork/gonode/pastel"
)

var (
	defaultNetworkAddr                   = "0.0.0.0"
	defaultNetworkPort                   = 4445
	defaultRefreshTime                   = time.Second * 3600
	defaultPingTime                      = time.Second * 10
	defaultCleanupInterval               = time.Minute * 2
	defaultDisabledKeyExpirationInterval = time.Minute * 30
	defaultRedundantDataCleanupInterval  = 12 * time.Hour
	defaultDeleteDataInterval            = 11 * time.Hour
	delKeysCountThreshold                = 10
	lowSpaceThreshold                    = 50 // GB
	batchStoreSize                       = 2500
)

const maxIterations = 5

// DHT represents the state of the queries node in the distributed hash table
type DHT struct {
	ht             *HashTable       // the hashtable for routing
	options        *Options         // the options of DHT
	network        *Network         // the network of DHT
	store          Store            // the storage of DHT
	metaStore      MetaStore        // the meta storage of DHT
	done           chan struct{}    // distributed hash table is done
	cache          storage.KeyValue // store bad bootstrap addresses
	pastelClient   pastel.Client
	externalIP     string
	mtx            sync.Mutex
	authHelper     *AuthHelper
	ignorelist     *BanList
	replicationMtx sync.RWMutex
	rqstore        rqstore.Store
}

// Options contains configuration options for the queries node
type Options struct {
	ID []byte

	// The queries IPv4 or IPv6 address
	IP string

	// The queries port to listen for connections
	Port int

	// The nodes being used to bootstrap the network. Without a bootstrap
	// node there is no way to connect to the network
	BootstrapNodes []*Node

	// PastelClient to retrieve p2p bootstrap addrs
	PastelClient pastel.Client

	// Authentication is required or not
	PeerAuth bool

	ExternalIP string
}

// NewDHT returns a new DHT node
func NewDHT(ctx context.Context, store Store, metaStore MetaStore, pc pastel.Client, secInfo *alts.SecInfo, options *Options, rqstore rqstore.Store) (*DHT, error) {
	// validate the options, if it's invalid, set them to default value
	if options.IP == "" {
		options.IP = defaultNetworkAddr
	}
	if options.Port <= 0 {
		options.Port = defaultNetworkPort
	}

	s := &DHT{
		metaStore:      metaStore,
		store:          store,
		options:        options,
		pastelClient:   pc,
		done:           make(chan struct{}),
		cache:          memory.NewKeyValue(),
		ignorelist:     NewBanList(ctx),
		replicationMtx: sync.RWMutex{},
		rqstore:        rqstore,
	}

	if options.ExternalIP != "" {
		s.externalIP = options.ExternalIP
	}

	if options.PeerAuth && options.ExternalIP != "" {
		s.authHelper = NewAuthHelper(pc, secInfo)
	}

	// new a hashtable with options
	ht, err := NewHashTable(options)
	if err != nil {
		return nil, fmt.Errorf("new hashtable: %v", err)
	}
	s.ht = ht

	// add bad boostrap addresss
	s.skipBadBootstrapAddrs()

	/*
		// FIXME - use this code to enable secure connection
		secureHelper := credentials.NewClientCreds(s.pastelClient, s.secInfo)
		network, err := NewNetwork(s, ht.self, secureHelper)
	*/

	// new network service for dht
	network, err := NewNetwork(ctx, s, ht.self, nil, s.authHelper)
	if err != nil {
		return nil, fmt.Errorf("new network: %v", err)
	}
	s.network = network

	return s, nil
}

func (s *DHT) getExternalIP() (string, error) {
	s.mtx.Lock()
	defer s.mtx.Unlock()
	// if listen IP is localhost - then return itself
	if s.ht.self.IP == "127.0.0.1" || s.ht.self.IP == "localhost" {
		return s.ht.self.IP, nil
	}

	if s.externalIP != "" {
		return s.externalIP, nil
	}

	externalIP, err := utils.GetExternalIPAddress()
	if err != nil {
		return "", fmt.Errorf("get external ip addr: %s", err)
	}

	s.externalIP = externalIP
	return externalIP, nil
}

// Start the distributed hash table
func (s *DHT) Start(ctx context.Context) error {
	// start the network
	if err := s.network.Start(ctx); err != nil {
		return fmt.Errorf("start network: %v", err)
	}

	go s.StartReplicationWorker(ctx)
	go s.startDisabledKeysCleanupWorker(ctx)
	go s.startCleanupRedundantDataWorker(ctx)
	go s.startDeleteDataWorker(ctx)
	go s.startStoreSymbolsWorker(ctx)

	return nil
}

// Stop the distributed hash table
func (s *DHT) Stop(ctx context.Context) {
	if s.done != nil {
		close(s.done)
	}

	// stop the network
	s.network.Stop(ctx)
}

func (s *DHT) retryStore(ctx context.Context, key []byte, data []byte, typ int) error {
	b := backoff.NewExponentialBackOff()
	b.MaxElapsedTime = 1 * time.Minute
	b.InitialInterval = 200 * time.Millisecond

	return backoff.Retry(backoff.Operation(func() error {
		return s.store.Store(ctx, key, data, typ, true)
	}), b)
}

// Store the data into the network
func (s *DHT) Store(ctx context.Context, data []byte, typ int) (string, error) {
	key, _ := utils.Sha3256hash(data)

	retKey := base58.Encode(key)
	// store the key to queries storage
	if err := s.retryStore(ctx, key, data, typ); err != nil {
		log.WithContext(ctx).WithError(err).Error("queries data store failure after retries")
		return "", fmt.Errorf("retry store data to queries storage: %v", err)
	}

	if _, err := s.iterate(ctx, IterateStore, key, data, typ); err != nil {
		log.WithContext(ctx).WithError(err).Error("iterate data store failure")
		return "", fmt.Errorf("iterative store data: %v", err)
	}

	return retKey, nil
}

// StoreBatch will store a batch of values with their SHA256 hash as the key
func (s *DHT) StoreBatch(ctx context.Context, values [][]byte, typ int) error {
	val := ctx.Value(log.TaskIDKey)
	taskID := ""
	if val != nil {
		taskID = fmt.Sprintf("%v", val)
	}

	log.WithContext(ctx).WithField("taskID", taskID).WithField("records", len(values)).Info("store db batch begin")
	if err := s.store.StoreBatch(ctx, values, typ, true); err != nil {
		return fmt.Errorf("store batch: %v", err)
	}
	log.WithContext(ctx).WithField("taskID", taskID).Info("store db batch done,store network batch begin")

<<<<<<< HEAD
	if err := s.IterateBatchStore(ctx, values, typ); err != nil {
		return fmt.Errorf("iterate batch store: %v", err)
=======
	// Launch the workers

	var wg sync.WaitGroup

	for i := 0; i < len(values); i++ {
		// Wait until we have a free spot
		for {
			if atomic.LoadInt32(&counter) < int32(batchStoreSize) {
				break
			}
			// Sleep for a bit to prevent 100% CPU usage
			time.Sleep(500 * time.Millisecond)
		}

		wg.Add(1)
		go func(val []byte, typ int) {
			// Increment the counter
			atomic.AddInt32(&counter, 1)

			key, _ := utils.Sha3256hash(val)
			_, err := s.iterate(ctx, IterateStore, key, val, typ)
			if err != nil {
				log.WithContext(ctx).WithError(err).Error("iterate data batch store failure")
			}

			// Decrement the counter when done
			atomic.AddInt32(&counter, -1)
			wg.Done()
		}(values[i], typ)
>>>>>>> f94b7819
	}

	log.WithContext(ctx).WithField("taskID", taskID).Info("store network batch workers done")

	return nil
}

// Retrieve data from the networking using key. Key is the base58 encoded
// identifier of the data.
func (s *DHT) Retrieve(ctx context.Context, key string, localOnly ...bool) ([]byte, error) {
	decoded := base58.Decode(key)
	if len(decoded) != B/8 {
		return nil, fmt.Errorf("invalid key: %v", key)
	}

	dbKey := hex.EncodeToString(decoded)
	if s.metaStore != nil {
		if err := s.metaStore.Retrieve(ctx, dbKey); err == nil {
			return nil, fmt.Errorf("key is disabled: %v", key)
		}
	}

	// retrieve the key/value from queries storage
	value, err := s.store.Retrieve(ctx, decoded)
	if err == nil && len(value) > 0 {
		return value, nil
	}

	// if queries only option is set, do not search just return error
	if len(localOnly) > 0 && localOnly[0] {
		return nil, fmt.Errorf("queries-only failed to get properly: " + err.Error())
	}

	// if not found locally, iterative find value from kademlia network
	peerValue, err := s.iterate(ctx, IterateFindValue, decoded, nil, 0)
	if err != nil {
		return nil, errors.Errorf("retrieve from peer: %w", err)
	}
	if len(peerValue) > 0 {
		log.WithContext(ctx).WithField("key", dbKey).WithField("data len", len(peerValue)).Debug("Not found locally, retrieved from other nodes")
	} else {
		log.WithContext(ctx).WithField("key", dbKey).Debug("Not found locally, not found in other nodes")
	}

	return peerValue, nil
}

// Delete delete key in queries node
func (s *DHT) Delete(ctx context.Context, key string) error {
	decoded := base58.Decode(key)
	if len(decoded) != B/8 {
		return fmt.Errorf("invalid key: %v", key)
	}

	s.store.Delete(ctx, decoded)

	return nil
}

// Stats returns stats of DHT
func (s *DHT) Stats(ctx context.Context) (map[string]interface{}, error) {
	if s.store == nil {
		return nil, fmt.Errorf("store is nil")
	}

	dbStats, err := s.store.Stats(ctx)
	if err != nil {
		return nil, err
	}

	dhtStats := map[string]interface{}{}
	dhtStats["self"] = s.ht.self
	dhtStats["peers_count"] = len(s.ht.nodes())
	dhtStats["peers"] = s.ht.nodes()
	dhtStats["database"] = dbStats

	return dhtStats, nil
}

// new a message
func (s *DHT) newMessage(messageType int, receiver *Node, data interface{}) *Message {
	externalIP, _ := s.getExternalIP()
	sender := &Node{
		IP:   externalIP,
		ID:   s.ht.self.ID,
		Port: s.ht.self.Port,
	}
	return &Message{
		Sender:      sender,
		Receiver:    receiver,
		MessageType: messageType,
		Data:        data,
	}
}

// GetValueFromNode get values from node
func (s *DHT) GetValueFromNode(ctx context.Context, target []byte, n *Node) ([]byte, error) {
	messageType := FindValue
	data := &FindValueRequest{Target: target}

	request := s.newMessage(messageType, n, data)
	// send the request and receive the response
	cctx, ccancel := context.WithTimeout(ctx, time.Second*5)
	defer ccancel()

	response, err := s.network.Call(cctx, request, false)
	if err != nil {
		log.P2P().WithContext(ctx).WithError(err).Debugf("network call request %s failed", request.String())
		return nil, fmt.Errorf("network call request %s failed: %w", request.String(), err)
	}

	v, ok := response.Data.(*FindValueResponse)
	if ok && v.Status.Result == ResultOk && len(v.Value) > 0 {
		return v.Value, nil
	}

	return nil, fmt.Errorf("claim to have value but not found - %s - node: %s", response.String(), n.String())
}

func (s *DHT) doMultiWorkers(ctx context.Context, iterativeType int, target []byte, nl *NodeList, contacted map[string]bool, haveRest bool) chan *Message {
	// responses from remote node
	responses := make(chan *Message, Alpha)

	go func() {
		// the nodes which are unreachable
		//var removedNodes []*Node

		var wg sync.WaitGroup

		var number int
		// send the message to the first (closest) alpha nodes
		for _, node := range nl.Nodes {
			// only contact alpha nodes
			if number >= Alpha && !haveRest {
				break
			}
			// ignore the contacted node
			if contacted[string(node.ID)] {
				continue
			}
			contacted[string(node.ID)] = true

			// update the running goroutines
			number++

			log.P2P().WithContext(ctx).Debugf("start work %v for node: %s", iterativeType, node.String())

			wg.Add(1)
			// send and receive message concurrently
			go func(receiver *Node) {
				defer wg.Done()

				var data interface{}
				var messageType int
				switch iterativeType {
				case IterateFindNode, IterateStore:
					messageType = FindNode
					data = &FindNodeRequest{Target: target}
				case IterateFindValue:
					messageType = FindValue
					data = &FindValueRequest{Target: target}
				}

				// new a request message
				request := s.newMessage(messageType, receiver, data)
				// send the request and receive the response
				response, err := s.network.Call(ctx, request, false)
				if err != nil {
					log.P2P().WithContext(ctx).WithError(err).Debugf("network call request %s failed", request.String())
					// node is unreachable, remove the node
					//removedNodes = append(removedNodes, receiver)
					return
				}

				// send the response to message channel
				responses <- response
			}(node)
		}

		// wait until tasks are done
		wg.Wait()

		// close the message channel
		close(responses)
	}()

	return responses
}

// Iterate does an iterative search through the kademlia network
// - IterativeStore - used to store new information in the kademlia network
// - IterativeFindNode - used to bootstrap the network
// - IterativeFindValue - used to find a value among the network given a key
func (s *DHT) iterate(ctx context.Context, iterativeType int, target []byte, data []byte, typ int) ([]byte, error) {
	if iterativeType == IterateFindValue {
		return s.iterateFindValue(ctx, iterativeType, target)
	}

	val := ctx.Value(log.TaskIDKey)
	taskID := ""
	if val != nil {
		taskID = fmt.Sprintf("%v", val)
	}

	sKey := hex.EncodeToString(target)

	igList := s.ignorelist.ToNodeList()
	// find the closest contacts for the target node from queries route tables
	nl, _ := s.ht.closestContacts(Alpha, target, igList)
	if len(igList) > 0 {
		log.P2P().WithContext(ctx).WithField("nodes", nl.String()).WithField("ignored", s.ignorelist.String()).Info("closest contacts")
	}
	// if no closer node, stop search
	if nl.Len() == 0 {
		return nil, nil
	}
	log.P2P().WithContext(ctx).WithField("task_id", taskID).Debugf("type: %v, target: %v, nodes: %v", iterativeType, sKey, nl.String())

	// keep the closer node
	closestNode := nl.Nodes[0]
	// if it's a find node, reset the refresh timer
	if iterativeType == IterateFindNode {
		hashedTargetID, _ := utils.Sha3256hash(target)
		bucket := s.ht.bucketIndex(s.ht.self.HashedID, hashedTargetID)
		log.P2P().WithContext(ctx).Debugf("bucket for target: %v", sKey)

		// reset the refresh time for the bucket
		s.ht.resetRefreshTime(bucket)
	}

	// According to the Kademlia white paper, after a round of FIND_NODE RPCs
	// fails to provide a node closer than closestNode, we should send a
	// FIND_NODE RPC to all remaining nodes in the node list that have not
	// yet been contacted.
	searchRest := false

	// keep track of nodes contacted
	var contacted = make(map[string]bool)

	// Set a timeout for the iteration process
	timeout := time.After(10 * time.Second) // Adjust the timeout duration as needed

	// Set a maximum number of iterations to prevent indefinite looping
	maxIterations := 5 // Adjust the maximum iterations as needed

	log.P2P().WithContext(ctx).WithField("task_id", taskID).WithField("key", sKey).Debug("begin iteration")

	for i := 0; i < maxIterations; i++ {
		select {
		case <-ctx.Done():
			return nil, fmt.Errorf("iterate cancelled: %w", ctx.Err())
		case <-timeout:
			log.P2P().WithContext(ctx).Debug("iteration timed out")
			return nil, nil
		default:
			// Do the requests concurrently
			responses := s.doMultiWorkers(ctx, iterativeType, target, nl, contacted, searchRest)

			// Handle the responses one by one
			for response := range responses {
				// Add the target node to the bucket
				s.addNode(ctx, response.Sender)

				switch response.MessageType {
				case FindNode, StoreData:
					v, ok := response.Data.(*FindNodeResponse)
					if ok && v.Status.Result == ResultOk {
						if len(v.Closest) > 0 {
							nl.AddNodes(v.Closest)
						}
					}

				default:
					log.WithContext(ctx).WithField("type", response.MessageType).Error("unknown message type")
				}
			}

			// Stop search if no more nodes to contact
			if !searchRest && len(nl.Nodes) == 0 {
				log.P2P().WithContext(ctx).WithField("task_id", taskID).WithField("key", sKey).Info("search stopped")
				return nil, nil
			}

			// Sort the nodes in the node list
			nl.Comparator = target
			nl.Sort()

			log.P2P().WithContext(ctx).Debugf("id: %v, iterate %d, sorted nodes: %v", base58.Encode(s.ht.self.ID), iterativeType, nl.String())

			switch iterativeType {
			case IterateFindNode:
				// If closestNode is unchanged
				if bytes.Equal(nl.Nodes[0].ID, closestNode.ID) || searchRest {
					if !searchRest {
						// Search all the remaining nodes
						searchRest = true
						continue
					}
					return nil, nil
				}
				// Update the closest node
				closestNode = nl.Nodes[0]

			case IterateStore:
				// Store the value to the node list
				if err := s.storeToAlphaNodes(ctx, nl, data, typ, taskID); err != nil {
					log.WithContext(ctx).WithField("task_id", taskID).WithField("key", sKey).Error("could not store value to remaining network")
				}

				return nil, nil
			}

		}
	}
	log.P2P().WithContext(ctx).WithField("task_id", taskID).WithField("key", sKey).Info("finish iteration without results")
	return nil, nil
}

func (s *DHT) handleResponses(ctx context.Context, responses <-chan *Message, nl *NodeList) (*NodeList, []byte) {
	for response := range responses {
		s.addNode(ctx, response.Sender)
		if response.MessageType == FindNode || response.MessageType == StoreData {
			v, ok := response.Data.(*FindNodeResponse)
			if ok && v.Status.Result == ResultOk && len(v.Closest) > 0 {
				nl.AddNodes(v.Closest)
			}
		} else if response.MessageType == FindValue {
			v, ok := response.Data.(*FindValueResponse)
			if ok {
				if v.Status.Result == ResultOk && len(v.Value) > 0 {
					log.P2P().WithContext(ctx).Debug("iterate found value from network")
					return nl, v.Value
				} else if len(v.Closest) > 0 {
					nl.AddNodes(v.Closest)
				}
			}
		}
	}

	return nl, nil
}

func (s *DHT) iterateFindValue(ctx context.Context, iterativeType int, target []byte) ([]byte, error) {
	// If task_id is available, use it for logging - This helps with debugging
	val := ctx.Value(log.TaskIDKey)
	taskID := ""
	if val != nil {
		taskID = fmt.Sprintf("%v", val)
	}

	// for logging, helps with debugging
	sKey := hex.EncodeToString(target)

	// the nodes which are unreachable right now are stored in 'ignore list'- we want to avoid hitting them repeatedly
	igList := s.ignorelist.ToNodeList()

	// nl will have the closest nodes to the target value, it will ignore the nodes in igList
	nl, _ := s.ht.closestContacts(Alpha, target, igList)
	if len(igList) > 0 {
		log.P2P().WithContext(ctx).WithField("nodes", nl.String()).WithField("ignored", s.ignorelist.String()).Info("closest contacts")
	}

	// if no nodes are found, return - this is a corner case and should not happen in practice
	if nl.Len() == 0 {
		return nil, nil
	}

	searchRest := false
	// keep track of contacted nodes so that we don't hit them again
	contacted := make(map[string]bool)
	log.P2P().WithContext(ctx).WithField("task_id", taskID).WithField("key", sKey).Debug("begin iteration")

	var closestNode *Node
	var iterationCount int
	for iterationCount = 0; iterationCount < maxIterations; iterationCount++ {
		log.P2P().WithContext(ctx).WithField("task_id", taskID).WithField("nl", nl.Len()).Debugf("begin find value - target: %v , nodes: %v", sKey, nl.String())

		if nl.Len() == 0 {
			log.P2P().WithContext(ctx).WithField("task_id", taskID).WithField("key", sKey).WithField("iteration count", iterationCount).Error("nodes list length is 0")
			return nil, nil
		}

		// if the closest node is the same as the last iteration  and we don't want to search rest of nodes, we are done
		if !searchRest && (closestNode != nil && bytes.Equal(nl.Nodes[0].ID, closestNode.ID)) {
			log.P2P().WithContext(ctx).WithField("task_id", taskID).WithField("key", sKey).WithField("iteration count", iterationCount).Debug("closest node is the same as the last iteration")
			return nil, nil
		}

		closestNode = nl.Nodes[0]
		responses := s.doMultiWorkers(ctx, iterativeType, target, nl, contacted, searchRest)
		var value []byte
		nl, value = s.handleResponses(ctx, responses, nl)
		if len(value) > 0 {
			return value, nil
		}

		nl.Sort()

		log.P2P().WithContext(ctx).WithField("task_id", taskID).WithField("key", sKey).Debugf("iteration: %v, nodes: %v", iterationCount, nl.Len())
	}

	log.P2P().WithContext(ctx).WithField("task_id", taskID).WithField("key", sKey).Info("finished iterations without results")
	return nil, nil
}

func (s *DHT) sendReplicateData(ctx context.Context, n *Node, request *ReplicateDataRequest) (*ReplicateDataResponse, error) {
	// new a request message
	reqMsg := s.newMessage(Replicate, n, request)

	rspMsg, err := s.network.Call(ctx, reqMsg, true)
	if err != nil {
		return nil, errors.Errorf("replicate network call: %w", err)
	}

	response, ok := rspMsg.Data.(*ReplicateDataResponse)
	if !ok {
		return nil, errors.New("invalid ReplicateDataResponse")
	}

	return response, nil
}

func (s *DHT) sendStoreData(ctx context.Context, n *Node, request *StoreDataRequest) (*StoreDataResponse, error) {
	// new a request message
	reqMsg := s.newMessage(StoreData, n, request)

	rspMsg, err := s.network.Call(ctx, reqMsg, false)
	if err != nil {
		return nil, errors.Errorf("network call: %w", err)
	}

	response, ok := rspMsg.Data.(*StoreDataResponse)
	if !ok {
		return nil, errors.New("invalid StoreDataResponse")
	}

	return response, nil
}

// add a node into the appropriate k bucket, return the removed node if it's full
func (s *DHT) addNode(ctx context.Context, node *Node) *Node {
	// ensure this is not itself address
	if bytes.Equal(node.ID, s.ht.self.ID) {
		log.P2P().WithContext(ctx).Debug("trying to add itself")
		return nil
	}
	node.SetHashedID()

	index := s.ht.bucketIndex(s.ht.self.HashedID, node.HashedID)

	s.ht.mutex.Lock()
	defer s.ht.mutex.Unlock()
	// 1. if the node is existed, refresh the node to the end of bucket
	if s.ht.hasBucketNode(index, node.ID) {
		s.ht.refreshNode(node.HashedID)
		return nil
	}

	if err := s.updateReplicationNode(ctx, node.ID, node.IP, node.Port, true); err != nil {
		log.P2P().WithContext(ctx).WithField("node-id", string(node.ID)).WithField("node-ip", node.IP).WithError(err).Error("update replication node failed")
	}

	// 2. if the bucket is full, ping the first node
	bucket := s.ht.routeTable[index]
	if len(bucket) == K {
		first := bucket[0]

		// new a ping request message
		request := s.newMessage(Ping, first, nil)
		// new a context with timeout
		ctx, cancel := context.WithTimeout(ctx, defaultPingTime)
		defer cancel()

		// invoke the request and handle the response
		response, err := s.network.Call(ctx, request, false)
		if err != nil {
			// the node is down, remove the node from bucket
			bucket = append(bucket, node)
			bucket = bucket[1:]

			// need to reset the route table with the bucket
			s.ht.routeTable[index] = bucket

			log.P2P().WithContext(ctx).Debugf("bucket: %d, network call: %v: %v", index, request, err)
			return first
		}
		log.P2P().WithContext(ctx).Debugf("ping response: %v", response.String())

		// refresh the node to the end of bucket
		bucket = bucket[1:]
		bucket = append(bucket, node)
	} else {
		// 3. append the node to the end of the bucket
		bucket = append(bucket, node)
	}

	// need to update the route table with the bucket
	s.ht.routeTable[index] = bucket

	return nil
}

// NClosestNodes get n closest nodes to a key string
func (s *DHT) NClosestNodes(_ context.Context, n int, key string, ignores ...*Node) []*Node {
	list := s.ignorelist.ToNodeList()
	ignores = append(ignores, list...)
	nodeList, _ := s.ht.closestContacts(n, base58.Decode(key), ignores)

	return nodeList.Nodes
}

// NClosestNodesWithIncludingNodelist get n closest nodes to a key string with including node list
func (s *DHT) NClosestNodesWithIncludingNodelist(_ context.Context, n int, key string, ignores, includeNodeList []*Node) []*Node {
	list := s.ignorelist.ToNodeList()
	ignores = append(ignores, list...)

	for i := 0; i < len(includeNodeList); i++ {
		includeNodeList[i].SetHashedID()
	}

	nodeList := s.ht.closestContactsWithIncludingNodeList(n, base58.Decode(key), ignores, includeNodeList)

	return nodeList.Nodes
}

// LocalStore the data into the network
func (s *DHT) LocalStore(ctx context.Context, key string, data []byte) (string, error) {
	decoded := base58.Decode(key)
	if len(decoded) != B/8 {
		return "", fmt.Errorf("invalid key: %v", key)
	}

	// store the key to queries storage
	if err := s.retryStore(ctx, decoded, data, 0); err != nil {
		log.WithContext(ctx).WithError(err).Error("queries data store failure after retries")
		return "", fmt.Errorf("retry store data to queries storage: %v", err)
	}

	return key, nil
}

func (s *DHT) storeToAlphaNodes(ctx context.Context, nl *NodeList, data []byte, typ int, taskID string) error {
	storeCount := int32(0)
	alphaCh := make(chan bool, Alpha)

	// Start by sending the first Alpha requests in parallel
	for i := 0; i < Alpha && i < nl.Len(); i++ {
		n := nl.Nodes[i]

		if s.ignorelist.Banned(n) {
			continue
		}

		go func(n *Node) {
			logEntry := log.P2P().WithContext(ctx).WithField("node", n).WithField("task_id", taskID)

			request := &StoreDataRequest{Data: data, Type: typ}
			response, err := s.sendStoreData(ctx, n, request)
			if err != nil {
				logEntry.WithError(err).Error("send store data failed")
				alphaCh <- false
			} else if response.Status.Result != ResultOk {
				logEntry.WithError(errors.New(response.Status.ErrMsg)).Error("reply store data failed")
				alphaCh <- false
			} else {
				atomic.AddInt32(&storeCount, 1)
				alphaCh <- true
			}
		}(n)
	}
	skey, _ := utils.Sha3256hash(data)

	// Collect results from parallel requests
	for i := 0; i < Alpha && i < len(nl.Nodes); i++ {
		<-alphaCh
		if atomic.LoadInt32(&storeCount) >= int32(Alpha) {
			nl.TopN(Alpha)
			log.WithContext(ctx).WithField("task_id", taskID).WithField("skey", hex.EncodeToString(skey)).WithField("closest 6 nodes", nl.String()).
				WithField("len-total-nodes", nl.Len()).Debug("store data to alpha nodes success")
			return nil
		}
	}

	finalStoreCount := atomic.LoadInt32(&storeCount)
	// If storeCount is still < Alpha, send requests sequentially until it reaches Alpha
	for i := Alpha; i < len(nl.Nodes); i++ {
		if finalStoreCount >= int32(Alpha) {
			break
		}

		logEntry := log.P2P().WithContext(ctx).WithField("node", nl.Nodes[i]).WithField("task_id", taskID)
		n := nl.Nodes[i]

		if s.ignorelist.Banned(n) {
			logEntry.Info("ignore node as its continuous failed count is above threshold")
			continue
		}

		request := &StoreDataRequest{Data: data, Type: typ}
		response, err := s.sendStoreData(ctx, n, request)
		if err != nil {
			logEntry.WithError(err).Error("send store data failed")
		} else if response.Status.Result != ResultOk {
			logEntry.WithError(errors.New(response.Status.ErrMsg)).Error("reply store data failed")
		} else {
			finalStoreCount++
		}
	}

	if finalStoreCount >= int32(Alpha) {
		log.WithContext(ctx).WithField("task_id", taskID).WithField("len-total-nodes", nl.Len()).WithField("skey", hex.EncodeToString(skey)).Debug("store data to alpha nodes success")
		return nil
	}
	log.WithContext(ctx).WithField("task_id", taskID).WithField("store-count", finalStoreCount).WithField("skey", hex.EncodeToString(skey)).Info("store data to alpha nodes failed")

	return fmt.Errorf("store data to alpha nodes failed, only %d nodes stored", finalStoreCount)
}

// remove node from appropriate k bucket
func (s *DHT) removeNode(ctx context.Context, node *Node) {
	// ensure this is not itself address
	if bytes.Equal(node.ID, s.ht.self.ID) {
		log.P2P().WithContext(ctx).Debug("trying to remove itself")
		return
	}
	node.SetHashedID()

	index := s.ht.bucketIndex(s.ht.self.HashedID, node.HashedID)

	if removed := s.ht.RemoveNode(index, node.ID); !removed {
		log.P2P().WithContext(ctx).Errorf("remove node %s not found in bucket %d", node.String(), index)
	} else {
		log.P2P().WithContext(ctx).Infof("removed node %s from bucket %d success", node.String(), index)
	}
}

<<<<<<< HEAD
func (s *DHT) IterateBatchStore(ctx context.Context, values [][]byte, typ int) error {
	globalClosestContacts := make(map[string]*NodeList) // This will store the global top 6 nodes for each symbol's hash
	knownNodes := make(map[string]*Node)                // This will store the nodes we've already contacted
	hashes := make([][]byte, len(values))

	for i := 0; i < len(values); i++ {
		target, _ := utils.Sha3256hash(values[i])
		hashes[i] = target
		top6 := s.ht.closestContactsWithInlcudingNode(Alpha, target, nil, nil)

		globalClosestContacts[base58.Encode(target)] = top6
		for i := 0; i < len(top6.Nodes); i++ {
			if _, ok := knownNodes[string(top6.Nodes[i].ID)]; ok {
				continue
			}
			knownNodes[string(top6.Nodes[i].ID)] = top6.Nodes[i]
		}
	}

	localClosestNodes := make(map[string]*NodeList)
	responses := s.batchFindNode(ctx, hashes, knownNodes)
	for response := range responses {
		if response.Error != nil {
			log.WithContext(ctx).WithError(response.Error).Error("batch find node failed on a node")
		}

		if response.Message == nil {
			continue
		}

		v, ok := response.Message.Data.(*BatchFindNodeResponse)
		if ok && v.Status.Result == ResultOk {
			for key, nodesList := range v.ClosestNodes {
				if nodesList != nil {
					nl, exists := localClosestNodes[key]
					if exists {
						nl.AddNodes(nodesList)
						localClosestNodes[key] = nl
					} else {
						localClosestNodes[key] = &NodeList{Nodes: nodesList}
					}
				}
			}
		}
	}

	for key, nodesList := range localClosestNodes {
		if nodesList == nil {
			continue
		}

		nodesList.Comparator = base58.Decode(key)
		nodesList.Sort()
		nodesList.TopN(Alpha)

		// we now need to check if the nodes in the globalClosestContacts Map are still in the top 6
		// if yes, we can store the data to them
		// if not, we need to send calls to the newly found nodes to inquire about the top 6 nodes
	}

	// assume at this point, we have True\Golabl top 6 nodes for each symbol's hash stored in globalClosestContacts Map
	// we now need to store the data to these nodes

	storageMap := make(map[string][]int) // This will store the index of the data in the values array that needs to be stored to the node
	for i := 0; i < len(hashes); i++ {
		storageNodes := globalClosestContacts[base58.Encode(hashes[i])]
		for j := 0; j < len(storageNodes.Nodes); j++ {
			storageMap[string(storageNodes.Nodes[j].ID)] = append(storageMap[string(storageNodes.Nodes[j].ID)], i)
		}
	}

	requests := len(storageMap)
	successful := 0

	storeResponses := s.batchStoreNetwork(ctx, values, knownNodes, storageMap, typ)
	for response := range storeResponses {
		if response.Error != nil {
			log.WithContext(ctx).WithError(response.Error).Error("batch store failed on a node")
		}

		if response.Message == nil {
			continue
		}

		v, ok := response.Message.Data.(*StoreDataResponse)
		if ok && v.Status.Result == ResultOk {
			successful++
			log.WithContext(ctx).Infof("batch store to node %s success", response.Message.Sender.String())
		} else {
			errMsg := "unknwon error"
			if v != nil {
				errMsg = v.Status.ErrMsg
			}

			log.WithContext(ctx).WithField("err", errMsg).Errorf("batch store to node %s failed", response.Message.Sender.String())
		}
	}

	if requests > 0 {
		successRate := float64(successful) / float64(requests) * 100
		if successRate >= 80 {
			log.WithContext(ctx).Infof("Successful store operations: %.2f%%", successRate)
			return nil
		} else {
			log.WithContext(ctx).Infof("Failed to achieve desired success rate, only: %.2f%%", successRate)
			return fmt.Errorf("failed to achieve desired success rate, only: %.2f%% successful", successRate)
		}
	}

	return fmt.Errorf("no store operations were performed")
}

func (s *DHT) batchStoreNetwork(ctx context.Context, values [][]byte, nodes map[string]*Node, storageMap map[string][]int, typ int) chan *MessageWithError {
	responses := make(chan *MessageWithError, len(nodes))
	semaphore := make(chan struct{}, 3) // Semaphore to limit concurrency to 3

	var wg sync.WaitGroup

	for key, node := range nodes {
		wg.Add(1)
		semaphore <- struct{}{} // Acquire semaphore
		go func(receiver *Node, key string) {
			defer wg.Done()
			defer func() { <-semaphore }() // Release semaphore

			select {
			case <-ctx.Done():
				responses <- &MessageWithError{Error: ctx.Err()}
				return
			default:
				keysToStore := storageMap[key]
				toStore := make([][]byte, len(keysToStore))
				for i, idx := range keysToStore {
					toStore[i] = values[idx]
				}

				payload, err := compressSymbols(toStore)
				if err != nil {
					log.P2P().WithContext(ctx).WithError(err).Error("compress symbols failed")
					responses <- &MessageWithError{Error: err}
					return
				}

				log.WithContext(ctx).WithField("keys", len(toStore)).WithField("data-size", utils.BytesIntToMB(len(payload))).Info("batch store to node payload size")

				data := &BatchStoreDataRequest{Data: payload, Type: typ}
				request := s.newMessage(BatchStoreData, receiver, data)
				response, err := s.network.Call(ctx, request, true)
				if err != nil {
					log.P2P().WithContext(ctx).WithError(err).Debugf("network call batch store request %s failed", request.String())
					responses <- &MessageWithError{Error: err, Message: response}
					return
				}

				responses <- &MessageWithError{Message: response}
			}
		}(node, key)
	}

	wg.Wait()
	close(responses)

	return responses
}

func (s *DHT) batchFindNode(ctx context.Context, payload [][]byte, nodes map[string]*Node) chan *MessageWithError {
	responses := make(chan *MessageWithError, len(nodes))

	var wg sync.WaitGroup

	for _, node := range nodes {
		wg.Add(1)
		go func(receiver *Node) {
			defer wg.Done()

			select {
			case <-ctx.Done():
				responses <- &MessageWithError{Error: ctx.Err()}
				return
			default:
				data := &BatchFindNodeRequest{HashedTarget: payload}
				request := s.newMessage(BatchFindNode, receiver, data)
				response, err := s.network.Call(ctx, request, false)
				if err != nil {
					log.P2P().WithContext(ctx).WithError(err).Debugf("network call request %s failed", request.String())
					responses <- &MessageWithError{Error: err, Message: response}
					return
				}
				responses <- &MessageWithError{Message: response}
			}
		}(node)
	}

	wg.Wait()
	close(responses)

	return responses
=======
func (s *DHT) startDisabledKeysCleanupWorker(ctx context.Context) error {
	log.P2P().WithContext(ctx).Info("disabled keys cleanup worker started")

	for {
		select {
		case <-time.After(defaultCleanupInterval):
			s.cleanupDisabledKeys(ctx)
		case <-ctx.Done():
			log.P2P().WithContext(ctx).Error("closing disabled keys cleanup worker")
			return nil
		}
	}
}

func (s *DHT) cleanupDisabledKeys(ctx context.Context) error {
	if s.metaStore == nil {
		return nil
	}

	from := time.Now().UTC().Add(-1 * defaultDisabledKeyExpirationInterval)
	disabledKeys, err := s.metaStore.GetDisabledKeys(from)
	if err != nil {
		return errors.Errorf("get disabled keys: %w", err)
	}

	for i := 0; i < len(disabledKeys); i++ {
		dec, err := hex.DecodeString(disabledKeys[i].Key)
		if err != nil {
			log.P2P().WithContext(ctx).WithError(err).Error("decode disabled key failed")
			continue
		}
		s.metaStore.Delete(ctx, dec)
	}

	return nil
>>>>>>> f94b7819
}<|MERGE_RESOLUTION|>--- conflicted
+++ resolved
@@ -225,40 +225,8 @@
 	}
 	log.WithContext(ctx).WithField("taskID", taskID).Info("store db batch done,store network batch begin")
 
-<<<<<<< HEAD
 	if err := s.IterateBatchStore(ctx, values, typ); err != nil {
 		return fmt.Errorf("iterate batch store: %v", err)
-=======
-	// Launch the workers
-
-	var wg sync.WaitGroup
-
-	for i := 0; i < len(values); i++ {
-		// Wait until we have a free spot
-		for {
-			if atomic.LoadInt32(&counter) < int32(batchStoreSize) {
-				break
-			}
-			// Sleep for a bit to prevent 100% CPU usage
-			time.Sleep(500 * time.Millisecond)
-		}
-
-		wg.Add(1)
-		go func(val []byte, typ int) {
-			// Increment the counter
-			atomic.AddInt32(&counter, 1)
-
-			key, _ := utils.Sha3256hash(val)
-			_, err := s.iterate(ctx, IterateStore, key, val, typ)
-			if err != nil {
-				log.WithContext(ctx).WithError(err).Error("iterate data batch store failure")
-			}
-
-			// Decrement the counter when done
-			atomic.AddInt32(&counter, -1)
-			wg.Done()
-		}(values[i], typ)
->>>>>>> f94b7819
 	}
 
 	log.WithContext(ctx).WithField("taskID", taskID).Info("store network batch workers done")
@@ -895,7 +863,6 @@
 	}
 }
 
-<<<<<<< HEAD
 func (s *DHT) IterateBatchStore(ctx context.Context, values [][]byte, typ int) error {
 	globalClosestContacts := make(map[string]*NodeList) // This will store the global top 6 nodes for each symbol's hash
 	knownNodes := make(map[string]*Node)                // This will store the nodes we've already contacted
@@ -1093,41 +1060,4 @@
 	close(responses)
 
 	return responses
-=======
-func (s *DHT) startDisabledKeysCleanupWorker(ctx context.Context) error {
-	log.P2P().WithContext(ctx).Info("disabled keys cleanup worker started")
-
-	for {
-		select {
-		case <-time.After(defaultCleanupInterval):
-			s.cleanupDisabledKeys(ctx)
-		case <-ctx.Done():
-			log.P2P().WithContext(ctx).Error("closing disabled keys cleanup worker")
-			return nil
-		}
-	}
-}
-
-func (s *DHT) cleanupDisabledKeys(ctx context.Context) error {
-	if s.metaStore == nil {
-		return nil
-	}
-
-	from := time.Now().UTC().Add(-1 * defaultDisabledKeyExpirationInterval)
-	disabledKeys, err := s.metaStore.GetDisabledKeys(from)
-	if err != nil {
-		return errors.Errorf("get disabled keys: %w", err)
-	}
-
-	for i := 0; i < len(disabledKeys); i++ {
-		dec, err := hex.DecodeString(disabledKeys[i].Key)
-		if err != nil {
-			log.P2P().WithContext(ctx).WithError(err).Error("decode disabled key failed")
-			continue
-		}
-		s.metaStore.Delete(ctx, dec)
-	}
-
-	return nil
->>>>>>> f94b7819
 }