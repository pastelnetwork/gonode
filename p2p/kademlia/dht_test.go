package kademlia

import (
	"bytes"
	"context"
	"net"
	"strconv"
	"testing"
	"time"

	"github.com/pastelnetwork/gonode/p2p/kademlia/dao/mem"
	"github.com/stretchr/testify/assert"
)

// Creates twenty DHTs and bootstraps each with the previous
// at the end all should know about each other
func TestBootstrapTwentyNodes(t *testing.T) {
	ctx, cancel := context.WithCancel(context.Background())
	defer cancel()

	port := 4000
	dhts := []*DHT{}
	for i := 0; i < 20; i++ {
		id, _ := newID()
		dht, _ := NewDHT(ctx, getInMemoryStore(), &Options{
			ID:   id,
			IP:   "127.0.0.1",
			Port: port,
			BootstrapNodes: []*NetworkNode{
				NewNetworkNode("127.0.0.1", strconv.Itoa(port-1)),
			},
		})
		port++
		dhts = append(dhts, dht)
		err := dht.CreateSocket()
		assert.NoError(t, err)
	}

	for _, dht := range dhts {
		dht := dht
<<<<<<< HEAD
=======

>>>>>>> fcf89eae
		assert.Equal(t, 0, dht.NumNodes())
		go func(dht *DHT) {
			err := dht.Listen(ctx)
			assert.NoError(t, err)

			assert.Equal(t, 19, dht.NumNodes())

			err = dht.Disconnect()
			assert.NoError(t, err)
		}(dht)
		go func(dht *DHT) {
			err := dht.Bootstrap(ctx)
			assert.NoError(t, err)
		}(dht)
		time.Sleep(time.Millisecond * 20)
	}
}

// Creates two DHTs, bootstrap one using the other, ensure that they both know
// about each other afterwards.
func TestBootstrapTwoNodes(t *testing.T) {
	ctx, cancel := context.WithCancel(context.Background())
	defer cancel()

	done := make(chan bool)

	id1, _ := newID()
	dht1, _ := NewDHT(ctx, getInMemoryStore(), &Options{
		ID:   id1,
		IP:   "127.0.0.1",
		Port: 3000,
	})

	dht2, _ := NewDHT(ctx, getInMemoryStore(), &Options{
		BootstrapNodes: []*NetworkNode{
			{
				ID:   id1,
				IP:   net.ParseIP("127.0.0.1"),
				Port: 3000,
			},
		},
		IP:   "127.0.0.1",
		Port: 3001,
	})

	err := dht1.CreateSocket()
	assert.NoError(t, err)

	err = dht2.CreateSocket()
	assert.NoError(t, err)

	assert.Equal(t, 0, dht1.NumNodes())
	assert.Equal(t, 0, dht2.NumNodes())

	go func() {
		go func() {
			err := dht2.Bootstrap(ctx)
			assert.NoError(t, err)

			time.Sleep(50 * time.Millisecond)

			err = dht2.Disconnect()
			assert.NoError(t, err)

			err = dht1.Disconnect()
			assert.NoError(t, err)
			done <- true
		}()
		err := dht2.Listen(ctx)
		assert.NoError(t, err)
		done <- true
	}()

	err = dht1.Listen(ctx)
	assert.NoError(t, err)

	assert.Equal(t, 1, dht1.NumNodes())
	assert.Equal(t, 1, dht2.NumNodes())
	<-done
	<-done
}

// Creates three DHTs, bootstrap B using A, bootstrap C using B. A should know
// about both B and C
func TestBootstrapThreeNodes(t *testing.T) {
	ctx, cancel := context.WithCancel(context.Background())
	defer cancel()

	done := make(chan bool)

	id1, _ := newID()
	dht1, _ := NewDHT(ctx, getInMemoryStore(), &Options{
		ID:   id1,
		IP:   "127.0.0.1",
		Port: 3000,
	})

	id2, _ := newID()
	dht2, _ := NewDHT(ctx, getInMemoryStore(), &Options{
		BootstrapNodes: []*NetworkNode{
			{
				ID:   id1,
				IP:   net.ParseIP("127.0.0.1"),
				Port: 3000,
			},
		},
		IP:   "127.0.0.1",
		Port: 3001,
		ID:   id2,
	})

	dht3, _ := NewDHT(ctx, getInMemoryStore(), &Options{
		BootstrapNodes: []*NetworkNode{
			{
				ID:   id2,
				IP:   net.ParseIP("127.0.0.1"),
				Port: 3001,
			},
		},
		IP:   "127.0.0.1",
		Port: 3002,
	})

	err := dht1.CreateSocket()
	assert.NoError(t, err)

	err = dht2.CreateSocket()
	assert.NoError(t, err)

	err = dht3.CreateSocket()
	assert.NoError(t, err)

	assert.Equal(t, 0, dht1.NumNodes())
	assert.Equal(t, 0, dht2.NumNodes())
	assert.Equal(t, 0, dht3.NumNodes())

	go func(dht1 *DHT, dht2 *DHT, dht3 *DHT) {
		go func(dht1 *DHT, dht2 *DHT, dht3 *DHT) {
			err := dht2.Bootstrap(ctx)
			assert.NoError(t, err)

			go func(dht1 *DHT, dht2 *DHT, dht3 *DHT) {
				err := dht3.Bootstrap(ctx)
				assert.NoError(t, err)

				time.Sleep(500 * time.Millisecond)

				err = dht1.Disconnect()
				assert.NoError(t, err)

				time.Sleep(100 * time.Millisecond)

				err = dht2.Disconnect()
				assert.NoError(t, err)

				err = dht3.Disconnect()
				assert.NoError(t, err)
				done <- true
			}(dht1, dht2, dht3)

			err = dht3.Listen(ctx)
			assert.NoError(t, err)
			done <- true
		}(dht1, dht2, dht3)
		err := dht2.Listen(ctx)
		assert.NoError(t, err)
		done <- true
	}(dht1, dht2, dht3)

	err = dht1.Listen(ctx)
	assert.NoError(t, err)

	assert.Equal(t, 2, dht1.NumNodes())
	assert.Equal(t, 2, dht2.NumNodes())
	assert.Equal(t, 2, dht3.NumNodes())

	<-done
	<-done
	<-done
}

// Creates two DHTs and bootstraps using only IP:Port. Connecting node should
// ping the first node to find its ID
func TestBootstrapNoID(t *testing.T) {
	ctx, cancel := context.WithCancel(context.Background())
	defer cancel()

	done := make(chan bool)

	id1, _ := newID()
	dht1, _ := NewDHT(ctx, getInMemoryStore(), &Options{
		ID:   id1,
		IP:   "127.0.0.1",
		Port: 3000,
	})

	dht2, _ := NewDHT(ctx, getInMemoryStore(), &Options{
		BootstrapNodes: []*NetworkNode{
			{
				IP:   net.ParseIP("127.0.0.1"),
				Port: 3000,
			},
		},
		IP:   "127.0.0.1",
		Port: 3001,
	})

	err := dht1.CreateSocket()
	assert.NoError(t, err)

	err = dht2.CreateSocket()
	assert.NoError(t, err)

	assert.Equal(t, 0, dht1.NumNodes())
	assert.Equal(t, 0, dht2.NumNodes())

	go func() {
		go func() {
			err := dht2.Bootstrap(ctx)
			assert.NoError(t, err)

			time.Sleep(50 * time.Millisecond)

			err = dht2.Disconnect()
			assert.NoError(t, err)

			err = dht1.Disconnect()
			assert.NoError(t, err)
			done <- true
		}()
		err := dht2.Listen(ctx)
		assert.NoError(t, err)
		done <- true
	}()

	err = dht1.Listen(ctx)
	assert.NoError(t, err)

	assert.Equal(t, 1, dht1.NumNodes())
	assert.Equal(t, 1, dht2.NumNodes())

	<-done
	<-done
}

// Create two DHTs have them connect and bootstrap, then disconnect. Repeat
// 100 times to ensure that we can use the same IP and port without EADDRINUSE
// errors.
func TestReconnect(t *testing.T) {
	ctx, cancel := context.WithCancel(context.Background())
	defer cancel()

	for i := 0; i < 100; i++ {
		done := make(chan bool)

		id1, _ := newID()
		dht1, _ := NewDHT(ctx, getInMemoryStore(), &Options{
			ID:   id1,
			IP:   "127.0.0.1",
			Port: 3000,
		})

		dht2, _ := NewDHT(ctx, getInMemoryStore(), &Options{
			BootstrapNodes: []*NetworkNode{
				{
					ID:   id1,
					IP:   net.ParseIP("127.0.0.1"),
					Port: 3000,
				},
			},
			IP:   "127.0.0.1",
			Port: 3001,
		})

		err := dht1.CreateSocket()
		assert.NoError(t, err)

		err = dht2.CreateSocket()
		assert.NoError(t, err)

		assert.Equal(t, 0, dht1.NumNodes())

		go func() {
			go func() {
				err := dht2.Bootstrap(ctx)
				assert.NoError(t, err)

				err = dht2.Disconnect()
				assert.NoError(t, err)

				err = dht1.Disconnect()
				assert.NoError(t, err)

				done <- true
			}()
			err := dht2.Listen(ctx)
			assert.NoError(t, err)
			done <- true

		}()

		err = dht1.Listen(ctx)
		assert.NoError(t, err)

		assert.Equal(t, 1, dht1.NumNodes())
		assert.Equal(t, 1, dht2.NumNodes())

		<-done
		<-done
	}
}

// Create two DHTs and have them connect. Send a store message with 100mb
// payload from one node to another. Ensure that the other node now has
// this data in its store.
func TestStoreAndFindLargeValue(t *testing.T) {
	ctx, cancel := context.WithCancel(context.Background())
	defer cancel()

	done := make(chan bool)

	id1, _ := newID()
	dht1, _ := NewDHT(ctx, getInMemoryStore(), &Options{
		ID:   id1,
		IP:   "127.0.0.1",
		Port: 3000,
	})

	dht2, _ := NewDHT(ctx, getInMemoryStore(), &Options{
		BootstrapNodes: []*NetworkNode{
			{
				ID:   id1,
				IP:   net.ParseIP("127.0.0.1"),
				Port: 3000,
			},
		},
		IP:   "127.0.0.1",
		Port: 3001,
	})

	err := dht1.CreateSocket()
	assert.NoError(t, err)

	err = dht2.CreateSocket()
	assert.NoError(t, err)

	go func() {
		err := dht1.Listen(ctx)
		assert.NoError(t, err)
		done <- true
	}()

	go func() {
		err := dht2.Listen(ctx)
		assert.NoError(t, err)
		done <- true
	}()

	time.Sleep(1 * time.Second)

	dht2.Bootstrap(ctx)

	payload := [1000000]byte{}

	id, err := dht1.Store(ctx, payload[:])
	assert.NoError(t, err)

	time.Sleep(1 * time.Second)

	value, exists, err := dht2.Get(ctx, id)
	assert.NoError(t, err)
	assert.Equal(t, true, exists)
	assert.Equal(t, 0, bytes.Compare(payload[:], value))

	err = dht1.Disconnect()
	assert.NoError(t, err)

	err = dht2.Disconnect()
	assert.NoError(t, err)

	<-done
	<-done
}

// Tests sending a message which results in an error when attempting to
// send over uTP
func TestNetworkingSendError(t *testing.T) {
	ctx, cancel := context.WithCancel(context.Background())
	defer cancel()

	networking := newMockNetworking()
	id := getIDWithValues(0)
	done := make(chan (int))

	dht, _ := NewDHT(ctx, getInMemoryStore(), &Options{
		ID:   id,
		Port: 3000,
		IP:   "0.0.0.0",
		BootstrapNodes: []*NetworkNode{{
			ID:   getZerodIDWithNthByte(1, byte(255)),
			Port: 3001,
			IP:   net.ParseIP("0.0.0.0"),
		},
		},
	})

	dht.networking = networking
	dht.CreateSocket()

	go func() {
		dht.Listen(ctx)
	}()

	go func() {
		v := <-networking.recv
		assert.Nil(t, v)
		close(done)
	}()

	networking.failNextSendMessage()

	dht.Bootstrap(ctx)

	dht.Disconnect()

	<-done
}

// Tests sending a message which results in a successful send, but the node
// never responds
func TestNodeResponseSendError(t *testing.T) {
	ctx, cancel := context.WithCancel(context.Background())
	defer cancel()

	networking := newMockNetworking()
	id := getIDWithValues(0)
	done := make(chan (int))

	dht, _ := NewDHT(ctx, getInMemoryStore(), &Options{
		ID:   id,
		Port: 3000,
		IP:   "0.0.0.0",
		BootstrapNodes: []*NetworkNode{{
			ID:   getZerodIDWithNthByte(1, byte(255)),
			Port: 3001,
			IP:   net.ParseIP("0.0.0.0"),
		},
		},
	})

	dht.networking = networking
	dht.CreateSocket()

	queries := 0

	go func() {
		dht.Listen(ctx)
	}()

	go func() {
		for {
			query := <-networking.recv
			if query == nil {
				return
			}
			if queries == 1 {
				// Don't respond
				close(done)
			} else {
				queries++
				res := mockFindNodeResponse(query, getZerodIDWithNthByte(2, byte(255)))
				networking.send <- res
			}
		}
	}()

	dht.Bootstrap(ctx)

	assert.Equal(t, 1, dht.ht.totalNodes())

	dht.Disconnect()

	<-done
}

// Tests a bucket refresh by setting a very low TRefresh value, adding a single
// node to a bucket, and waiting for the refresh message for the bucket
func TestBucketRefresh(t *testing.T) {
	ctx, cancel := context.WithCancel(context.Background())
	defer cancel()

	networking := newMockNetworking()
	id := getIDWithValues(0)
	done := make(chan (int))
	refresh := make(chan (int))

	dht, _ := NewDHT(ctx, getInMemoryStore(), &Options{
		ID:       id,
		Port:     3000,
		IP:       "0.0.0.0",
		TRefresh: time.Second * 2,
		BootstrapNodes: []*NetworkNode{{
			ID:   getZerodIDWithNthByte(1, byte(255)),
			Port: 3001,
			IP:   net.ParseIP("0.0.0.0"),
		},
		},
	})

	dht.networking = networking
	dht.CreateSocket()

	queries := 0

	go func() {
		dht.Listen(ctx)
	}()

	go func() {
		for {
			query := <-networking.recv
			if query == nil {
				close(done)
				return
			}
			queries++

			res := mockFindNodeResponseEmpty(query)
			networking.send <- res

			if queries == 2 {
				close(refresh)
			}
		}
	}()

	dht.Bootstrap(ctx)

	assert.Equal(t, 1, dht.ht.totalNodes())

	<-refresh

	dht.Disconnect()

	<-done
}

// Tets store replication by setting the TReplicate time to a very small value.
// Stores some data, and then expects another store message in TReplicate time
func TestStoreReplication(t *testing.T) {
	ctx, cancel := context.WithCancel(context.Background())
	defer cancel()

	networking := newMockNetworking()
	id := getIDWithValues(0)
	done := make(chan (int))
	replicate := make(chan (int))

	dht, _ := NewDHT(ctx, getInMemoryStore(), &Options{
		ID:         id,
		Port:       3000,
		IP:         "0.0.0.0",
		TReplicate: time.Second * 2,
		BootstrapNodes: []*NetworkNode{{
			ID:   getZerodIDWithNthByte(1, byte(255)),
			Port: 3001,
			IP:   net.ParseIP("0.0.0.0"),
		},
		},
	})

	dht.networking = networking
	dht.CreateSocket()

	go func() {
		dht.Listen(ctx)
	}()

	stores := 0

	go func() {
		for {
			query := <-networking.recv
			if query == nil {
				close(done)
				return
			}

			switch query.Type {
			case messageTypeFindNode:
				res := mockFindNodeResponseEmpty(query)
				networking.send <- res
			case messageTypeStore:
				stores++
				d := query.Data.(*queryDataStore)
				assert.Equal(t, []byte("foo"), d.Data)
				if stores == 2 {
					close(replicate)
				}
			}
		}
	}()

	dht.Bootstrap(ctx)

	dht.Store(ctx, []byte("foo"))

	<-replicate

	dht.Disconnect()

	<-done
}

// Test Expiration by setting TExpire to a very low value. Store a value,
// and then wait longer than TExpire. The value should no longer exist in
// the store.
func TestStoreExpiration(t *testing.T) {
	ctx, cancel := context.WithCancel(context.Background())
	defer cancel()

	id := getIDWithValues(0)

	dht, _ := NewDHT(ctx, getInMemoryStore(), &Options{
		ID:      id,
		Port:    3000,
		IP:      "0.0.0.0",
		TExpire: time.Second,
	})

	dht.CreateSocket()

	go func() {
		dht.Listen(ctx)
	}()

	k, _ := dht.Store(ctx, []byte("foo"))

	v, exists, _ := dht.Get(ctx, k)
	assert.Equal(t, true, exists)

	assert.Equal(t, []byte("foo"), v)

	<-time.After(time.Second * 3)

	_, exists, _ = dht.Get(ctx, k)

	assert.Equal(t, false, exists)

	dht.Disconnect()
}

func getInMemoryStore() *mem.Key {
	memStore := &mem.Key{}
	return memStore
}<|MERGE_RESOLUTION|>--- conflicted
+++ resolved
@@ -38,10 +38,7 @@
 
 	for _, dht := range dhts {
 		dht := dht
-<<<<<<< HEAD
-=======
-
->>>>>>> fcf89eae
+
 		assert.Equal(t, 0, dht.NumNodes())
 		go func(dht *DHT) {
 			err := dht.Listen(ctx)
