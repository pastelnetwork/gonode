--- conflicted
+++ resolved
@@ -2,10 +2,6 @@
 
 import (
 	"context"
-<<<<<<< HEAD
-	"fmt"
-=======
->>>>>>> 2de2cee2
 	"time"
 
 	"github.com/pastelnetwork/gonode/common/errors"
