--- conflicted
+++ resolved
@@ -26,11 +26,9 @@
 	// Keys return keys of p2p
 	Keys(ctx context.Context, offset int, limit int) []string
 
-<<<<<<< HEAD
 	// NClosestNodes return n closest masternode to a given string
 	NClosestNodes(ctx context.Context, n int, key string) []*kademlia.Node
-=======
+
 	// Cleanup cleans up the files as per discardRatio
 	Cleanup(ctx context.Context, discardRatio float64) error
->>>>>>> 20683971
 }