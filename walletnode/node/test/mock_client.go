--- conflicted
+++ resolved
@@ -40,7 +40,6 @@
 	// SessIDMethod represent SessID name method
 	SessIDMethod = "SessID"
 
-<<<<<<< HEAD
 	// SendPreBurntFeeTxidMethod represent SendPreBurntFeeTxId method
 	SendPreBurntFeeTxidMethod = "SendPreBurntFeeTxid"
 
@@ -49,10 +48,8 @@
 
 	// UploadImageWithThumbnailMethod represent UploadImageWithThumbnail method
 	UploadImageWithThumbnailMethod = "UploadImageWithThumbnail"
-=======
 	// DownloadMethod represent Download name method
 	DownloadMethod = "Download"
->>>>>>> 06a3b1eb
 )
 
 // Client implementing node.Client mock for testing purpose
