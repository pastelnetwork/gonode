package services

import (
	"time"

	"github.com/pastelnetwork/gonode/pastel"

	"github.com/pastelnetwork/gonode/walletnode/services/artworksearch"

	"github.com/pastelnetwork/gonode/common/service/task/state"
	"github.com/pastelnetwork/gonode/walletnode/api/gen/artworks"
	"github.com/pastelnetwork/gonode/walletnode/services/artworkdownload"
	"github.com/pastelnetwork/gonode/walletnode/services/artworkregister"
)

func fromRegisterPayload(payload *artworks.RegisterPayload) *artworkregister.Ticket {
	return &artworkregister.Ticket{
		Name:                     payload.Name,
		Description:              payload.Description,
		Keywords:                 payload.Keywords,
		SeriesName:               payload.SeriesName,
		IssuedCopies:             payload.IssuedCopies,
		YoutubeURL:               payload.YoutubeURL,
		ArtistPastelID:           payload.ArtistPastelID,
		ArtistPastelIDPassphrase: payload.ArtistPastelIDPassphrase,
		ArtistName:               payload.ArtistName,
		ArtistWebsiteURL:         payload.ArtistWebsiteURL,
		SpendableAddress:         payload.SpendableAddress,
		MaximumFee:               payload.MaximumFee,
	}
}

func toArtworkTicket(ticket *artworkregister.Ticket) *artworks.ArtworkTicket {
	return &artworks.ArtworkTicket{
		Name:                     ticket.Name,
		Description:              ticket.Description,
		Keywords:                 ticket.Keywords,
		SeriesName:               ticket.SeriesName,
		IssuedCopies:             ticket.IssuedCopies,
		YoutubeURL:               ticket.YoutubeURL,
		ArtistPastelID:           ticket.ArtistPastelID,
		ArtistPastelIDPassphrase: ticket.ArtistPastelIDPassphrase,
		ArtistName:               ticket.ArtistName,
		ArtistWebsiteURL:         ticket.ArtistWebsiteURL,
		SpendableAddress:         ticket.SpendableAddress,
		MaximumFee:               ticket.MaximumFee,
	}
}

func toArtworkStates(statuses []*state.Status) []*artworks.TaskState {
	var states []*artworks.TaskState

	for _, status := range statuses {
		states = append(states, &artworks.TaskState{
			Date:   status.CreatedAt.Format(time.RFC3339),
			Status: status.String(),
		})
	}
	return states
}

<<<<<<< HEAD
func fromDownloadPayload(payload *artworks.DownloadPayload) *artworkdownload.Ticket {
	return &artworkdownload.Ticket{
		Txid:               payload.Txid,
		PastelID:           payload.Pid,
		PastelIDPassphrase: payload.Key,
	}
}

func toArtworkDownloadStates(statuses []*state.Status) []*artworks.ArtDownloadTaskState {
	var states []*artworks.ArtDownloadTaskState

	for _, status := range statuses {
		states = append(states, &artworks.ArtDownloadTaskState{
			Date:   status.CreatedAt.Format(time.RFC3339),
			Status: status.String(),
		})
	}
	return states
=======
func toArtSearchResult(srch *artworksearch.RegTicketSearch) *artworks.ArtworkSearchResult {
	ticketData := srch.RegTicketData.ArtTicketData.AppTicketData
	res := &artworks.ArtworkSearchResult{
		Artwork: &artworks.ArtworkSummary{
			Txid:      srch.TXID,
			Thumbnail: srch.Thumbnail,
			Title:     ticketData.ArtworkTitle,

			Copies:           srch.RegTicketData.ArtTicketData.Copies,
			ArtistName:       ticketData.ArtistName,
			YoutubeURL:       &ticketData.ArtworkCreationVideoYoutubeURL,
			ArtistPastelID:   ticketData.AuthorPastelID,
			ArtistWebsiteURL: &ticketData.ArtistWebsite,
			Description:      ticketData.ArtistWrittenStatement,
			Keywords:         &ticketData.ArtworkKeywordSet,
			SeriesName:       &ticketData.ArtworkSeriesName,
		},

		MatchIndex: srch.MatchIndex,
	}

	res.Matches = []*artworks.FuzzyMatch{}
	for _, match := range res.Matches {
		res.Matches = append(res.Matches, &artworks.FuzzyMatch{
			Score:          match.Score,
			Str:            match.Str,
			FieldType:      match.FieldType,
			MatchedIndexes: match.MatchedIndexes,
		})
	}

	return res
}

func fromArtSearchRequest(req *artworks.ArtSearchPayload) *artworksearch.ArtSearchRequest {
	return &artworksearch.ArtSearchRequest{
		Artist:           req.Artist,
		Limit:            req.Limit,
		Query:            req.Query,
		ArtistName:       req.ArtistName,
		ArtTitle:         req.ArtTitle,
		Series:           req.Series,
		Descr:            req.Descr,
		Keyword:          req.Keyword,
		MinBlock:         req.MinBlock,
		MaxBlock:         req.MaxBlock,
		MinCopies:        req.MinCopies,
		MaxCopies:        req.MaxCopies,
		MinNsfwScore:     req.MinNsfwScore,
		MaxNsfwScore:     req.MaxNsfwScore,
		MinRarenessScore: req.MinRarenessScore,
		MaxRarenessScore: req.MaxRarenessScore,
	}
}

func toArtworkDetail(ticket *pastel.RegTicket) *artworks.ArtworkDetail {
	return &artworks.ArtworkDetail{
		Txid:             ticket.TXID,
		Title:            ticket.RegTicketData.ArtTicketData.AppTicketData.ArtworkTitle,
		Copies:           ticket.RegTicketData.ArtTicketData.Copies,
		ArtistName:       ticket.RegTicketData.ArtTicketData.AppTicketData.ArtistName,
		YoutubeURL:       &ticket.RegTicketData.ArtTicketData.AppTicketData.ArtworkCreationVideoYoutubeURL,
		ArtistPastelID:   ticket.RegTicketData.ArtTicketData.AppTicketData.AuthorPastelID,
		ArtistWebsiteURL: &ticket.RegTicketData.ArtTicketData.AppTicketData.ArtistWebsite,
		Description:      ticket.RegTicketData.ArtTicketData.AppTicketData.ArtistWrittenStatement,
		Keywords:         &ticket.RegTicketData.ArtTicketData.AppTicketData.ArtworkKeywordSet,
		SeriesName:       &ticket.RegTicketData.ArtTicketData.AppTicketData.ArtworkSeriesName,
		IsGreen:          ticket.RegTicketData.IsGreen,
		Royalty:          float64(ticket.RegTicketData.Royalty),
		RarenessScore:    ticket.RegTicketData.ArtTicketData.AppTicketData.RarenessScore,
		NsfwScore:        ticket.RegTicketData.ArtTicketData.AppTicketData.NSFWScore,
		SeenScore:        ticket.RegTicketData.ArtTicketData.AppTicketData.SeenScore,
		Version:          &ticket.RegTicketData.ArtTicketData.Version,
		StorageFee:       &ticket.RegTicketData.StorageFee,
	}
>>>>>>> 02e8c0ae
}<|MERGE_RESOLUTION|>--- conflicted
+++ resolved
@@ -59,26 +59,6 @@
 	return states
 }
 
-<<<<<<< HEAD
-func fromDownloadPayload(payload *artworks.DownloadPayload) *artworkdownload.Ticket {
-	return &artworkdownload.Ticket{
-		Txid:               payload.Txid,
-		PastelID:           payload.Pid,
-		PastelIDPassphrase: payload.Key,
-	}
-}
-
-func toArtworkDownloadStates(statuses []*state.Status) []*artworks.ArtDownloadTaskState {
-	var states []*artworks.ArtDownloadTaskState
-
-	for _, status := range statuses {
-		states = append(states, &artworks.ArtDownloadTaskState{
-			Date:   status.CreatedAt.Format(time.RFC3339),
-			Status: status.String(),
-		})
-	}
-	return states
-=======
 func toArtSearchResult(srch *artworksearch.RegTicketSearch) *artworks.ArtworkSearchResult {
 	ticketData := srch.RegTicketData.ArtTicketData.AppTicketData
 	res := &artworks.ArtworkSearchResult{
@@ -154,5 +134,24 @@
 		Version:          &ticket.RegTicketData.ArtTicketData.Version,
 		StorageFee:       &ticket.RegTicketData.StorageFee,
 	}
->>>>>>> 02e8c0ae
+}
+
+func fromDownloadPayload(payload *artworks.DownloadPayload) *artworkdownload.Ticket {
+	return &artworkdownload.Ticket{
+		Txid:               payload.Txid,
+		PastelID:           payload.Pid,
+		PastelIDPassphrase: payload.Key,
+	}
+}
+
+func toArtworkDownloadStates(statuses []*state.Status) []*artworks.ArtDownloadTaskState {
+	var states []*artworks.ArtDownloadTaskState
+
+	for _, status := range statuses {
+		states = append(states, &artworks.ArtDownloadTaskState{
+			Date:   status.CreatedAt.Format(time.RFC3339),
+			Status: status.String(),
+		})
+	}
+	return states
 }