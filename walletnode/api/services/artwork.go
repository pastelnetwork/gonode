package services

import (
	"context"
	"time"

	"github.com/gorilla/websocket"
	"github.com/pastelnetwork/gonode/common/errors"
	"github.com/pastelnetwork/gonode/common/log"
	"github.com/pastelnetwork/gonode/common/random"
	"github.com/pastelnetwork/gonode/common/storage"
	"github.com/pastelnetwork/gonode/common/storage/memory"
	"github.com/pastelnetwork/gonode/walletnode/api"
	"github.com/pastelnetwork/gonode/walletnode/services/artworkdownload"
	"github.com/pastelnetwork/gonode/walletnode/services/artworkregister"
	"github.com/pastelnetwork/gonode/walletnode/services/artworksearch"

	"github.com/pastelnetwork/gonode/walletnode/api/gen/artworks"
	"github.com/pastelnetwork/gonode/walletnode/api/gen/http/artworks/server"

	goahttp "goa.design/goa/v3/http"
	"goa.design/goa/v3/security"
)

const (
	defaultImageTTL = time.Second * 3600 // 1 hour
)

// Artwork represents services for artworks endpoints.
type Artwork struct {
	*Common
	register *artworkregister.Service
<<<<<<< HEAD
	download *artworkdownload.Service
=======
	search   *artworksearch.Service
>>>>>>> 02e8c0ae
	db       storage.KeyValue
	imageTTL time.Duration
}

// RegisterTaskState streams the state of the registration process.
func (service *Artwork) RegisterTaskState(ctx context.Context, p *artworks.RegisterTaskStatePayload, stream artworks.RegisterTaskStateServerStream) (err error) {
	defer stream.Close()

	task := service.register.Task(p.TaskID)
	if task == nil {
		return artworks.MakeNotFound(errors.Errorf("invalid taskId: %s", p.TaskID))
	}

	sub := task.SubscribeStatus()

	for {
		select {
		case <-ctx.Done():
			return nil
		case status := <-sub():
			if status.IsFinal() {
				return nil
			}
			res := &artworks.TaskState{
				Date:   status.CreatedAt.Format(time.RFC3339),
				Status: status.String(),
			}
			if err := stream.Send(res); err != nil {
				return artworks.MakeInternalServerError(err)
			}

		}
	}
}

// RegisterTask returns a single task.
func (service *Artwork) RegisterTask(_ context.Context, p *artworks.RegisterTaskPayload) (res *artworks.Task, err error) {
	task := service.register.Task(p.TaskID)
	if task == nil {
		return nil, artworks.MakeNotFound(errors.Errorf("invalid taskId: %s", p.TaskID))
	}

	res = &artworks.Task{
		ID:     p.TaskID,
		Status: task.Status().String(),
		Ticket: toArtworkTicket(task.Ticket),
		States: toArtworkStates(task.StatusHistory()),
	}
	return res, nil
}

// RegisterTasks returns list of all tasks.
func (service *Artwork) RegisterTasks(_ context.Context) (res artworks.TaskCollection, err error) {
	tasks := service.register.Tasks()
	for _, task := range tasks {
		res = append(res, &artworks.Task{
			ID:     task.ID(),
			Status: task.Status().String(),
			Ticket: toArtworkTicket(task.Ticket),
		})
	}
	return res, nil
}

// Register runs registers process for the new artwork.
func (service *Artwork) Register(_ context.Context, p *artworks.RegisterPayload) (res *artworks.RegisterResult, err error) {
	ticket := fromRegisterPayload(p)

	filename, err := service.db.Get(p.ImageID)
	if err != nil {
		return nil, artworks.MakeInternalServerError(err)
	}

	file, err := service.register.Storage.File(string(filename))
	if err != nil {
		return nil, artworks.MakeBadRequest(errors.Errorf("invalid image_id: %q", p.ImageID))
	}
	ticket.Image = file

	taskID := service.register.AddTask(ticket)
	res = &artworks.RegisterResult{
		TaskID: taskID,
	}
	return res, nil
}

// UploadImage uploads an image and return unique image id.
func (service *Artwork) UploadImage(_ context.Context, p *artworks.UploadImagePayload) (res *artworks.Image, err error) {
	if p.Filename == nil {
		return nil, artworks.MakeBadRequest(errors.New("file not specified"))
	}

	id, _ := random.String(8, random.Base62Chars)
	if err := service.db.Set(id, []byte(*p.Filename)); err != nil {
		return nil, artworks.MakeInternalServerError(err)
	}

	file, err := service.register.Storage.File(*p.Filename)
	if err != nil {
		return nil, artworks.MakeInternalServerError(err)
	}
	file.RemoveAfter(service.imageTTL)

	res = &artworks.Image{
		ImageID:   id,
		ExpiresIn: time.Now().Add(service.imageTTL).Format(time.RFC3339),
	}
	return res, nil
}

// Download registered artwork.
func (service *Artwork) Download(ctx context.Context, p *artworks.DownloadPayload) (res *artworks.DownloadResult, err error) {
	log.WithContext(ctx).Info("Start downloading")
	ticket := fromDownloadPayload(p)
	taskID := service.download.AddTask(ticket)
	res = &artworks.DownloadResult{
		TaskID: taskID,
	}
	log.WithContext(ctx).Info("Started download task")
	return res, nil
}

// APIKeyAuth implements the authorization logic for the APIKey security scheme.
func (service *Artwork) APIKeyAuth(ctx_ context.Context, key string, schema *security.APIKeyScheme) (ctx context.Context, err error) {
	return ctx_, nil
}

// DownloadTaskState streams the state of the download process.
func (service *Artwork) DownloadTaskState(ctx context.Context, p *artworks.DownloadTaskStatePayload, stream artworks.DownloadTaskStateServerStream) (err error) {
	defer stream.Close()

	task := service.download.Task(p.TaskID)
	if task == nil {
		return artworks.MakeNotFound(errors.Errorf("invalid taskId: %s", p.TaskID))
	}

	sub := task.SubscribeStatus()

	for {
		select {
		case <-ctx.Done():
			return nil
		case status := <-sub():
			if status.IsFinal() {
				return nil
			}
			res := &artworks.ArtDownloadTaskState{
				Date:   status.CreatedAt.Format(time.RFC3339),
				Status: status.String(),
			}
			if err := stream.Send(res); err != nil {
				return artworks.MakeInternalServerError(err)
			}

		}
	}
}

// DowloadTask returns a single task.
func (service *Artwork) DowloadTask(ctx context.Context, p *artworks.DowloadTaskPayload) (res *artworks.DownloadTask, err error) {
	task := service.download.Task(p.TaskID)
	if task == nil {
		return nil, artworks.MakeNotFound(errors.Errorf("invalid taskId: %s", p.TaskID))
	}

	res = &artworks.DownloadTask{
		ID:     p.TaskID,
		Status: task.Status().String(),
		States: toArtworkDownloadStates(task.StatusHistory()),
		Bytes:  task.File,
	}
	return res, nil
}

// DownloadTasks returns list of all tasks.
func (service *Artwork) DownloadTasks(ctx context.Context) (res artworks.DownloadTaskCollection, err error) {
	tasks := service.download.Tasks()
	for _, task := range tasks {
		res = append(res, &artworks.DownloadTask{
			ID:     task.ID(),
			Status: task.Status().String(),
			Bytes:  task.File,
		})
	}
	return res, nil
}

// Mount configures the mux to serve the artworks endpoints.
func (service *Artwork) Mount(ctx context.Context, mux goahttp.Muxer) goahttp.Server {
	endpoints := artworks.NewEndpoints(service)
	srv := server.New(endpoints, mux, goahttp.RequestDecoder, goahttp.ResponseEncoder, api.ErrorHandler, nil, &websocket.Upgrader{}, nil, UploadImageDecoderFunc(ctx, service))
	server.Mount(mux, srv)

	for _, m := range srv.Mounts {
		log.WithContext(ctx).Infof("%q mounted on %s %s", m.Method, m.Verb, m.Pattern)
	}
	return srv
}

// ArtSearch searches for artwork & streams the result based on filters
func (service *Artwork) ArtSearch(ctx context.Context, req *artworks.ArtSearchPayload, stream artworks.ArtSearchServerStream) error {
	defer stream.Close()
	searchReq := fromArtSearchRequest(req)
	taskID := service.search.AddTask(searchReq)
	task := service.search.Task(taskID)

	resultChan := task.SubscribeSearchResult()
	for {
		select {
		case <-ctx.Done():
			return nil
		case search, ok := <-resultChan:
			if !ok {
				if task.Status().IsFailure() {
					return artworks.MakeInternalServerError(task.Error())
				}

				return nil
			}

			res := toArtSearchResult(search)
			if err := stream.Send(res); err != nil {
				return artworks.MakeInternalServerError(err)
			}
		}
	}
}

// ArtworkGet returns artowrk detail
func (service *Artwork) ArtworkGet(ctx context.Context, p *artworks.ArtworkGetPayload) (res *artworks.ArtworkDetail, err error) {
	ticket, err := service.search.RegTicket(ctx, p.Txid)
	if err != nil {
		return nil, artworks.MakeBadRequest(err)
	}

	res = toArtworkDetail(ticket)
	data, err := service.search.FetchThumbnail(ctx, ticket)
	if err != nil {
		return nil, artworks.MakeInternalServerError(err)
	}

	res.Thumbnail = data

	return res, nil
}

// NewArtwork returns the artworks Artwork implementation.
<<<<<<< HEAD
func NewArtwork(register *artworkregister.Service, download *artworkdownload.Service) *Artwork {
	return &Artwork{
		Common:   NewCommon(),
		register: register,
		download: download,
=======
func NewArtwork(register *artworkregister.Service, search *artworksearch.Service) *Artwork {
	return &Artwork{
		Common:   NewCommon(),
		register: register,
		search:   search,
>>>>>>> 02e8c0ae
		db:       memory.NewKeyValue(),
		imageTTL: defaultImageTTL,
	}
}<|MERGE_RESOLUTION|>--- conflicted
+++ resolved
@@ -30,11 +30,8 @@
 type Artwork struct {
 	*Common
 	register *artworkregister.Service
-<<<<<<< HEAD
+	search   *artworksearch.Service
 	download *artworkdownload.Service
-=======
-	search   *artworksearch.Service
->>>>>>> 02e8c0ae
 	db       storage.KeyValue
 	imageTTL time.Duration
 }
@@ -282,19 +279,12 @@
 }
 
 // NewArtwork returns the artworks Artwork implementation.
-<<<<<<< HEAD
-func NewArtwork(register *artworkregister.Service, download *artworkdownload.Service) *Artwork {
-	return &Artwork{
-		Common:   NewCommon(),
-		register: register,
-		download: download,
-=======
-func NewArtwork(register *artworkregister.Service, search *artworksearch.Service) *Artwork {
+func NewArtwork(register *artworkregister.Service, search *artworksearch.Service, download *artworkdownload.Service) *Artwork {
 	return &Artwork{
 		Common:   NewCommon(),
 		register: register,
 		search:   search,
->>>>>>> 02e8c0ae
+		download: download,
 		db:       memory.NewKeyValue(),
 		imageTTL: defaultImageTTL,
 	}
