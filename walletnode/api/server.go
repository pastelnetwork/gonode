--- conflicted
+++ resolved
@@ -1,12 +1,4 @@
-<<<<<<< HEAD
-// #go:generate goa gen github.com/pastelnetwork/gonode/walletnode/api/design --disable now
-// TODO: Ashadi: that command above will raise error when ran go vet ./...
-// # github.com/pastelnetwork/gonode/walletnode/api/gen/http/artworks/client
-// api/gen/http/artworks/client/client.go:130:3: the cancel function is not used on all paths (possible context leak)
-// api/gen/http/artworks/client/client.go:134:5: this return statement may be reached without using the cancel var defined on line 130
-=======
 // //go:generate goa gen github.com/pastelnetwork/gonode/walletnode/api/design
->>>>>>> fa3b7c41
 
 package api
 
