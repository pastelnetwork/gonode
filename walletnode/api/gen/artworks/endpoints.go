--- conflicted
+++ resolved
@@ -11,7 +11,6 @@
 	"context"
 
 	goa "goa.design/goa/v3/pkg"
-	"goa.design/goa/v3/security"
 )
 
 // Endpoints wraps the "artworks" service endpoints.
@@ -21,15 +20,8 @@
 	RegisterTask      goa.Endpoint
 	RegisterTasks     goa.Endpoint
 	UploadImage       goa.Endpoint
-<<<<<<< HEAD
-	Download          goa.Endpoint
-	DownloadTaskState goa.Endpoint
-	DowloadTask       goa.Endpoint
-	DownloadTasks     goa.Endpoint
-=======
 	ArtSearch         goa.Endpoint
 	ArtworkGet        goa.Endpoint
->>>>>>> 02e8c0ae
 }
 
 // RegisterTaskStateEndpointInput holds both the payload and the server stream
@@ -42,16 +34,6 @@
 	Stream RegisterTaskStateServerStream
 }
 
-<<<<<<< HEAD
-// DownloadTaskStateEndpointInput holds both the payload and the server stream
-// of the "downloadTaskState" method.
-type DownloadTaskStateEndpointInput struct {
-	// Payload is the method payload.
-	Payload *DownloadTaskStatePayload
-	// Stream is the server stream used by the "downloadTaskState" method to send
-	// data.
-	Stream DownloadTaskStateServerStream
-=======
 // ArtSearchEndpointInput holds both the payload and the server stream of the
 // "artSearch" method.
 type ArtSearchEndpointInput struct {
@@ -59,28 +41,18 @@
 	Payload *ArtSearchPayload
 	// Stream is the server stream used by the "artSearch" method to send data.
 	Stream ArtSearchServerStream
->>>>>>> 02e8c0ae
 }
 
 // NewEndpoints wraps the methods of the "artworks" service with endpoints.
 func NewEndpoints(s Service) *Endpoints {
-	// Casting service to Auther interface
-	a := s.(Auther)
 	return &Endpoints{
 		Register:          NewRegisterEndpoint(s),
 		RegisterTaskState: NewRegisterTaskStateEndpoint(s),
 		RegisterTask:      NewRegisterTaskEndpoint(s),
 		RegisterTasks:     NewRegisterTasksEndpoint(s),
 		UploadImage:       NewUploadImageEndpoint(s),
-<<<<<<< HEAD
-		Download:          NewDownloadEndpoint(s, a.APIKeyAuth),
-		DownloadTaskState: NewDownloadTaskStateEndpoint(s),
-		DowloadTask:       NewDowloadTaskEndpoint(s),
-		DownloadTasks:     NewDownloadTasksEndpoint(s),
-=======
 		ArtSearch:         NewArtSearchEndpoint(s),
 		ArtworkGet:        NewArtworkGetEndpoint(s),
->>>>>>> 02e8c0ae
 	}
 }
 
@@ -91,15 +63,8 @@
 	e.RegisterTask = m(e.RegisterTask)
 	e.RegisterTasks = m(e.RegisterTasks)
 	e.UploadImage = m(e.UploadImage)
-<<<<<<< HEAD
-	e.Download = m(e.Download)
-	e.DownloadTaskState = m(e.DownloadTaskState)
-	e.DowloadTask = m(e.DowloadTask)
-	e.DownloadTasks = m(e.DownloadTasks)
-=======
 	e.ArtSearch = m(e.ArtSearch)
 	e.ArtworkGet = m(e.ArtworkGet)
->>>>>>> 02e8c0ae
 }
 
 // NewRegisterEndpoint returns an endpoint function that calls the method
@@ -166,65 +131,6 @@
 	}
 }
 
-<<<<<<< HEAD
-// NewDownloadEndpoint returns an endpoint function that calls the method
-// "download" of service "artworks".
-func NewDownloadEndpoint(s Service, authAPIKeyFn security.AuthAPIKeyFunc) goa.Endpoint {
-	return func(ctx context.Context, req interface{}) (interface{}, error) {
-		p := req.(*DownloadPayload)
-		var err error
-		sc := security.APIKeyScheme{
-			Name:           "api_key",
-			Scopes:         []string{},
-			RequiredScopes: []string{},
-		}
-		ctx, err = authAPIKeyFn(ctx, p.Key, &sc)
-		if err != nil {
-			return nil, err
-		}
-		res, err := s.Download(ctx, p)
-		if err != nil {
-			return nil, err
-		}
-		vres := NewViewedDownloadResult(res, "default")
-		return vres, nil
-	}
-}
-
-// NewDownloadTaskStateEndpoint returns an endpoint function that calls the
-// method "downloadTaskState" of service "artworks".
-func NewDownloadTaskStateEndpoint(s Service) goa.Endpoint {
-	return func(ctx context.Context, req interface{}) (interface{}, error) {
-		ep := req.(*DownloadTaskStateEndpointInput)
-		return nil, s.DownloadTaskState(ctx, ep.Payload, ep.Stream)
-	}
-}
-
-// NewDowloadTaskEndpoint returns an endpoint function that calls the method
-// "dowloadTask" of service "artworks".
-func NewDowloadTaskEndpoint(s Service) goa.Endpoint {
-	return func(ctx context.Context, req interface{}) (interface{}, error) {
-		p := req.(*DowloadTaskPayload)
-		res, err := s.DowloadTask(ctx, p)
-		if err != nil {
-			return nil, err
-		}
-		vres := NewViewedDownloadTask(res, "default")
-		return vres, nil
-	}
-}
-
-// NewDownloadTasksEndpoint returns an endpoint function that calls the method
-// "downloadTasks" of service "artworks".
-func NewDownloadTasksEndpoint(s Service) goa.Endpoint {
-	return func(ctx context.Context, req interface{}) (interface{}, error) {
-		res, err := s.DownloadTasks(ctx)
-		if err != nil {
-			return nil, err
-		}
-		vres := NewViewedDownloadTaskCollection(res, "tiny")
-		return vres, nil
-=======
 // NewArtSearchEndpoint returns an endpoint function that calls the method
 // "artSearch" of service "artworks".
 func NewArtSearchEndpoint(s Service) goa.Endpoint {
@@ -240,6 +146,5 @@
 	return func(ctx context.Context, req interface{}) (interface{}, error) {
 		p := req.(*ArtworkGetPayload)
 		return s.ArtworkGet(ctx, p)
->>>>>>> 02e8c0ae
 	}
 }