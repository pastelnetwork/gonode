// Code generated by goa v3.3.1, DO NOT EDIT.
//
// artworks WebSocket client streaming
//
// Command:
// $ goa gen github.com/pastelnetwork/gonode/walletnode/api/design

package client

import (
	"io"

	"github.com/gorilla/websocket"
	artworks "github.com/pastelnetwork/gonode/walletnode/api/gen/artworks"
	goahttp "goa.design/goa/v3/http"
)

// ConnConfigurer holds the websocket connection configurer functions for the
// streaming endpoints in "artworks" service.
type ConnConfigurer struct {
	RegisterTaskStateFn goahttp.ConnConfigureFunc
<<<<<<< HEAD
	DownloadTaskStateFn goahttp.ConnConfigureFunc
=======
	ArtSearchFn         goahttp.ConnConfigureFunc
>>>>>>> 02e8c0ae
}

// RegisterTaskStateClientStream implements the
// artworks.RegisterTaskStateClientStream interface.
type RegisterTaskStateClientStream struct {
	// conn is the underlying websocket connection.
	conn *websocket.Conn
}

<<<<<<< HEAD
// DownloadTaskStateClientStream implements the
// artworks.DownloadTaskStateClientStream interface.
type DownloadTaskStateClientStream struct {
=======
// ArtSearchClientStream implements the artworks.ArtSearchClientStream
// interface.
type ArtSearchClientStream struct {
>>>>>>> 02e8c0ae
	// conn is the underlying websocket connection.
	conn *websocket.Conn
}

// NewConnConfigurer initializes the websocket connection configurer function
// with fn for all the streaming endpoints in "artworks" service.
func NewConnConfigurer(fn goahttp.ConnConfigureFunc) *ConnConfigurer {
	return &ConnConfigurer{
		RegisterTaskStateFn: fn,
<<<<<<< HEAD
		DownloadTaskStateFn: fn,
=======
		ArtSearchFn:         fn,
>>>>>>> 02e8c0ae
	}
}

// Recv reads instances of "artworks.TaskState" from the "registerTaskState"
// endpoint websocket connection.
func (s *RegisterTaskStateClientStream) Recv() (*artworks.TaskState, error) {
	var (
		rv   *artworks.TaskState
		body RegisterTaskStateResponseBody
		err  error
	)
	err = s.conn.ReadJSON(&body)
	if websocket.IsCloseError(err, websocket.CloseNormalClosure) {
		s.conn.Close()
		return rv, io.EOF
	}
	if err != nil {
		return rv, err
	}
	err = ValidateRegisterTaskStateResponseBody(&body)
	if err != nil {
		return rv, err
	}
	res := NewRegisterTaskStateTaskStateOK(&body)
	return res, nil
}

<<<<<<< HEAD
// Recv reads instances of "artworks.ArtDownloadTaskState" from the
// "downloadTaskState" endpoint websocket connection.
func (s *DownloadTaskStateClientStream) Recv() (*artworks.ArtDownloadTaskState, error) {
	var (
		rv   *artworks.ArtDownloadTaskState
		body DownloadTaskStateResponseBody
=======
// Recv reads instances of "artworks.ArtworkSearchResult" from the "artSearch"
// endpoint websocket connection.
func (s *ArtSearchClientStream) Recv() (*artworks.ArtworkSearchResult, error) {
	var (
		rv   *artworks.ArtworkSearchResult
		body ArtSearchResponseBody
>>>>>>> 02e8c0ae
		err  error
	)
	err = s.conn.ReadJSON(&body)
	if websocket.IsCloseError(err, websocket.CloseNormalClosure) {
		s.conn.Close()
		return rv, io.EOF
	}
	if err != nil {
		return rv, err
	}
<<<<<<< HEAD
	err = ValidateDownloadTaskStateResponseBody(&body)
	if err != nil {
		return rv, err
	}
	res := NewDownloadTaskStateArtDownloadTaskStateOK(&body)
=======
	err = ValidateArtSearchResponseBody(&body)
	if err != nil {
		return rv, err
	}
	res := NewArtSearchArtworkSearchResultOK(&body)
>>>>>>> 02e8c0ae
	return res, nil
}<|MERGE_RESOLUTION|>--- conflicted
+++ resolved
@@ -19,11 +19,7 @@
 // streaming endpoints in "artworks" service.
 type ConnConfigurer struct {
 	RegisterTaskStateFn goahttp.ConnConfigureFunc
-<<<<<<< HEAD
-	DownloadTaskStateFn goahttp.ConnConfigureFunc
-=======
 	ArtSearchFn         goahttp.ConnConfigureFunc
->>>>>>> 02e8c0ae
 }
 
 // RegisterTaskStateClientStream implements the
@@ -33,15 +29,9 @@
 	conn *websocket.Conn
 }
 
-<<<<<<< HEAD
-// DownloadTaskStateClientStream implements the
-// artworks.DownloadTaskStateClientStream interface.
-type DownloadTaskStateClientStream struct {
-=======
 // ArtSearchClientStream implements the artworks.ArtSearchClientStream
 // interface.
 type ArtSearchClientStream struct {
->>>>>>> 02e8c0ae
 	// conn is the underlying websocket connection.
 	conn *websocket.Conn
 }
@@ -51,11 +41,7 @@
 func NewConnConfigurer(fn goahttp.ConnConfigureFunc) *ConnConfigurer {
 	return &ConnConfigurer{
 		RegisterTaskStateFn: fn,
-<<<<<<< HEAD
-		DownloadTaskStateFn: fn,
-=======
 		ArtSearchFn:         fn,
->>>>>>> 02e8c0ae
 	}
 }
 
@@ -83,21 +69,12 @@
 	return res, nil
 }
 
-<<<<<<< HEAD
-// Recv reads instances of "artworks.ArtDownloadTaskState" from the
-// "downloadTaskState" endpoint websocket connection.
-func (s *DownloadTaskStateClientStream) Recv() (*artworks.ArtDownloadTaskState, error) {
-	var (
-		rv   *artworks.ArtDownloadTaskState
-		body DownloadTaskStateResponseBody
-=======
 // Recv reads instances of "artworks.ArtworkSearchResult" from the "artSearch"
 // endpoint websocket connection.
 func (s *ArtSearchClientStream) Recv() (*artworks.ArtworkSearchResult, error) {
 	var (
 		rv   *artworks.ArtworkSearchResult
 		body ArtSearchResponseBody
->>>>>>> 02e8c0ae
 		err  error
 	)
 	err = s.conn.ReadJSON(&body)
@@ -108,18 +85,10 @@
 	if err != nil {
 		return rv, err
 	}
-<<<<<<< HEAD
-	err = ValidateDownloadTaskStateResponseBody(&body)
-	if err != nil {
-		return rv, err
-	}
-	res := NewDownloadTaskStateArtDownloadTaskStateOK(&body)
-=======
 	err = ValidateArtSearchResponseBody(&body)
 	if err != nil {
 		return rv, err
 	}
 	res := NewArtSearchArtworkSearchResultOK(&body)
->>>>>>> 02e8c0ae
 	return res, nil
 }