swagger: "2.0"
info:
  title: WalletNode REST API
  version: "1.0"
host: localhost:8080
consumes:
- application/json
- application/xml
- application/gob
produces:
- application/json
- application/xml
- application/gob
paths:
<<<<<<< HEAD
  /artworks/download:
    get:
      tags:
      - artworks
      summary: Returns list of tasks
      description: List of all tasks.
      operationId: artworks#downloadTasks
      responses:
        "200":
          description: OK response.
          schema:
            $ref: '#/definitions/ArtworksDownloadTaskResponseTinyCollection'
        "500":
          description: Internal Server Error response.
          schema:
            $ref: '#/definitions/ArtworksDownloadTasksInternalServerErrorResponseBody'
      schemes:
      - http
    post:
      tags:
      - artworks
      summary: Downloads artwork
      description: Download registered artwork.
      operationId: artworks#download
      parameters:
      - name: txid
        in: query
        description: Art Registration Ticket transaction ID
=======
  /artworks/{txid}:
    get:
      tags:
      - artworks
      summary: Returns the detail of Artwork
      description: Gets the Artwork detail
      operationId: artworks#artworkGet
      parameters:
      - name: txid
        in: path
        description: txid
>>>>>>> 02e8c0ae
        required: true
        type: string
        maxLength: 64
        minLength: 64
<<<<<<< HEAD
      - name: pid
        in: query
        description: Owner's PastelID
        required: true
        type: string
        maxLength: 86
        minLength: 86
        pattern: ^[a-zA-Z0-9]+$
      - name: Authorization
        in: header
        description: Passphrase of the owner's PastelID
        required: true
        type: string
      responses:
        "202":
          description: Accepted response.
          schema:
            $ref: '#/definitions/ArtworksDownloadResponseBody'
        "404":
          description: Not Found response.
          schema:
            $ref: '#/definitions/ArtworksDownloadNotFoundResponseBody'
        "500":
          description: Internal Server Error response.
          schema:
            $ref: '#/definitions/ArtworksDownloadInternalServerErrorResponseBody'
      schemes:
      - http
      security:
      - api_key_header_Authorization: []
  /artworks/download/{taskId}:
    get:
      tags:
      - artworks
      summary: Find task by ID
      description: Returns a single task.
      operationId: artworks#dowloadTask
      parameters:
      - name: taskId
        in: path
        description: Task ID of the download process
        required: true
        type: string
        maxLength: 8
        minLength: 8
=======
>>>>>>> 02e8c0ae
      responses:
        "200":
          description: OK response.
          schema:
<<<<<<< HEAD
            $ref: '#/definitions/ArtworksDowloadTaskResponseBody'
        "404":
          description: Not Found response.
          schema:
            $ref: '#/definitions/ArtworksDowloadTaskNotFoundResponseBody'
        "500":
          description: Internal Server Error response.
          schema:
            $ref: '#/definitions/ArtworksDowloadTaskInternalServerErrorResponseBody'
      schemes:
      - http
  /artworks/download/{taskId}/state:
    get:
      tags:
      - artworks
      summary: Streams state by task ID
      description: Streams the state of the download process.
      operationId: artworks#downloadTaskState
      parameters:
      - name: taskId
        in: path
        description: Task ID of the download process
        required: true
        type: string
        maxLength: 8
        minLength: 8
      responses:
        "101":
          description: Switching Protocols response.
          schema:
            $ref: '#/definitions/ArtworksDownloadTaskStateResponseBody'
            required:
            - date
            - status
        "404":
          description: Not Found response.
          schema:
            $ref: '#/definitions/ArtworksDownloadTaskStateNotFoundResponseBody'
        "500":
          description: Internal Server Error response.
          schema:
            $ref: '#/definitions/ArtworksDownloadTaskStateInternalServerErrorResponseBody'
      schemes:
      - ws
=======
            $ref: '#/definitions/ArtworksArtworkGetResponseBody'
            required:
            - is_green
            - royalty
            - seen_score
            - rareness_score
            - nsfw_score
            - title
            - description
            - artist_name
            - copies
            - artist_pastelid
            - txid
        "400":
          description: Bad Request response.
          schema:
            $ref: '#/definitions/ArtworksArtworkGetBadRequestResponseBody'
        "404":
          description: Not Found response.
          schema:
            $ref: '#/definitions/ArtworksArtworkGetNotFoundResponseBody'
        "500":
          description: Internal Server Error response.
          schema:
            $ref: '#/definitions/ArtworksArtworkGetInternalServerErrorResponseBody'
      schemes:
      - http
>>>>>>> 02e8c0ae
  /artworks/register:
    get:
      tags:
      - artworks
      summary: Returns list of tasks
      description: List of all tasks.
      operationId: artworks#registerTasks
      responses:
        "200":
          description: OK response.
          schema:
            $ref: '#/definitions/ArtworksTaskResponseTinyCollection'
        "500":
          description: Internal Server Error response.
          schema:
            $ref: '#/definitions/ArtworksRegisterTasksInternalServerErrorResponseBody'
      schemes:
      - http
    post:
      tags:
      - artworks
      summary: Registers a new artwork
      description: Runs a new registration process for the new artwork.
      operationId: artworks#register
      parameters:
      - name: RegisterRequestBody
        in: body
        required: true
        schema:
          $ref: '#/definitions/ArtworksRegisterRequestBody'
          required:
          - image_id
          - artist_name
          - name
          - issued_copies
          - artist_pastelid
          - artist_pastelid_passphrase
          - spendable_address
          - maximum_fee
      responses:
        "201":
          description: Created response.
          schema:
            $ref: '#/definitions/ArtworksRegisterResponseBody'
        "400":
          description: Bad Request response.
          schema:
            $ref: '#/definitions/ArtworksRegisterBadRequestResponseBody'
        "500":
          description: Internal Server Error response.
          schema:
            $ref: '#/definitions/ArtworksRegisterInternalServerErrorResponseBody'
      schemes:
      - http
  /artworks/register/{taskId}:
    get:
      tags:
      - artworks
      summary: Find task by ID
      description: Returns a single task.
      operationId: artworks#registerTask
      parameters:
      - name: taskId
        in: path
        description: Task ID of the registration process
        required: true
        type: string
        maxLength: 8
        minLength: 8
      responses:
        "200":
          description: OK response.
          schema:
            $ref: '#/definitions/ArtworksRegisterTaskResponseBody'
        "404":
          description: Not Found response.
          schema:
            $ref: '#/definitions/ArtworksRegisterTaskNotFoundResponseBody'
        "500":
          description: Internal Server Error response.
          schema:
            $ref: '#/definitions/ArtworksRegisterTaskInternalServerErrorResponseBody'
      schemes:
      - http
  /artworks/register/{taskId}/state:
    get:
      tags:
      - artworks
      summary: Streams state by task ID
      description: Streams the state of the registration process.
      operationId: artworks#registerTaskState
      parameters:
      - name: taskId
        in: path
        description: Task ID of the registration process
        required: true
        type: string
        maxLength: 8
        minLength: 8
      responses:
        "101":
          description: Switching Protocols response.
          schema:
            $ref: '#/definitions/ArtworksRegisterTaskStateResponseBody'
            required:
            - date
            - status
        "404":
          description: Not Found response.
          schema:
            $ref: '#/definitions/ArtworksRegisterTaskStateNotFoundResponseBody'
        "500":
          description: Internal Server Error response.
          schema:
            $ref: '#/definitions/ArtworksRegisterTaskStateInternalServerErrorResponseBody'
      schemes:
      - ws
  /artworks/register/upload:
    post:
      tags:
      - artworks
      summary: Uploads an image
      description: Upload the image that is used when registering a new artwork.
      operationId: artworks#uploadImage
      consumes:
      - multipart/form-data
      parameters:
      - name: UploadImageRequestBody
        in: formData
        required: true
        schema:
          $ref: '#/definitions/ArtworksUploadImageRequestBody'
          required:
          - file
      responses:
        "201":
          description: Created response.
          schema:
            $ref: '#/definitions/ArtworksUploadImageResponseBody'
        "400":
          description: Bad Request response.
          schema:
            $ref: '#/definitions/ArtworksUploadImageBadRequestResponseBody'
        "500":
          description: Internal Server Error response.
          schema:
            $ref: '#/definitions/ArtworksUploadImageInternalServerErrorResponseBody'
      schemes:
      - http
  /artworks/search:
    get:
      tags:
      - artworks
      summary: Streams the search result for Artwork
      description: Streams the search result for artwork
      operationId: artworks#artSearch
      parameters:
      - name: artist
        in: query
        description: Artist PastelID or special value; mine
        required: false
        type: string
        maxLength: 256
      - name: limit
        in: query
        description: Number of results to be return
        required: false
        type: integer
        default: 10
        maximum: 200
        minimum: 10
      - name: query
        in: query
        description: Query is search query entered by user
        required: true
        type: string
      - name: artist_name
        in: query
        description: Name of the artist
        required: false
        type: boolean
        default: true
      - name: art_title
        in: query
        description: Title of artwork
        required: false
        type: boolean
        default: true
      - name: series
        in: query
        description: Artwork series name
        required: false
        type: boolean
        default: true
      - name: descr
        in: query
        description: Artist written statement
        required: false
        type: boolean
        default: true
      - name: keyword
        in: query
        description: Keyword that Artist assigns to Artwork
        required: false
        type: boolean
        default: true
      - name: min_copies
        in: query
        description: Minimum number of created copies
        required: false
        type: integer
        maximum: 1000
        minimum: 1
      - name: max_copies
        in: query
        description: Maximum number of created copies
        required: false
        type: integer
        maximum: 1000
        minimum: 1
      - name: min_block
        in: query
        description: Minimum blocknum
        required: false
        type: integer
        default: 1
        minimum: 1
      - name: max_block
        in: query
        description: Maximum blocknum
        required: false
        type: integer
        minimum: 1
      - name: min_rareness_score
        in: query
        description: Minimum rareness score
        required: false
        type: integer
        maximum: 1000
        minimum: 1
      - name: max_rareness_score
        in: query
        description: Maximum rareness score
        required: false
        type: integer
        maximum: 1000
        minimum: 1
      - name: min_nsfw_score
        in: query
        description: Minimum nsfw score
        required: false
        type: integer
        maximum: 1000
        minimum: 1
      - name: max_nsfw_score
        in: query
        description: Maximum nsfw score
        required: false
        type: integer
        maximum: 1000
        minimum: 1
      responses:
        "101":
          description: Switching Protocols response.
          schema:
            $ref: '#/definitions/ArtworksArtSearchResponseBody'
            required:
            - artwork
            - matches
            - match_index
        "400":
          description: Bad Request response.
          schema:
            $ref: '#/definitions/ArtworksArtSearchBadRequestResponseBody'
        "500":
          description: Internal Server Error response.
          schema:
            $ref: '#/definitions/ArtworksArtSearchInternalServerErrorResponseBody'
      schemes:
      - ws
definitions:
<<<<<<< HEAD
  ArtDownloadTaskStateResponseBody:
    title: ArtDownloadTaskStateResponseBody
    type: object
    properties:
      date:
        type: string
        description: Date of the status creation
        example: 2006-01-02T15:04:05Z07:00
      status:
        type: string
        description: Status of the download process
        example: Task Started
        enum:
        - Task Started
        - Connected
        - Downloaded
        - Error Fingerprints Dont Match
        - Error Not Enough SuperNode
        - Error Not Enough Downloaded Filed
        - Error Download Failed
        - Task Rejected
        - Task Completed
    example:
      date: 2006-01-02T15:04:05Z07:00
      status: Task Started
    required:
    - date
    - status
=======
  ArtworkSummaryResponseBody:
    title: ArtworkSummaryResponseBody
    type: object
    properties:
      artist_name:
        type: string
        description: Name of the artist
        example: Leonardo da Vinci
        maxLength: 256
      artist_pastelid:
        type: string
        description: Artist's PastelID
        example: jXYJud3rmrR1Sk2scvR47N4E4J5Vv48uCC6se2nzHrBRdjaKj3ybPoi1Y2VVoRqi1GnQrYKjSxQAC7NBtvtEdS
        pattern: ^[a-zA-Z0-9]+$
        minLength: 86
        maxLength: 86
      artist_website_url:
        type: string
        description: Artist website URL
        example: https://www.leonardodavinci.net
        maxLength: 256
      copies:
        type: integer
        description: Number of copies
        default: 1
        example: 1
        minimum: 1
        maximum: 1000
      description:
        type: string
        description: Description of the artwork
        example: The Mona Lisa is an oil painting by Italian artist, inventor, and
          writer Leonardo da Vinci. Likely completed in 1506, the piece features a
          portrait of a seated woman set against an imaginary landscape.
        maxLength: 1024
      keywords:
        type: string
        description: Keywords
        example: Renaissance, sfumato, portrait
        maxLength: 256
      series_name:
        type: string
        description: Series name
        example: Famous artist
        maxLength: 256
      thumbnail:
        type: string
        description: Thumbnail image
        example:
        - 69
        - 116
        - 32
        - 113
        - 117
        - 105
        - 98
        - 117
        - 115
        - 100
        - 97
        - 109
        - 32
        - 118
        - 105
        - 116
        - 97
        - 101
        - 32
        - 113
        - 117
        - 97
        - 101
        - 114
        - 97
        - 116
        - 32
        - 110
        - 105
        - 104
        - 105
        - 108
        - 32
        - 113
        - 117
        - 105
        - 97
        - 32
        - 100
        - 111
        - 108
        - 111
        - 114
        - 101
        - 46
        format: byte
      title:
        type: string
        description: Name of the artwork
        example: Mona Lisa
        maxLength: 256
      txid:
        type: string
        description: txid
        example: 576e7b824634a488a2f0baacf5a53b237d883029f205df25b300b87c8877ab58
        minLength: 64
        maxLength: 64
      youtube_url:
        type: string
        description: Artwork creation video youtube URL
        example: https://www.youtube.com/watch?v=0xl6Ufo4ZX0
        maxLength: 128
    description: Artwork response
    example:
      artist_name: Leonardo da Vinci
      artist_pastelid: jXYJud3rmrR1Sk2scvR47N4E4J5Vv48uCC6se2nzHrBRdjaKj3ybPoi1Y2VVoRqi1GnQrYKjSxQAC7NBtvtEdS
      artist_website_url: https://www.leonardodavinci.net
      copies: 1
      description: The Mona Lisa is an oil painting by Italian artist, inventor, and
        writer Leonardo da Vinci. Likely completed in 1506, the piece features a portrait
        of a seated woman set against an imaginary landscape.
      keywords: Renaissance, sfumato, portrait
      series_name: Famous artist
      thumbnail:
      - 65
      - 108
      - 105
      - 113
      - 117
      - 97
      - 109
      - 32
      - 116
      - 111
      - 116
      - 97
      - 109
      - 32
      - 98
      - 108
      - 97
      - 110
      - 100
      - 105
      - 116
      - 105
      - 105
      - 115
      - 32
      - 97
      - 115
      - 112
      - 101
      - 114
      - 105
      - 111
      - 114
      - 101
      - 115
      - 32
      - 97
      - 109
      - 101
      - 116
      - 32
      - 108
      - 97
      - 98
      - 111
      - 114
      - 105
      - 111
      - 115
      - 97
      - 109
      - 46
      title: Mona Lisa
      txid: 576e7b824634a488a2f0baacf5a53b237d883029f205df25b300b87c8877ab58
      youtube_url: https://www.youtube.com/watch?v=0xl6Ufo4ZX0
    required:
    - title
    - description
    - artist_name
    - copies
    - artist_pastelid
    - txid
>>>>>>> 02e8c0ae
  ArtworkTicketResponse:
    title: ArtworkTicketResponse
    type: object
    properties:
      artist_name:
        type: string
        description: Name of the artist
        example: Leonardo da Vinci
        maxLength: 256
      artist_pastelid:
        type: string
        description: Artist's PastelID
        example: jXYJud3rmrR1Sk2scvR47N4E4J5Vv48uCC6se2nzHrBRdjaKj3ybPoi1Y2VVoRqi1GnQrYKjSxQAC7NBtvtEdS
        pattern: ^[a-zA-Z0-9]+$
        minLength: 86
        maxLength: 86
      artist_pastelid_passphrase:
        type: string
        description: Passphrase of the artist's PastelID
        example: qwerasdf1234
      artist_website_url:
        type: string
        description: Artist website URL
        example: https://www.leonardodavinci.net
        maxLength: 256
      description:
        type: string
        description: Description of the artwork
        example: The Mona Lisa is an oil painting by Italian artist, inventor, and
          writer Leonardo da Vinci. Likely completed in 1506, the piece features a
          portrait of a seated woman set against an imaginary landscape.
        maxLength: 1024
      issued_copies:
        type: integer
        description: Number of copies issued
        default: 1
        example: 1
        minimum: 1
        maximum: 1000
      keywords:
        type: string
        description: Keywords
        example: Renaissance, sfumato, portrait
        maxLength: 256
      maximum_fee:
        type: number
        description: Used to find a suitable masternode with a fee equal or less
        default: 1
        example: 100
        minimum: 1e-05
      name:
        type: string
        description: Name of the artwork
        example: Mona Lisa
        maxLength: 256
      series_name:
        type: string
        description: Series name
        example: Famous artist
        maxLength: 256
      spendable_address:
        type: string
        description: Spendable address
        example: PtiqRXn2VQwBjp1K8QXR2uW2w2oZ3Ns7N6j
        pattern: ^[a-zA-Z0-9]+$
        minLength: 35
        maxLength: 35
      youtube_url:
        type: string
        description: Artwork creation video youtube URL
        example: https://www.youtube.com/watch?v=0xl6Ufo4ZX0
        maxLength: 128
    description: Ticket of the registration artwork
    example:
      artist_name: Leonardo da Vinci
      artist_pastelid: jXYJud3rmrR1Sk2scvR47N4E4J5Vv48uCC6se2nzHrBRdjaKj3ybPoi1Y2VVoRqi1GnQrYKjSxQAC7NBtvtEdS
      artist_pastelid_passphrase: qwerasdf1234
      artist_website_url: https://www.leonardodavinci.net
      description: The Mona Lisa is an oil painting by Italian artist, inventor, and
        writer Leonardo da Vinci. Likely completed in 1506, the piece features a portrait
        of a seated woman set against an imaginary landscape.
      issued_copies: 1
      keywords: Renaissance, sfumato, portrait
      maximum_fee: 100
      name: Mona Lisa
      series_name: Famous artist
      spendable_address: PtiqRXn2VQwBjp1K8QXR2uW2w2oZ3Ns7N6j
      youtube_url: https://www.youtube.com/watch?v=0xl6Ufo4ZX0
    required:
    - artist_name
    - name
    - issued_copies
    - artist_pastelid
    - artist_pastelid_passphrase
    - spendable_address
    - maximum_fee
  ArtworkTicketResponseBody:
    title: ArtworkTicketResponseBody
    type: object
    properties:
      artist_name:
        type: string
        description: Name of the artist
        example: Leonardo da Vinci
        maxLength: 256
      artist_pastelid:
        type: string
        description: Artist's PastelID
        example: jXYJud3rmrR1Sk2scvR47N4E4J5Vv48uCC6se2nzHrBRdjaKj3ybPoi1Y2VVoRqi1GnQrYKjSxQAC7NBtvtEdS
        pattern: ^[a-zA-Z0-9]+$
        minLength: 86
        maxLength: 86
      artist_pastelid_passphrase:
        type: string
        description: Passphrase of the artist's PastelID
        example: qwerasdf1234
      artist_website_url:
        type: string
        description: Artist website URL
        example: https://www.leonardodavinci.net
        maxLength: 256
      description:
        type: string
        description: Description of the artwork
        example: The Mona Lisa is an oil painting by Italian artist, inventor, and
          writer Leonardo da Vinci. Likely completed in 1506, the piece features a
          portrait of a seated woman set against an imaginary landscape.
        maxLength: 1024
      issued_copies:
        type: integer
        description: Number of copies issued
        default: 1
        example: 1
        minimum: 1
        maximum: 1000
      keywords:
        type: string
        description: Keywords
        example: Renaissance, sfumato, portrait
        maxLength: 256
      maximum_fee:
        type: number
        description: Used to find a suitable masternode with a fee equal or less
        default: 1
        example: 100
        minimum: 1e-05
      name:
        type: string
        description: Name of the artwork
        example: Mona Lisa
        maxLength: 256
      series_name:
        type: string
        description: Series name
        example: Famous artist
        maxLength: 256
      spendable_address:
        type: string
        description: Spendable address
        example: PtiqRXn2VQwBjp1K8QXR2uW2w2oZ3Ns7N6j
        pattern: ^[a-zA-Z0-9]+$
        minLength: 35
        maxLength: 35
      youtube_url:
        type: string
        description: Artwork creation video youtube URL
        example: https://www.youtube.com/watch?v=0xl6Ufo4ZX0
        maxLength: 128
    description: Ticket of the registration artwork
    example:
      artist_name: Leonardo da Vinci
      artist_pastelid: jXYJud3rmrR1Sk2scvR47N4E4J5Vv48uCC6se2nzHrBRdjaKj3ybPoi1Y2VVoRqi1GnQrYKjSxQAC7NBtvtEdS
      artist_pastelid_passphrase: qwerasdf1234
      artist_website_url: https://www.leonardodavinci.net
      description: The Mona Lisa is an oil painting by Italian artist, inventor, and
        writer Leonardo da Vinci. Likely completed in 1506, the piece features a portrait
        of a seated woman set against an imaginary landscape.
      issued_copies: 1
      keywords: Renaissance, sfumato, portrait
      maximum_fee: 100
      name: Mona Lisa
      series_name: Famous artist
      spendable_address: PtiqRXn2VQwBjp1K8QXR2uW2w2oZ3Ns7N6j
      youtube_url: https://www.youtube.com/watch?v=0xl6Ufo4ZX0
    required:
    - artist_name
    - name
    - issued_copies
    - artist_pastelid
    - artist_pastelid_passphrase
    - spendable_address
    - maximum_fee
  ArtworksArtSearchBadRequestResponseBody:
    title: 'Mediatype identifier: application/vnd.goa.error; view=default'
    type: object
    properties:
      fault:
        type: boolean
        description: Is the error a server-side fault?
        example: true
      id:
        type: string
        description: ID is a unique identifier for this particular occurrence of the
          problem.
        example: 123abc
      message:
        type: string
        description: Message is a human-readable explanation specific to this occurrence
          of the problem.
        example: parameter 'p' must be an integer
      name:
        type: string
        description: Name is the name of this class of errors.
        example: bad_request
      temporary:
        type: boolean
        description: Is the error temporary?
        example: false
      timeout:
        type: boolean
        description: Is the error a timeout?
        example: true
    description: artSearch_BadRequest_response_body result type (default view)
    example:
      fault: true
      id: 123abc
      message: parameter 'p' must be an integer
      name: bad_request
      temporary: true
      timeout: true
    required:
    - name
    - id
    - message
    - temporary
    - timeout
    - fault
  ArtworksArtSearchInternalServerErrorResponseBody:
    title: 'Mediatype identifier: application/vnd.goa.error; view=default'
    type: object
    properties:
      fault:
        type: boolean
        description: Is the error a server-side fault?
        example: false
      id:
        type: string
        description: ID is a unique identifier for this particular occurrence of the
          problem.
        example: 123abc
      message:
        type: string
        description: Message is a human-readable explanation specific to this occurrence
          of the problem.
        example: parameter 'p' must be an integer
      name:
        type: string
        description: Name is the name of this class of errors.
        example: bad_request
      temporary:
        type: boolean
        description: Is the error temporary?
        example: false
      timeout:
        type: boolean
        description: Is the error a timeout?
        example: true
    description: artSearch_InternalServerError_response_body result type (default
      view)
    example:
      fault: false
      id: 123abc
      message: parameter 'p' must be an integer
      name: bad_request
      temporary: false
      timeout: false
    required:
    - name
    - id
    - message
    - temporary
    - timeout
    - fault
  ArtworksArtSearchResponseBody:
    title: ArtworksArtSearchResponseBody
    type: object
    properties:
      artwork:
        $ref: '#/definitions/ArtworkSummaryResponseBody'
      match_index:
        type: integer
        description: Sort index of the match based on score.This must be used to sort
          results on UI.
        example: 8434213671840868209
        format: int64
      matches:
        type: array
        items:
          $ref: '#/definitions/FuzzyMatchResponseBody'
        description: Match result details
        example:
        - field_type: art_title
          matched_indexes:
          - 8830161846526020474
          - 6577107819799959969
          - 7129840891655550567
          - 2035670134737008339
          score: 7525781640486193864
          str: Aut ut voluptates rerum.
        - field_type: art_title
          matched_indexes:
          - 8830161846526020474
          - 6577107819799959969
          - 7129840891655550567
          - 2035670134737008339
          score: 7525781640486193864
          str: Aut ut voluptates rerum.
        - field_type: art_title
          matched_indexes:
          - 8830161846526020474
          - 6577107819799959969
          - 7129840891655550567
          - 2035670134737008339
          score: 7525781640486193864
          str: Aut ut voluptates rerum.
        - field_type: art_title
          matched_indexes:
          - 8830161846526020474
          - 6577107819799959969
          - 7129840891655550567
          - 2035670134737008339
          score: 7525781640486193864
          str: Aut ut voluptates rerum.
    example:
      artwork:
        artist_name: Leonardo da Vinci
        artist_pastelid: jXYJud3rmrR1Sk2scvR47N4E4J5Vv48uCC6se2nzHrBRdjaKj3ybPoi1Y2VVoRqi1GnQrYKjSxQAC7NBtvtEdS
        artist_website_url: https://www.leonardodavinci.net
        copies: 1
        description: The Mona Lisa is an oil painting by Italian artist, inventor,
          and writer Leonardo da Vinci. Likely completed in 1506, the piece features
          a portrait of a seated woman set against an imaginary landscape.
        keywords: Renaissance, sfumato, portrait
        series_name: Famous artist
        thumbnail:
        - 77
        - 111
        - 100
        - 105
        - 32
        - 110
        - 105
        - 115
        - 105
        - 32
        - 101
        - 111
        - 115
        - 32
        - 98
        - 108
        - 97
        - 110
        - 100
        - 105
        - 116
        - 105
        - 105
        - 115
        - 32
        - 101
        - 105
        - 117
        - 115
        - 46
        title: Mona Lisa
        txid: 576e7b824634a488a2f0baacf5a53b237d883029f205df25b300b87c8877ab58
        youtube_url: https://www.youtube.com/watch?v=0xl6Ufo4ZX0
      match_index: 4814867939427827932
      matches:
      - field_type: art_title
        matched_indexes:
        - 8830161846526020474
        - 6577107819799959969
        - 7129840891655550567
        - 2035670134737008339
        score: 7525781640486193864
        str: Aut ut voluptates rerum.
      - field_type: art_title
        matched_indexes:
        - 8830161846526020474
        - 6577107819799959969
        - 7129840891655550567
        - 2035670134737008339
        score: 7525781640486193864
        str: Aut ut voluptates rerum.
    required:
    - artwork
    - matches
    - match_index
  ArtworksArtworkGetBadRequestResponseBody:
    title: 'Mediatype identifier: application/vnd.goa.error; view=default'
    type: object
    properties:
      fault:
        type: boolean
        description: Is the error a server-side fault?
        example: true
      id:
        type: string
        description: ID is a unique identifier for this particular occurrence of the
          problem.
        example: 123abc
      message:
        type: string
        description: Message is a human-readable explanation specific to this occurrence
          of the problem.
        example: parameter 'p' must be an integer
      name:
        type: string
        description: Name is the name of this class of errors.
        example: bad_request
      temporary:
        type: boolean
        description: Is the error temporary?
        example: true
      timeout:
        type: boolean
        description: Is the error a timeout?
        example: true
    description: artworkGet_BadRequest_response_body result type (default view)
    example:
      fault: false
      id: 123abc
      message: parameter 'p' must be an integer
      name: bad_request
      temporary: false
      timeout: false
    required:
    - name
    - id
    - message
    - temporary
    - timeout
    - fault
  ArtworksArtworkGetInternalServerErrorResponseBody:
    title: 'Mediatype identifier: application/vnd.goa.error; view=default'
    type: object
    properties:
      fault:
        type: boolean
        description: Is the error a server-side fault?
        example: true
      id:
        type: string
        description: ID is a unique identifier for this particular occurrence of the
          problem.
        example: 123abc
      message:
        type: string
        description: Message is a human-readable explanation specific to this occurrence
          of the problem.
        example: parameter 'p' must be an integer
      name:
        type: string
        description: Name is the name of this class of errors.
        example: bad_request
      temporary:
        type: boolean
        description: Is the error temporary?
        example: true
      timeout:
        type: boolean
        description: Is the error a timeout?
        example: true
    description: artworkGet_InternalServerError_response_body result type (default
      view)
    example:
      fault: false
      id: 123abc
      message: parameter 'p' must be an integer
      name: bad_request
      temporary: true
      timeout: true
    required:
    - name
    - id
    - message
    - temporary
    - timeout
    - fault
  ArtworksArtworkGetNotFoundResponseBody:
    title: 'Mediatype identifier: application/vnd.goa.error; view=default'
    type: object
    properties:
      fault:
        type: boolean
        description: Is the error a server-side fault?
        example: false
      id:
        type: string
        description: ID is a unique identifier for this particular occurrence of the
          problem.
        example: 123abc
      message:
        type: string
        description: Message is a human-readable explanation specific to this occurrence
          of the problem.
        example: parameter 'p' must be an integer
      name:
        type: string
        description: Name is the name of this class of errors.
        example: bad_request
      temporary:
        type: boolean
        description: Is the error temporary?
        example: false
      timeout:
        type: boolean
        description: Is the error a timeout?
        example: true
    description: artworkGet_NotFound_response_body result type (default view)
    example:
      fault: true
      id: 123abc
      message: parameter 'p' must be an integer
      name: bad_request
      temporary: false
      timeout: true
    required:
    - name
    - id
    - message
    - temporary
    - timeout
    - fault
  ArtworksArtworkGetResponseBody:
    title: ArtworksArtworkGetResponseBody
    type: object
    properties:
      artist_name:
        type: string
        description: Name of the artist
        example: Leonardo da Vinci
        maxLength: 256
      artist_pastelid:
        type: string
        description: Artist's PastelID
        example: jXYJud3rmrR1Sk2scvR47N4E4J5Vv48uCC6se2nzHrBRdjaKj3ybPoi1Y2VVoRqi1GnQrYKjSxQAC7NBtvtEdS
        pattern: ^[a-zA-Z0-9]+$
        minLength: 86
        maxLength: 86
      artist_website_url:
        type: string
        description: Artist website URL
        example: https://www.leonardodavinci.net
        maxLength: 256
      copies:
        type: integer
        description: Number of copies
        default: 1
        example: 1
        minimum: 1
        maximum: 1000
      description:
        type: string
        description: Description of the artwork
        example: The Mona Lisa is an oil painting by Italian artist, inventor, and
          writer Leonardo da Vinci. Likely completed in 1506, the piece features a
          portrait of a seated woman set against an imaginary landscape.
        maxLength: 1024
      is_green:
        type: boolean
        description: Green flag
        example: true
      keywords:
        type: string
        description: Keywords
        example: Renaissance, sfumato, portrait
        maxLength: 256
      nsfw_score:
        type: integer
        description: nsfw score
        example: 1000
        minimum: 0
        maximum: 1000
      rareness_score:
        type: integer
        description: rareness score
        example: 1
        minimum: 0
        maximum: 1000
      royalty:
        type: number
        description: how much artist should get on all future resales
        example: 0.7353072232942272
        format: double
      seen_score:
        type: integer
        description: seen score
        example: 1
        minimum: 0
        maximum: 1000
      series_name:
        type: string
        description: Series name
        example: Famous artist
        maxLength: 256
      storage_fee:
        type: integer
        description: Storage fee
        example: 100
        format: int64
      thumbnail:
        type: string
        description: Thumbnail image
        example:
        - 78
        - 111
        - 115
        - 116
        - 114
        - 117
        - 109
        - 32
        - 105
        - 110
        - 32
        - 100
        - 105
        - 103
        - 110
        - 105
        - 115
        - 115
        - 105
        - 109
        - 111
        - 115
        - 32
        - 115
        - 105
        - 110
        - 116
        - 32
        - 114
        - 101
        - 114
        - 117
        - 109
        - 32
        - 110
        - 105
        - 115
        - 105
        - 32
        - 109
        - 111
        - 108
        - 101
        - 115
        - 116
        - 105
        - 97
        - 101
        - 46
        format: byte
      title:
        type: string
        description: Name of the artwork
        example: Mona Lisa
        maxLength: 256
      txid:
        type: string
        description: txid
        example: 576e7b824634a488a2f0baacf5a53b237d883029f205df25b300b87c8877ab58
        minLength: 64
        maxLength: 64
      version:
        type: integer
        description: version
        example: 1
        format: int64
      youtube_url:
        type: string
        description: Artwork creation video youtube URL
        example: https://www.youtube.com/watch?v=0xl6Ufo4ZX0
        maxLength: 128
<<<<<<< HEAD
    description: Ticket of the registration artwork
    example:
      artist_name: Leonardo da Vinci
      artist_pastelid: jXYJud3rmrR1Sk2scvR47N4E4J5Vv48uCC6se2nzHrBRdjaKj3ybPoi1Y2VVoRqi1GnQrYKjSxQAC7NBtvtEdS
      artist_pastelid_passphrase: qwerasdf1234
      artist_website_url: https://www.leonardodavinci.net
      description: The Mona Lisa is an oil painting by Italian artist, inventor, and
        writer Leonardo da Vinci. Likely completed in 1506, the piece features a portrait
        of a seated woman set against an imaginary landscape.
      issued_copies: 1
      keywords: Renaissance, sfumato, portrait
      maximum_fee: 100
      name: Mona Lisa
      series_name: Famous artist
      spendable_address: PtiqRXn2VQwBjp1K8QXR2uW2w2oZ3Ns7N6j
      youtube_url: https://www.youtube.com/watch?v=0xl6Ufo4ZX0
    required:
    - artist_name
    - name
    - issued_copies
    - artist_pastelid
    - artist_pastelid_passphrase
    - spendable_address
    - maximum_fee
  ArtworksDowloadTaskInternalServerErrorResponseBody:
    title: 'Mediatype identifier: application/vnd.goa.error; view=default'
    type: object
    properties:
      fault:
        type: boolean
        description: Is the error a server-side fault?
        example: true
      id:
        type: string
        description: ID is a unique identifier for this particular occurrence of the
          problem.
        example: 123abc
      message:
        type: string
        description: Message is a human-readable explanation specific to this occurrence
          of the problem.
        example: parameter 'p' must be an integer
      name:
        type: string
        description: Name is the name of this class of errors.
        example: bad_request
      temporary:
        type: boolean
        description: Is the error temporary?
        example: false
      timeout:
        type: boolean
        description: Is the error a timeout?
        example: true
    description: dowloadTask_InternalServerError_response_body result type (default
      view)
    example:
      fault: false
      id: 123abc
      message: parameter 'p' must be an integer
      name: bad_request
      temporary: false
      timeout: true
    required:
    - name
    - id
    - message
    - temporary
    - timeout
    - fault
  ArtworksDowloadTaskNotFoundResponseBody:
    title: 'Mediatype identifier: application/vnd.goa.error; view=default'
    type: object
    properties:
      fault:
        type: boolean
        description: Is the error a server-side fault?
        example: true
      id:
        type: string
        description: ID is a unique identifier for this particular occurrence of the
          problem.
        example: 123abc
      message:
        type: string
        description: Message is a human-readable explanation specific to this occurrence
          of the problem.
        example: parameter 'p' must be an integer
      name:
        type: string
        description: Name is the name of this class of errors.
        example: bad_request
      temporary:
        type: boolean
        description: Is the error temporary?
        example: true
      timeout:
        type: boolean
        description: Is the error a timeout?
        example: false
    description: dowloadTask_NotFound_response_body result type (default view)
    example:
      fault: true
      id: 123abc
      message: parameter 'p' must be an integer
      name: bad_request
      temporary: true
      timeout: false
    required:
    - name
    - id
    - message
    - temporary
    - timeout
    - fault
  ArtworksDowloadTaskResponseBody:
    title: 'Mediatype identifier: application/vnd.artwork.download.task; view=default'
    type: object
    properties:
      file:
        type: string
        description: File downloaded
        example:
        - 72
        - 97
        - 114
        - 117
        - 109
        - 32
        - 113
        - 117
        - 97
        - 115
        - 32
        - 115
        - 97
        - 112
        - 105
        - 101
        - 110
        - 116
        - 101
        - 32
        - 101
        - 116
        - 32
        - 117
        - 110
        - 100
        - 101
        - 32
        - 118
        - 111
        - 108
        - 117
        - 112
        - 116
        - 97
        - 116
        - 101
        - 115
        - 46
        format: byte
      id:
        type: string
        description: JOb ID of the downloading process
        example: n6Qn6TFM
        minLength: 8
        maxLength: 8
      states:
        type: array
        items:
          $ref: '#/definitions/ArtDownloadTaskStateResponseBody'
        description: List of states from the very beginning of the process
        example:
        - date: 2006-01-02T15:04:05Z07:00
          status: Task Started
        - date: 2006-01-02T15:04:05Z07:00
          status: Task Started
        - date: 2006-01-02T15:04:05Z07:00
          status: Task Started
        - date: 2006-01-02T15:04:05Z07:00
          status: Task Started
      status:
        type: string
        description: Status of the downloading process
        example: Task Started
        enum:
        - Task Started
        - Connected
        - Downloaded
        - Error Fingerprints Dont Match
        - Error Not Enough SuperNode
        - Error Not Enough Downloaded Filed
        - Error Download Failed
        - Task Rejected
        - Task Completed
    description: DowloadTaskResponseBody result type (default view)
    example:
      file:
      - 65
      - 117
      - 116
      - 101
      - 109
      - 32
      - 116
      - 101
      - 109
      - 112
      - 111
      - 114
      - 97
      - 32
      - 110
      - 101
      - 113
      - 117
      - 101
      - 32
      - 101
      - 105
      - 117
      - 115
      - 32
      - 105
      - 108
      - 108
      - 111
      - 32
      - 105
      - 117
      - 115
      - 116
      - 111
      - 32
      - 101
      - 116
      - 46
      id: n6Qn6TFM
      states:
      - date: 2006-01-02T15:04:05Z07:00
        status: Task Started
      - date: 2006-01-02T15:04:05Z07:00
        status: Task Started
      - date: 2006-01-02T15:04:05Z07:00
        status: Task Started
      status: Task Started
    required:
    - id
    - status
    - file
  ArtworksDownloadInternalServerErrorResponseBody:
    title: 'Mediatype identifier: application/vnd.goa.error; view=default'
    type: object
    properties:
      fault:
        type: boolean
        description: Is the error a server-side fault?
        example: false
      id:
        type: string
        description: ID is a unique identifier for this particular occurrence of the
          problem.
        example: 123abc
      message:
        type: string
        description: Message is a human-readable explanation specific to this occurrence
          of the problem.
        example: parameter 'p' must be an integer
      name:
        type: string
        description: Name is the name of this class of errors.
        example: bad_request
      temporary:
        type: boolean
        description: Is the error temporary?
        example: true
      timeout:
        type: boolean
        description: Is the error a timeout?
        example: true
    description: download_InternalServerError_response_body result type (default view)
    example:
      fault: true
      id: 123abc
      message: parameter 'p' must be an integer
      name: bad_request
      temporary: true
      timeout: true
    required:
    - name
    - id
    - message
    - temporary
    - timeout
    - fault
  ArtworksDownloadNotFoundResponseBody:
    title: 'Mediatype identifier: application/vnd.goa.error; view=default'
    type: object
    properties:
      fault:
        type: boolean
        description: Is the error a server-side fault?
        example: false
      id:
        type: string
        description: ID is a unique identifier for this particular occurrence of the
          problem.
        example: 123abc
      message:
        type: string
        description: Message is a human-readable explanation specific to this occurrence
          of the problem.
        example: parameter 'p' must be an integer
      name:
        type: string
        description: Name is the name of this class of errors.
        example: bad_request
      temporary:
        type: boolean
        description: Is the error temporary?
        example: false
      timeout:
        type: boolean
        description: Is the error a timeout?
        example: true
    description: download_NotFound_response_body result type (default view)
    example:
      fault: true
      id: 123abc
      message: parameter 'p' must be an integer
      name: bad_request
      temporary: false
      timeout: true
    required:
    - name
    - id
    - message
    - temporary
    - timeout
    - fault
  ArtworksDownloadResponseBody:
    title: 'Mediatype identifier: application/vnd.artwork.download; view=default'
    type: object
    properties:
      task_id:
        type: string
        description: Task ID of the download process
        example: n6Qn6TFM
        minLength: 8
        maxLength: 8
    description: DownloadResponseBody result type (default view)
    example:
      task_id: n6Qn6TFM
    required:
    - task_id
  ArtworksDownloadTaskResponseTinyCollection:
    title: 'Mediatype identifier: application/vnd.artwork.download.task; type=collection;
      view=tiny'
    type: array
    items:
      $ref: '#/definitions/DownloadTaskResponseTiny'
    description: ArtworksDownloadTaskResponseTinyCollection is the result type for
      an array of DownloadTaskResponseTiny (default view)
    example:
    - file:
      - 76
      - 97
      - 98
      - 111
      - 114
      - 105
      - 111
      - 115
      - 97
      - 109
      - 32
      - 108
      - 97
      - 98
      - 111
      - 114
      - 101
      - 32
      - 98
      - 101
      - 97
      - 116
      - 97
      - 101
      - 32
      - 97
      - 108
      - 105
      - 97
      - 115
      - 32
      - 100
      - 101
      - 98
      - 105
      - 116
      - 105
      - 115
      - 46
      id: n6Qn6TFM
      states:
      - date: 2006-01-02T15:04:05Z07:00
        status: Task Started
      - date: 2006-01-02T15:04:05Z07:00
        status: Task Started
      - date: 2006-01-02T15:04:05Z07:00
        status: Task Started
      status: Task Started
    - file:
      - 76
      - 97
      - 98
      - 111
      - 114
      - 105
      - 111
      - 115
      - 97
      - 109
      - 32
      - 108
      - 97
      - 98
      - 111
      - 114
      - 101
      - 32
      - 98
      - 101
      - 97
      - 116
      - 97
      - 101
      - 32
      - 97
      - 108
      - 105
      - 97
      - 115
      - 32
      - 100
      - 101
      - 98
      - 105
      - 116
      - 105
      - 115
      - 46
      id: n6Qn6TFM
      states:
      - date: 2006-01-02T15:04:05Z07:00
        status: Task Started
      - date: 2006-01-02T15:04:05Z07:00
        status: Task Started
      - date: 2006-01-02T15:04:05Z07:00
        status: Task Started
      status: Task Started
  ArtworksDownloadTaskStateInternalServerErrorResponseBody:
    title: 'Mediatype identifier: application/vnd.goa.error; view=default'
    type: object
    properties:
      fault:
        type: boolean
        description: Is the error a server-side fault?
        example: false
      id:
        type: string
        description: ID is a unique identifier for this particular occurrence of the
          problem.
        example: 123abc
      message:
        type: string
        description: Message is a human-readable explanation specific to this occurrence
          of the problem.
        example: parameter 'p' must be an integer
      name:
        type: string
        description: Name is the name of this class of errors.
        example: bad_request
      temporary:
        type: boolean
        description: Is the error temporary?
        example: false
      timeout:
        type: boolean
        description: Is the error a timeout?
        example: false
    description: downloadTaskState_InternalServerError_response_body result type (default
      view)
    example:
      fault: true
      id: 123abc
      message: parameter 'p' must be an integer
      name: bad_request
      temporary: true
      timeout: false
    required:
    - name
    - id
    - message
    - temporary
    - timeout
    - fault
  ArtworksDownloadTaskStateNotFoundResponseBody:
    title: 'Mediatype identifier: application/vnd.goa.error; view=default'
    type: object
    properties:
      fault:
        type: boolean
        description: Is the error a server-side fault?
        example: true
      id:
        type: string
        description: ID is a unique identifier for this particular occurrence of the
          problem.
        example: 123abc
      message:
        type: string
        description: Message is a human-readable explanation specific to this occurrence
          of the problem.
        example: parameter 'p' must be an integer
      name:
        type: string
        description: Name is the name of this class of errors.
        example: bad_request
      temporary:
        type: boolean
        description: Is the error temporary?
        example: true
      timeout:
        type: boolean
        description: Is the error a timeout?
        example: false
    description: downloadTaskState_NotFound_response_body result type (default view)
    example:
      fault: false
      id: 123abc
      message: parameter 'p' must be an integer
      name: bad_request
      temporary: true
      timeout: true
    required:
    - name
    - id
    - message
    - temporary
    - timeout
    - fault
  ArtworksDownloadTaskStateResponseBody:
    title: ArtworksDownloadTaskStateResponseBody
    type: object
    properties:
      date:
        type: string
        description: Date of the status creation
        example: 2006-01-02T15:04:05Z07:00
      status:
        type: string
        description: Status of the download process
        example: Task Started
        enum:
        - Task Started
        - Connected
        - Downloaded
        - Error Fingerprints Dont Match
        - Error Not Enough SuperNode
        - Error Not Enough Downloaded Filed
        - Error Download Failed
        - Task Rejected
        - Task Completed
    example:
      date: 2006-01-02T15:04:05Z07:00
      status: Task Started
    required:
    - date
    - status
  ArtworksDownloadTasksInternalServerErrorResponseBody:
    title: 'Mediatype identifier: application/vnd.goa.error; view=default'
    type: object
    properties:
      fault:
        type: boolean
        description: Is the error a server-side fault?
        example: false
      id:
        type: string
        description: ID is a unique identifier for this particular occurrence of the
          problem.
        example: 123abc
      message:
        type: string
        description: Message is a human-readable explanation specific to this occurrence
          of the problem.
        example: parameter 'p' must be an integer
      name:
        type: string
        description: Name is the name of this class of errors.
        example: bad_request
      temporary:
        type: boolean
        description: Is the error temporary?
        example: true
      timeout:
        type: boolean
        description: Is the error a timeout?
        example: true
    description: downloadTasks_InternalServerError_response_body result type (default
      view)
    example:
      fault: false
      id: 123abc
      message: parameter 'p' must be an integer
      name: bad_request
      temporary: true
      timeout: false
    required:
    - name
    - id
    - message
    - temporary
    - timeout
    - fault
=======
    example:
      artist_name: Leonardo da Vinci
      artist_pastelid: jXYJud3rmrR1Sk2scvR47N4E4J5Vv48uCC6se2nzHrBRdjaKj3ybPoi1Y2VVoRqi1GnQrYKjSxQAC7NBtvtEdS
      artist_website_url: https://www.leonardodavinci.net
      copies: 1
      description: The Mona Lisa is an oil painting by Italian artist, inventor, and
        writer Leonardo da Vinci. Likely completed in 1506, the piece features a portrait
        of a seated woman set against an imaginary landscape.
      is_green: true
      keywords: Renaissance, sfumato, portrait
      nsfw_score: 1000
      rareness_score: 1
      royalty: 0.40073431613877014
      seen_score: 1
      series_name: Famous artist
      storage_fee: 100
      thumbnail:
      - 86
      - 111
      - 108
      - 117
      - 112
      - 116
      - 97
      - 116
      - 101
      - 109
      - 32
      - 100
      - 101
      - 115
      - 101
      - 114
      - 117
      - 110
      - 116
      - 32
      - 99
      - 117
      - 108
      - 112
      - 97
      - 32
      - 118
      - 101
      - 108
      - 32
      - 111
      - 100
      - 105
      - 111
      - 32
      - 115
      - 101
      - 100
      - 46
      title: Mona Lisa
      txid: 576e7b824634a488a2f0baacf5a53b237d883029f205df25b300b87c8877ab58
      version: 1
      youtube_url: https://www.youtube.com/watch?v=0xl6Ufo4ZX0
    required:
    - is_green
    - royalty
    - seen_score
    - rareness_score
    - nsfw_score
    - title
    - description
    - artist_name
    - copies
    - artist_pastelid
    - txid
>>>>>>> 02e8c0ae
  ArtworksRegisterBadRequestResponseBody:
    title: 'Mediatype identifier: application/vnd.goa.error; view=default'
    type: object
    properties:
      fault:
        type: boolean
        description: Is the error a server-side fault?
        example: true
      id:
        type: string
        description: ID is a unique identifier for this particular occurrence of the
          problem.
        example: 123abc
      message:
        type: string
        description: Message is a human-readable explanation specific to this occurrence
          of the problem.
        example: parameter 'p' must be an integer
      name:
        type: string
        description: Name is the name of this class of errors.
        example: bad_request
      temporary:
        type: boolean
        description: Is the error temporary?
        example: true
      timeout:
        type: boolean
        description: Is the error a timeout?
        example: true
    description: register_BadRequest_response_body result type (default view)
    example:
      fault: true
      id: 123abc
      message: parameter 'p' must be an integer
      name: bad_request
<<<<<<< HEAD
      temporary: true
      timeout: true
=======
      temporary: false
      timeout: false
>>>>>>> 02e8c0ae
    required:
    - name
    - id
    - message
    - temporary
    - timeout
    - fault
  ArtworksRegisterInternalServerErrorResponseBody:
    title: 'Mediatype identifier: application/vnd.goa.error; view=default'
    type: object
    properties:
      fault:
        type: boolean
        description: Is the error a server-side fault?
        example: false
      id:
        type: string
        description: ID is a unique identifier for this particular occurrence of the
          problem.
        example: 123abc
      message:
        type: string
        description: Message is a human-readable explanation specific to this occurrence
          of the problem.
        example: parameter 'p' must be an integer
      name:
        type: string
        description: Name is the name of this class of errors.
        example: bad_request
      temporary:
        type: boolean
        description: Is the error temporary?
        example: true
      timeout:
        type: boolean
        description: Is the error a timeout?
        example: false
    description: register_InternalServerError_response_body result type (default view)
    example:
      fault: true
      id: 123abc
      message: parameter 'p' must be an integer
      name: bad_request
      temporary: true
      timeout: true
    required:
    - name
    - id
    - message
    - temporary
    - timeout
    - fault
  ArtworksRegisterRequestBody:
    title: ArtworksRegisterRequestBody
    type: object
    properties:
      artist_name:
        type: string
        description: Name of the artist
        example: Leonardo da Vinci
        maxLength: 256
      artist_pastelid:
        type: string
        description: Artist's PastelID
        example: jXYJud3rmrR1Sk2scvR47N4E4J5Vv48uCC6se2nzHrBRdjaKj3ybPoi1Y2VVoRqi1GnQrYKjSxQAC7NBtvtEdS
        pattern: ^[a-zA-Z0-9]+$
        minLength: 86
        maxLength: 86
      artist_pastelid_passphrase:
        type: string
        description: Passphrase of the artist's PastelID
        example: qwerasdf1234
      artist_website_url:
        type: string
        description: Artist website URL
        example: https://www.leonardodavinci.net
        maxLength: 256
      description:
        type: string
        description: Description of the artwork
        example: The Mona Lisa is an oil painting by Italian artist, inventor, and
          writer Leonardo da Vinci. Likely completed in 1506, the piece features a
          portrait of a seated woman set against an imaginary landscape.
        maxLength: 1024
      image_id:
        type: string
        description: Uploaded image ID
        example: VK7mpAqZ
        minLength: 8
        maxLength: 8
      issued_copies:
        type: integer
        description: Number of copies issued
        default: 1
        example: 1
        minimum: 1
        maximum: 1000
      keywords:
        type: string
        description: Keywords
        example: Renaissance, sfumato, portrait
        maxLength: 256
      maximum_fee:
        type: number
        description: Used to find a suitable masternode with a fee equal or less
        default: 1
        example: 100
        minimum: 1e-05
      name:
        type: string
        description: Name of the artwork
        example: Mona Lisa
        maxLength: 256
      series_name:
        type: string
        description: Series name
        example: Famous artist
        maxLength: 256
      spendable_address:
        type: string
        description: Spendable address
        example: PtiqRXn2VQwBjp1K8QXR2uW2w2oZ3Ns7N6j
        pattern: ^[a-zA-Z0-9]+$
        minLength: 35
        maxLength: 35
      youtube_url:
        type: string
        description: Artwork creation video youtube URL
        example: https://www.youtube.com/watch?v=0xl6Ufo4ZX0
        maxLength: 128
    example:
      artist_name: Leonardo da Vinci
      artist_pastelid: jXYJud3rmrR1Sk2scvR47N4E4J5Vv48uCC6se2nzHrBRdjaKj3ybPoi1Y2VVoRqi1GnQrYKjSxQAC7NBtvtEdS
      artist_pastelid_passphrase: qwerasdf1234
      artist_website_url: https://www.leonardodavinci.net
      description: The Mona Lisa is an oil painting by Italian artist, inventor, and
        writer Leonardo da Vinci. Likely completed in 1506, the piece features a portrait
        of a seated woman set against an imaginary landscape.
      image_id: VK7mpAqZ
      issued_copies: 1
      keywords: Renaissance, sfumato, portrait
      maximum_fee: 100
      name: Mona Lisa
      series_name: Famous artist
      spendable_address: PtiqRXn2VQwBjp1K8QXR2uW2w2oZ3Ns7N6j
      youtube_url: https://www.youtube.com/watch?v=0xl6Ufo4ZX0
    required:
    - image_id
    - artist_name
    - name
    - issued_copies
    - artist_pastelid
    - artist_pastelid_passphrase
    - spendable_address
    - maximum_fee
  ArtworksRegisterResponseBody:
    title: 'Mediatype identifier: application/vnd.artwork.register; view=default'
    type: object
    properties:
      task_id:
        type: string
        description: Task ID of the registration process
        example: n6Qn6TFM
        minLength: 8
        maxLength: 8
    description: RegisterResponseBody result type (default view)
    example:
      task_id: n6Qn6TFM
    required:
    - task_id
  ArtworksRegisterTaskInternalServerErrorResponseBody:
    title: 'Mediatype identifier: application/vnd.goa.error; view=default'
    type: object
    properties:
      fault:
        type: boolean
        description: Is the error a server-side fault?
        example: true
      id:
        type: string
        description: ID is a unique identifier for this particular occurrence of the
          problem.
        example: 123abc
      message:
        type: string
        description: Message is a human-readable explanation specific to this occurrence
          of the problem.
        example: parameter 'p' must be an integer
      name:
        type: string
        description: Name is the name of this class of errors.
        example: bad_request
      temporary:
        type: boolean
        description: Is the error temporary?
        example: false
      timeout:
        type: boolean
        description: Is the error a timeout?
        example: true
    description: registerTask_InternalServerError_response_body result type (default
      view)
    example:
      fault: false
      id: 123abc
      message: parameter 'p' must be an integer
      name: bad_request
      temporary: true
      timeout: true
    required:
    - name
    - id
    - message
    - temporary
    - timeout
    - fault
  ArtworksRegisterTaskNotFoundResponseBody:
    title: 'Mediatype identifier: application/vnd.goa.error; view=default'
    type: object
    properties:
      fault:
        type: boolean
        description: Is the error a server-side fault?
        example: true
      id:
        type: string
        description: ID is a unique identifier for this particular occurrence of the
          problem.
        example: 123abc
      message:
        type: string
        description: Message is a human-readable explanation specific to this occurrence
          of the problem.
        example: parameter 'p' must be an integer
      name:
        type: string
        description: Name is the name of this class of errors.
        example: bad_request
      temporary:
        type: boolean
        description: Is the error temporary?
        example: false
      timeout:
        type: boolean
        description: Is the error a timeout?
        example: true
    description: registerTask_NotFound_response_body result type (default view)
    example:
      fault: true
      id: 123abc
      message: parameter 'p' must be an integer
      name: bad_request
      temporary: false
      timeout: false
    required:
    - name
    - id
    - message
    - temporary
    - timeout
    - fault
  ArtworksRegisterTaskResponseBody:
    title: 'Mediatype identifier: application/vnd.artwork.register.task; view=default'
    type: object
    properties:
      id:
        type: string
        description: JOb ID of the registration process
        example: n6Qn6TFM
        minLength: 8
        maxLength: 8
      states:
        type: array
        items:
          $ref: '#/definitions/TaskStateResponseBody'
        description: List of states from the very beginning of the process
        example:
        - date: 2006-01-02T15:04:05Z07:00
          status: Task Started
        - date: 2006-01-02T15:04:05Z07:00
          status: Task Started
        - date: 2006-01-02T15:04:05Z07:00
          status: Task Started
<<<<<<< HEAD
        - date: 2006-01-02T15:04:05Z07:00
          status: Task Started
=======
>>>>>>> 02e8c0ae
      status:
        type: string
        description: Status of the registration process
        example: Task Started
        enum:
        - Task Started
        - Connected
        - Image Probed
        - Ticket Accepted
        - Ticket Registered
        - Ticket Activated
        - Error Insufficient Fee
        - Error Fingerprints Dont Match
        - Task Rejected
        - Task Completed
      ticket:
        $ref: '#/definitions/ArtworkTicketResponseBody'
      txid:
        type: string
        description: txid
        example: 576e7b824634a488a2f0baacf5a53b237d883029f205df25b300b87c8877ab58
        minLength: 64
        maxLength: 64
    description: RegisterTaskResponseBody result type (default view)
    example:
      id: n6Qn6TFM
      states:
      - date: 2006-01-02T15:04:05Z07:00
        status: Task Started
      - date: 2006-01-02T15:04:05Z07:00
        status: Task Started
<<<<<<< HEAD
      - date: 2006-01-02T15:04:05Z07:00
        status: Task Started
=======
>>>>>>> 02e8c0ae
      status: Task Started
      ticket:
        artist_name: Leonardo da Vinci
        artist_pastelid: jXYJud3rmrR1Sk2scvR47N4E4J5Vv48uCC6se2nzHrBRdjaKj3ybPoi1Y2VVoRqi1GnQrYKjSxQAC7NBtvtEdS
        artist_pastelid_passphrase: qwerasdf1234
        artist_website_url: https://www.leonardodavinci.net
        description: The Mona Lisa is an oil painting by Italian artist, inventor,
          and writer Leonardo da Vinci. Likely completed in 1506, the piece features
          a portrait of a seated woman set against an imaginary landscape.
        issued_copies: 1
        keywords: Renaissance, sfumato, portrait
        maximum_fee: 100
        name: Mona Lisa
        series_name: Famous artist
        spendable_address: PtiqRXn2VQwBjp1K8QXR2uW2w2oZ3Ns7N6j
        youtube_url: https://www.youtube.com/watch?v=0xl6Ufo4ZX0
      txid: 576e7b824634a488a2f0baacf5a53b237d883029f205df25b300b87c8877ab58
    required:
    - id
    - status
    - ticket
  ArtworksRegisterTaskStateInternalServerErrorResponseBody:
    title: 'Mediatype identifier: application/vnd.goa.error; view=default'
    type: object
    properties:
      fault:
        type: boolean
        description: Is the error a server-side fault?
        example: false
      id:
        type: string
        description: ID is a unique identifier for this particular occurrence of the
          problem.
        example: 123abc
      message:
        type: string
        description: Message is a human-readable explanation specific to this occurrence
          of the problem.
        example: parameter 'p' must be an integer
      name:
        type: string
        description: Name is the name of this class of errors.
        example: bad_request
      temporary:
        type: boolean
        description: Is the error temporary?
        example: true
      timeout:
        type: boolean
        description: Is the error a timeout?
        example: true
    description: registerTaskState_InternalServerError_response_body result type (default
      view)
    example:
      fault: false
      id: 123abc
      message: parameter 'p' must be an integer
      name: bad_request
      temporary: true
      timeout: true
    required:
    - name
    - id
    - message
    - temporary
    - timeout
    - fault
  ArtworksRegisterTaskStateNotFoundResponseBody:
    title: 'Mediatype identifier: application/vnd.goa.error; view=default'
    type: object
    properties:
      fault:
        type: boolean
        description: Is the error a server-side fault?
        example: true
      id:
        type: string
        description: ID is a unique identifier for this particular occurrence of the
          problem.
        example: 123abc
      message:
        type: string
        description: Message is a human-readable explanation specific to this occurrence
          of the problem.
        example: parameter 'p' must be an integer
      name:
        type: string
        description: Name is the name of this class of errors.
        example: bad_request
      temporary:
        type: boolean
        description: Is the error temporary?
        example: false
      timeout:
        type: boolean
        description: Is the error a timeout?
        example: true
    description: registerTaskState_NotFound_response_body result type (default view)
    example:
      fault: true
      id: 123abc
      message: parameter 'p' must be an integer
      name: bad_request
      temporary: false
      timeout: false
    required:
    - name
    - id
    - message
    - temporary
    - timeout
    - fault
  ArtworksRegisterTaskStateResponseBody:
    title: ArtworksRegisterTaskStateResponseBody
    type: object
    properties:
      date:
        type: string
        description: Date of the status creation
        example: 2006-01-02T15:04:05Z07:00
      status:
        type: string
        description: Status of the registration process
        example: Task Started
        enum:
        - Task Started
        - Connected
        - Image Probed
        - Ticket Accepted
        - Ticket Registered
        - Ticket Activated
        - Error Insufficient Fee
        - Error Fingerprints Dont Match
        - Task Rejected
        - Task Completed
    example:
      date: 2006-01-02T15:04:05Z07:00
      status: Task Started
    required:
    - date
    - status
  ArtworksRegisterTasksInternalServerErrorResponseBody:
    title: 'Mediatype identifier: application/vnd.goa.error; view=default'
    type: object
    properties:
      fault:
        type: boolean
        description: Is the error a server-side fault?
        example: true
      id:
        type: string
        description: ID is a unique identifier for this particular occurrence of the
          problem.
        example: 123abc
      message:
        type: string
        description: Message is a human-readable explanation specific to this occurrence
          of the problem.
        example: parameter 'p' must be an integer
      name:
        type: string
        description: Name is the name of this class of errors.
        example: bad_request
      temporary:
        type: boolean
        description: Is the error temporary?
        example: true
      timeout:
        type: boolean
        description: Is the error a timeout?
        example: true
    description: registerTasks_InternalServerError_response_body result type (default
      view)
    example:
      fault: true
      id: 123abc
      message: parameter 'p' must be an integer
      name: bad_request
      temporary: false
      timeout: false
    required:
    - name
    - id
    - message
    - temporary
    - timeout
    - fault
  ArtworksTaskResponseTinyCollection:
    title: 'Mediatype identifier: application/vnd.artwork.register.task; type=collection;
      view=tiny'
    type: array
    items:
      $ref: '#/definitions/TaskResponseTiny'
    description: ArtworksTaskResponseTinyCollection is the result type for an array
      of TaskResponseTiny (default view)
    example:
    - id: n6Qn6TFM
      states:
      - date: 2006-01-02T15:04:05Z07:00
        status: Task Started
      - date: 2006-01-02T15:04:05Z07:00
        status: Task Started
      - date: 2006-01-02T15:04:05Z07:00
        status: Task Started
      - date: 2006-01-02T15:04:05Z07:00
        status: Task Started
      status: Task Started
      ticket:
        artist_name: Leonardo da Vinci
        artist_pastelid: jXYJud3rmrR1Sk2scvR47N4E4J5Vv48uCC6se2nzHrBRdjaKj3ybPoi1Y2VVoRqi1GnQrYKjSxQAC7NBtvtEdS
        artist_pastelid_passphrase: qwerasdf1234
        artist_website_url: https://www.leonardodavinci.net
        description: The Mona Lisa is an oil painting by Italian artist, inventor,
          and writer Leonardo da Vinci. Likely completed in 1506, the piece features
          a portrait of a seated woman set against an imaginary landscape.
        issued_copies: 1
        keywords: Renaissance, sfumato, portrait
        maximum_fee: 100
        name: Mona Lisa
        series_name: Famous artist
        spendable_address: PtiqRXn2VQwBjp1K8QXR2uW2w2oZ3Ns7N6j
        youtube_url: https://www.youtube.com/watch?v=0xl6Ufo4ZX0
      txid: 576e7b824634a488a2f0baacf5a53b237d883029f205df25b300b87c8877ab58
    - id: n6Qn6TFM
      states:
      - date: 2006-01-02T15:04:05Z07:00
        status: Task Started
      - date: 2006-01-02T15:04:05Z07:00
        status: Task Started
      - date: 2006-01-02T15:04:05Z07:00
        status: Task Started
      - date: 2006-01-02T15:04:05Z07:00
        status: Task Started
      status: Task Started
      ticket:
        artist_name: Leonardo da Vinci
        artist_pastelid: jXYJud3rmrR1Sk2scvR47N4E4J5Vv48uCC6se2nzHrBRdjaKj3ybPoi1Y2VVoRqi1GnQrYKjSxQAC7NBtvtEdS
        artist_pastelid_passphrase: qwerasdf1234
        artist_website_url: https://www.leonardodavinci.net
        description: The Mona Lisa is an oil painting by Italian artist, inventor,
          and writer Leonardo da Vinci. Likely completed in 1506, the piece features
          a portrait of a seated woman set against an imaginary landscape.
        issued_copies: 1
        keywords: Renaissance, sfumato, portrait
        maximum_fee: 100
        name: Mona Lisa
        series_name: Famous artist
        spendable_address: PtiqRXn2VQwBjp1K8QXR2uW2w2oZ3Ns7N6j
        youtube_url: https://www.youtube.com/watch?v=0xl6Ufo4ZX0
      txid: 576e7b824634a488a2f0baacf5a53b237d883029f205df25b300b87c8877ab58
  ArtworksUploadImageBadRequestResponseBody:
    title: 'Mediatype identifier: application/vnd.goa.error; view=default'
    type: object
    properties:
      fault:
        type: boolean
        description: Is the error a server-side fault?
        example: false
      id:
        type: string
        description: ID is a unique identifier for this particular occurrence of the
          problem.
        example: 123abc
      message:
        type: string
        description: Message is a human-readable explanation specific to this occurrence
          of the problem.
        example: parameter 'p' must be an integer
      name:
        type: string
        description: Name is the name of this class of errors.
        example: bad_request
      temporary:
        type: boolean
        description: Is the error temporary?
        example: true
      timeout:
        type: boolean
        description: Is the error a timeout?
        example: false
    description: uploadImage_BadRequest_response_body result type (default view)
    example:
      fault: true
      id: 123abc
      message: parameter 'p' must be an integer
      name: bad_request
      temporary: false
      timeout: false
    required:
    - name
    - id
    - message
    - temporary
    - timeout
    - fault
  ArtworksUploadImageInternalServerErrorResponseBody:
    title: 'Mediatype identifier: application/vnd.goa.error; view=default'
    type: object
    properties:
      fault:
        type: boolean
        description: Is the error a server-side fault?
        example: false
      id:
        type: string
        description: ID is a unique identifier for this particular occurrence of the
          problem.
        example: 123abc
      message:
        type: string
        description: Message is a human-readable explanation specific to this occurrence
          of the problem.
        example: parameter 'p' must be an integer
      name:
        type: string
        description: Name is the name of this class of errors.
        example: bad_request
      temporary:
        type: boolean
        description: Is the error temporary?
        example: false
      timeout:
        type: boolean
        description: Is the error a timeout?
        example: false
    description: uploadImage_InternalServerError_response_body result type (default
      view)
    example:
      fault: false
      id: 123abc
      message: parameter 'p' must be an integer
      name: bad_request
      temporary: false
      timeout: true
    required:
    - name
    - id
    - message
    - temporary
    - timeout
    - fault
  ArtworksUploadImageRequestBody:
    title: ArtworksUploadImageRequestBody
    type: object
    properties:
      file:
        type: string
        description: File to upload
        example:
<<<<<<< HEAD
        - 67
        - 117
        - 109
        - 32
        - 104
        - 97
        - 114
        - 117
        - 109
        - 32
        - 105
        - 108
        - 108
        - 117
        - 109
        - 32
        - 118
        - 101
        - 108
        - 105
=======
        - 81
        - 117
        - 111
        - 32
        - 99
        - 111
        - 110
        - 115
        - 101
        - 113
        - 117
        - 97
>>>>>>> 02e8c0ae
        - 116
        - 117
        - 114
        - 32
<<<<<<< HEAD
        - 118
        - 101
        - 110
        - 105
        - 97
        - 109
=======
        - 108
        - 105
        - 98
        - 101
        - 114
        - 111
>>>>>>> 02e8c0ae
        - 46
        format: byte
      filename:
        type: string
        description: For internal use
    example:
      file:
<<<<<<< HEAD
      - 78
      - 111
      - 110
      - 32
      - 113
      - 117
      - 105
      - 98
      - 117
      - 115
      - 100
      - 97
      - 109
      - 32
      - 102
      - 117
      - 103
      - 105
      - 116
=======
      - 82
      - 101
      - 114
      - 117
      - 109
>>>>>>> 02e8c0ae
      - 32
      - 116
      - 101
<<<<<<< HEAD
      - 109
      - 112
      - 111
      - 114
      - 97
      - 32
      - 110
      - 111
      - 110
      - 32
      - 99
      - 117
      - 108
      - 112
      - 97
=======
      - 116
      - 32
      - 112
      - 111
      - 115
      - 115
      - 105
      - 109
      - 117
      - 115
      - 32
      - 109
      - 97
      - 103
      - 110
      - 105
      - 32
      - 101
      - 115
      - 116
      - 32
      - 113
      - 117
      - 105
      - 100
      - 101
      - 109
>>>>>>> 02e8c0ae
      - 46
    required:
    - file
  ArtworksUploadImageResponseBody:
    title: 'Mediatype identifier: application/vnd.artwork.upload-image; view=default'
    type: object
    properties:
      expires_in:
        type: string
        description: Image expiration
        example: 2006-01-02T15:04:05Z07:00
        format: date-time
      image_id:
        type: string
        description: Uploaded image ID
        example: VK7mpAqZ
        minLength: 8
        maxLength: 8
    description: UploadImageResponseBody result type (default view)
    example:
      expires_in: 2006-01-02T15:04:05Z07:00
      image_id: VK7mpAqZ
    required:
    - image_id
    - expires_in
<<<<<<< HEAD
  DownloadTaskResponseTiny:
    title: 'Mediatype identifier: application/vnd.artwork.download.task; view=default'
    type: object
    properties:
      file:
        type: string
        description: File downloaded
        example:
        - 81
        - 117
        - 111
        - 32
        - 99
        - 111
        - 110
        - 115
        - 101
        - 113
        - 117
        - 97
        - 116
        - 117
        - 114
        - 32
        - 108
        - 105
        - 98
        - 101
        - 114
        - 111
        - 46
        format: byte
      id:
        type: string
        description: JOb ID of the downloading process
        example: n6Qn6TFM
        minLength: 8
        maxLength: 8
      status:
        type: string
        description: Status of the downloading process
        example: Task Started
        enum:
        - Task Started
        - Connected
        - Downloaded
        - Error Fingerprints Dont Match
        - Error Not Enough SuperNode
        - Error Not Enough Downloaded Filed
        - Error Download Failed
        - Task Rejected
        - Task Completed
    description: Image downloaded payload (tiny view) (default view)
    example:
      file:
      - 82
      - 101
      - 114
      - 117
      - 109
      - 32
      - 101
      - 116
      - 32
      - 112
      - 111
      - 115
      - 115
      - 105
      - 109
      - 117
      - 115
      - 32
      - 109
      - 97
      - 103
      - 110
      - 105
      - 32
      - 101
      - 115
      - 116
      - 32
      - 113
      - 117
      - 105
      - 100
      - 101
      - 109
      - 46
      id: n6Qn6TFM
      status: Task Started
    required:
    - id
    - status
    - file
=======
  FuzzyMatchResponseBody:
    title: FuzzyMatchResponseBody
    type: object
    properties:
      field_type:
        type: string
        description: Field that is matched
        example: keyword
        enum:
        - artist_name
        - art_title
        - series
        - descr
        - keyword
      matched_indexes:
        type: array
        items:
          type: integer
          example: 8847714253081993945
          format: int64
        description: The indexes of matched characters. Useful for highlighting matches
        example:
        - 6708386838329912700
        - 4489476312926102647
        - 2815360942015725166
        - 5805442924672349589
      score:
        type: integer
        description: Score used to rank matches
        example: 3859555445529686132
        format: int64
      str:
        type: string
        description: String that is matched
        example: Vitae blanditiis soluta magnam ut.
    example:
      field_type: descr
      matched_indexes:
      - 6690899859921186966
      - 7660541188725122689
      - 4073618642813391788
      score: 2424621105405144512
      str: Excepturi qui.
>>>>>>> 02e8c0ae
  TaskResponseTiny:
    title: 'Mediatype identifier: application/vnd.artwork.register.task; view=default'
    type: object
    properties:
      id:
        type: string
        description: JOb ID of the registration process
        example: n6Qn6TFM
        minLength: 8
        maxLength: 8
      status:
        type: string
        description: Status of the registration process
        example: Task Started
        enum:
        - Task Started
        - Connected
        - Image Probed
        - Ticket Accepted
        - Ticket Registered
        - Ticket Activated
        - Error Insufficient Fee
        - Error Fingerprints Dont Match
        - Task Rejected
        - Task Completed
      ticket:
        $ref: '#/definitions/ArtworkTicketResponse'
      txid:
        type: string
        description: txid
        example: 576e7b824634a488a2f0baacf5a53b237d883029f205df25b300b87c8877ab58
        minLength: 64
        maxLength: 64
    description: TaskResponse result type (tiny view) (default view)
    example:
      id: n6Qn6TFM
      status: Task Started
      ticket:
        artist_name: Leonardo da Vinci
        artist_pastelid: jXYJud3rmrR1Sk2scvR47N4E4J5Vv48uCC6se2nzHrBRdjaKj3ybPoi1Y2VVoRqi1GnQrYKjSxQAC7NBtvtEdS
        artist_pastelid_passphrase: qwerasdf1234
        artist_website_url: https://www.leonardodavinci.net
        description: The Mona Lisa is an oil painting by Italian artist, inventor,
          and writer Leonardo da Vinci. Likely completed in 1506, the piece features
          a portrait of a seated woman set against an imaginary landscape.
        issued_copies: 1
        keywords: Renaissance, sfumato, portrait
        maximum_fee: 100
        name: Mona Lisa
        series_name: Famous artist
        spendable_address: PtiqRXn2VQwBjp1K8QXR2uW2w2oZ3Ns7N6j
        youtube_url: https://www.youtube.com/watch?v=0xl6Ufo4ZX0
      txid: 576e7b824634a488a2f0baacf5a53b237d883029f205df25b300b87c8877ab58
    required:
    - id
    - status
    - ticket
  TaskStateResponseBody:
    title: TaskStateResponseBody
    type: object
    properties:
      date:
        type: string
        description: Date of the status creation
        example: 2006-01-02T15:04:05Z07:00
      status:
        type: string
        description: Status of the registration process
        example: Task Started
        enum:
        - Task Started
        - Connected
        - Image Probed
        - Ticket Accepted
        - Ticket Registered
        - Ticket Activated
        - Error Insufficient Fee
        - Error Fingerprints Dont Match
        - Task Rejected
        - Task Completed
    example:
      date: 2006-01-02T15:04:05Z07:00
      status: Task Started
    required:
    - date
    - status
securityDefinitions:
  api_key_header_Authorization:
    type: apiKey
    description: Art Owner's passphrase to authenticate
    name: Authorization
    in: header<|MERGE_RESOLUTION|>--- conflicted
+++ resolved
@@ -12,36 +12,6 @@
 - application/xml
 - application/gob
 paths:
-<<<<<<< HEAD
-  /artworks/download:
-    get:
-      tags:
-      - artworks
-      summary: Returns list of tasks
-      description: List of all tasks.
-      operationId: artworks#downloadTasks
-      responses:
-        "200":
-          description: OK response.
-          schema:
-            $ref: '#/definitions/ArtworksDownloadTaskResponseTinyCollection'
-        "500":
-          description: Internal Server Error response.
-          schema:
-            $ref: '#/definitions/ArtworksDownloadTasksInternalServerErrorResponseBody'
-      schemes:
-      - http
-    post:
-      tags:
-      - artworks
-      summary: Downloads artwork
-      description: Download registered artwork.
-      operationId: artworks#download
-      parameters:
-      - name: txid
-        in: query
-        description: Art Registration Ticket transaction ID
-=======
   /artworks/{txid}:
     get:
       tags:
@@ -53,109 +23,14 @@
       - name: txid
         in: path
         description: txid
->>>>>>> 02e8c0ae
         required: true
         type: string
         maxLength: 64
         minLength: 64
-<<<<<<< HEAD
-      - name: pid
-        in: query
-        description: Owner's PastelID
-        required: true
-        type: string
-        maxLength: 86
-        minLength: 86
-        pattern: ^[a-zA-Z0-9]+$
-      - name: Authorization
-        in: header
-        description: Passphrase of the owner's PastelID
-        required: true
-        type: string
-      responses:
-        "202":
-          description: Accepted response.
-          schema:
-            $ref: '#/definitions/ArtworksDownloadResponseBody'
-        "404":
-          description: Not Found response.
-          schema:
-            $ref: '#/definitions/ArtworksDownloadNotFoundResponseBody'
-        "500":
-          description: Internal Server Error response.
-          schema:
-            $ref: '#/definitions/ArtworksDownloadInternalServerErrorResponseBody'
-      schemes:
-      - http
-      security:
-      - api_key_header_Authorization: []
-  /artworks/download/{taskId}:
-    get:
-      tags:
-      - artworks
-      summary: Find task by ID
-      description: Returns a single task.
-      operationId: artworks#dowloadTask
-      parameters:
-      - name: taskId
-        in: path
-        description: Task ID of the download process
-        required: true
-        type: string
-        maxLength: 8
-        minLength: 8
-=======
->>>>>>> 02e8c0ae
       responses:
         "200":
           description: OK response.
           schema:
-<<<<<<< HEAD
-            $ref: '#/definitions/ArtworksDowloadTaskResponseBody'
-        "404":
-          description: Not Found response.
-          schema:
-            $ref: '#/definitions/ArtworksDowloadTaskNotFoundResponseBody'
-        "500":
-          description: Internal Server Error response.
-          schema:
-            $ref: '#/definitions/ArtworksDowloadTaskInternalServerErrorResponseBody'
-      schemes:
-      - http
-  /artworks/download/{taskId}/state:
-    get:
-      tags:
-      - artworks
-      summary: Streams state by task ID
-      description: Streams the state of the download process.
-      operationId: artworks#downloadTaskState
-      parameters:
-      - name: taskId
-        in: path
-        description: Task ID of the download process
-        required: true
-        type: string
-        maxLength: 8
-        minLength: 8
-      responses:
-        "101":
-          description: Switching Protocols response.
-          schema:
-            $ref: '#/definitions/ArtworksDownloadTaskStateResponseBody'
-            required:
-            - date
-            - status
-        "404":
-          description: Not Found response.
-          schema:
-            $ref: '#/definitions/ArtworksDownloadTaskStateNotFoundResponseBody'
-        "500":
-          description: Internal Server Error response.
-          schema:
-            $ref: '#/definitions/ArtworksDownloadTaskStateInternalServerErrorResponseBody'
-      schemes:
-      - ws
-=======
             $ref: '#/definitions/ArtworksArtworkGetResponseBody'
             required:
             - is_green
@@ -183,7 +58,6 @@
             $ref: '#/definitions/ArtworksArtworkGetInternalServerErrorResponseBody'
       schemes:
       - http
->>>>>>> 02e8c0ae
   /artworks/register:
     get:
       tags:
@@ -465,36 +339,6 @@
       schemes:
       - ws
 definitions:
-<<<<<<< HEAD
-  ArtDownloadTaskStateResponseBody:
-    title: ArtDownloadTaskStateResponseBody
-    type: object
-    properties:
-      date:
-        type: string
-        description: Date of the status creation
-        example: 2006-01-02T15:04:05Z07:00
-      status:
-        type: string
-        description: Status of the download process
-        example: Task Started
-        enum:
-        - Task Started
-        - Connected
-        - Downloaded
-        - Error Fingerprints Dont Match
-        - Error Not Enough SuperNode
-        - Error Not Enough Downloaded Filed
-        - Error Download Failed
-        - Task Rejected
-        - Task Completed
-    example:
-      date: 2006-01-02T15:04:05Z07:00
-      status: Task Started
-    required:
-    - date
-    - status
-=======
   ArtworkSummaryResponseBody:
     title: ArtworkSummaryResponseBody
     type: object
@@ -680,7 +524,6 @@
     - copies
     - artist_pastelid
     - txid
->>>>>>> 02e8c0ae
   ArtworkTicketResponse:
     title: ArtworkTicketResponse
     type: object
@@ -1369,637 +1212,6 @@
         description: Artwork creation video youtube URL
         example: https://www.youtube.com/watch?v=0xl6Ufo4ZX0
         maxLength: 128
-<<<<<<< HEAD
-    description: Ticket of the registration artwork
-    example:
-      artist_name: Leonardo da Vinci
-      artist_pastelid: jXYJud3rmrR1Sk2scvR47N4E4J5Vv48uCC6se2nzHrBRdjaKj3ybPoi1Y2VVoRqi1GnQrYKjSxQAC7NBtvtEdS
-      artist_pastelid_passphrase: qwerasdf1234
-      artist_website_url: https://www.leonardodavinci.net
-      description: The Mona Lisa is an oil painting by Italian artist, inventor, and
-        writer Leonardo da Vinci. Likely completed in 1506, the piece features a portrait
-        of a seated woman set against an imaginary landscape.
-      issued_copies: 1
-      keywords: Renaissance, sfumato, portrait
-      maximum_fee: 100
-      name: Mona Lisa
-      series_name: Famous artist
-      spendable_address: PtiqRXn2VQwBjp1K8QXR2uW2w2oZ3Ns7N6j
-      youtube_url: https://www.youtube.com/watch?v=0xl6Ufo4ZX0
-    required:
-    - artist_name
-    - name
-    - issued_copies
-    - artist_pastelid
-    - artist_pastelid_passphrase
-    - spendable_address
-    - maximum_fee
-  ArtworksDowloadTaskInternalServerErrorResponseBody:
-    title: 'Mediatype identifier: application/vnd.goa.error; view=default'
-    type: object
-    properties:
-      fault:
-        type: boolean
-        description: Is the error a server-side fault?
-        example: true
-      id:
-        type: string
-        description: ID is a unique identifier for this particular occurrence of the
-          problem.
-        example: 123abc
-      message:
-        type: string
-        description: Message is a human-readable explanation specific to this occurrence
-          of the problem.
-        example: parameter 'p' must be an integer
-      name:
-        type: string
-        description: Name is the name of this class of errors.
-        example: bad_request
-      temporary:
-        type: boolean
-        description: Is the error temporary?
-        example: false
-      timeout:
-        type: boolean
-        description: Is the error a timeout?
-        example: true
-    description: dowloadTask_InternalServerError_response_body result type (default
-      view)
-    example:
-      fault: false
-      id: 123abc
-      message: parameter 'p' must be an integer
-      name: bad_request
-      temporary: false
-      timeout: true
-    required:
-    - name
-    - id
-    - message
-    - temporary
-    - timeout
-    - fault
-  ArtworksDowloadTaskNotFoundResponseBody:
-    title: 'Mediatype identifier: application/vnd.goa.error; view=default'
-    type: object
-    properties:
-      fault:
-        type: boolean
-        description: Is the error a server-side fault?
-        example: true
-      id:
-        type: string
-        description: ID is a unique identifier for this particular occurrence of the
-          problem.
-        example: 123abc
-      message:
-        type: string
-        description: Message is a human-readable explanation specific to this occurrence
-          of the problem.
-        example: parameter 'p' must be an integer
-      name:
-        type: string
-        description: Name is the name of this class of errors.
-        example: bad_request
-      temporary:
-        type: boolean
-        description: Is the error temporary?
-        example: true
-      timeout:
-        type: boolean
-        description: Is the error a timeout?
-        example: false
-    description: dowloadTask_NotFound_response_body result type (default view)
-    example:
-      fault: true
-      id: 123abc
-      message: parameter 'p' must be an integer
-      name: bad_request
-      temporary: true
-      timeout: false
-    required:
-    - name
-    - id
-    - message
-    - temporary
-    - timeout
-    - fault
-  ArtworksDowloadTaskResponseBody:
-    title: 'Mediatype identifier: application/vnd.artwork.download.task; view=default'
-    type: object
-    properties:
-      file:
-        type: string
-        description: File downloaded
-        example:
-        - 72
-        - 97
-        - 114
-        - 117
-        - 109
-        - 32
-        - 113
-        - 117
-        - 97
-        - 115
-        - 32
-        - 115
-        - 97
-        - 112
-        - 105
-        - 101
-        - 110
-        - 116
-        - 101
-        - 32
-        - 101
-        - 116
-        - 32
-        - 117
-        - 110
-        - 100
-        - 101
-        - 32
-        - 118
-        - 111
-        - 108
-        - 117
-        - 112
-        - 116
-        - 97
-        - 116
-        - 101
-        - 115
-        - 46
-        format: byte
-      id:
-        type: string
-        description: JOb ID of the downloading process
-        example: n6Qn6TFM
-        minLength: 8
-        maxLength: 8
-      states:
-        type: array
-        items:
-          $ref: '#/definitions/ArtDownloadTaskStateResponseBody'
-        description: List of states from the very beginning of the process
-        example:
-        - date: 2006-01-02T15:04:05Z07:00
-          status: Task Started
-        - date: 2006-01-02T15:04:05Z07:00
-          status: Task Started
-        - date: 2006-01-02T15:04:05Z07:00
-          status: Task Started
-        - date: 2006-01-02T15:04:05Z07:00
-          status: Task Started
-      status:
-        type: string
-        description: Status of the downloading process
-        example: Task Started
-        enum:
-        - Task Started
-        - Connected
-        - Downloaded
-        - Error Fingerprints Dont Match
-        - Error Not Enough SuperNode
-        - Error Not Enough Downloaded Filed
-        - Error Download Failed
-        - Task Rejected
-        - Task Completed
-    description: DowloadTaskResponseBody result type (default view)
-    example:
-      file:
-      - 65
-      - 117
-      - 116
-      - 101
-      - 109
-      - 32
-      - 116
-      - 101
-      - 109
-      - 112
-      - 111
-      - 114
-      - 97
-      - 32
-      - 110
-      - 101
-      - 113
-      - 117
-      - 101
-      - 32
-      - 101
-      - 105
-      - 117
-      - 115
-      - 32
-      - 105
-      - 108
-      - 108
-      - 111
-      - 32
-      - 105
-      - 117
-      - 115
-      - 116
-      - 111
-      - 32
-      - 101
-      - 116
-      - 46
-      id: n6Qn6TFM
-      states:
-      - date: 2006-01-02T15:04:05Z07:00
-        status: Task Started
-      - date: 2006-01-02T15:04:05Z07:00
-        status: Task Started
-      - date: 2006-01-02T15:04:05Z07:00
-        status: Task Started
-      status: Task Started
-    required:
-    - id
-    - status
-    - file
-  ArtworksDownloadInternalServerErrorResponseBody:
-    title: 'Mediatype identifier: application/vnd.goa.error; view=default'
-    type: object
-    properties:
-      fault:
-        type: boolean
-        description: Is the error a server-side fault?
-        example: false
-      id:
-        type: string
-        description: ID is a unique identifier for this particular occurrence of the
-          problem.
-        example: 123abc
-      message:
-        type: string
-        description: Message is a human-readable explanation specific to this occurrence
-          of the problem.
-        example: parameter 'p' must be an integer
-      name:
-        type: string
-        description: Name is the name of this class of errors.
-        example: bad_request
-      temporary:
-        type: boolean
-        description: Is the error temporary?
-        example: true
-      timeout:
-        type: boolean
-        description: Is the error a timeout?
-        example: true
-    description: download_InternalServerError_response_body result type (default view)
-    example:
-      fault: true
-      id: 123abc
-      message: parameter 'p' must be an integer
-      name: bad_request
-      temporary: true
-      timeout: true
-    required:
-    - name
-    - id
-    - message
-    - temporary
-    - timeout
-    - fault
-  ArtworksDownloadNotFoundResponseBody:
-    title: 'Mediatype identifier: application/vnd.goa.error; view=default'
-    type: object
-    properties:
-      fault:
-        type: boolean
-        description: Is the error a server-side fault?
-        example: false
-      id:
-        type: string
-        description: ID is a unique identifier for this particular occurrence of the
-          problem.
-        example: 123abc
-      message:
-        type: string
-        description: Message is a human-readable explanation specific to this occurrence
-          of the problem.
-        example: parameter 'p' must be an integer
-      name:
-        type: string
-        description: Name is the name of this class of errors.
-        example: bad_request
-      temporary:
-        type: boolean
-        description: Is the error temporary?
-        example: false
-      timeout:
-        type: boolean
-        description: Is the error a timeout?
-        example: true
-    description: download_NotFound_response_body result type (default view)
-    example:
-      fault: true
-      id: 123abc
-      message: parameter 'p' must be an integer
-      name: bad_request
-      temporary: false
-      timeout: true
-    required:
-    - name
-    - id
-    - message
-    - temporary
-    - timeout
-    - fault
-  ArtworksDownloadResponseBody:
-    title: 'Mediatype identifier: application/vnd.artwork.download; view=default'
-    type: object
-    properties:
-      task_id:
-        type: string
-        description: Task ID of the download process
-        example: n6Qn6TFM
-        minLength: 8
-        maxLength: 8
-    description: DownloadResponseBody result type (default view)
-    example:
-      task_id: n6Qn6TFM
-    required:
-    - task_id
-  ArtworksDownloadTaskResponseTinyCollection:
-    title: 'Mediatype identifier: application/vnd.artwork.download.task; type=collection;
-      view=tiny'
-    type: array
-    items:
-      $ref: '#/definitions/DownloadTaskResponseTiny'
-    description: ArtworksDownloadTaskResponseTinyCollection is the result type for
-      an array of DownloadTaskResponseTiny (default view)
-    example:
-    - file:
-      - 76
-      - 97
-      - 98
-      - 111
-      - 114
-      - 105
-      - 111
-      - 115
-      - 97
-      - 109
-      - 32
-      - 108
-      - 97
-      - 98
-      - 111
-      - 114
-      - 101
-      - 32
-      - 98
-      - 101
-      - 97
-      - 116
-      - 97
-      - 101
-      - 32
-      - 97
-      - 108
-      - 105
-      - 97
-      - 115
-      - 32
-      - 100
-      - 101
-      - 98
-      - 105
-      - 116
-      - 105
-      - 115
-      - 46
-      id: n6Qn6TFM
-      states:
-      - date: 2006-01-02T15:04:05Z07:00
-        status: Task Started
-      - date: 2006-01-02T15:04:05Z07:00
-        status: Task Started
-      - date: 2006-01-02T15:04:05Z07:00
-        status: Task Started
-      status: Task Started
-    - file:
-      - 76
-      - 97
-      - 98
-      - 111
-      - 114
-      - 105
-      - 111
-      - 115
-      - 97
-      - 109
-      - 32
-      - 108
-      - 97
-      - 98
-      - 111
-      - 114
-      - 101
-      - 32
-      - 98
-      - 101
-      - 97
-      - 116
-      - 97
-      - 101
-      - 32
-      - 97
-      - 108
-      - 105
-      - 97
-      - 115
-      - 32
-      - 100
-      - 101
-      - 98
-      - 105
-      - 116
-      - 105
-      - 115
-      - 46
-      id: n6Qn6TFM
-      states:
-      - date: 2006-01-02T15:04:05Z07:00
-        status: Task Started
-      - date: 2006-01-02T15:04:05Z07:00
-        status: Task Started
-      - date: 2006-01-02T15:04:05Z07:00
-        status: Task Started
-      status: Task Started
-  ArtworksDownloadTaskStateInternalServerErrorResponseBody:
-    title: 'Mediatype identifier: application/vnd.goa.error; view=default'
-    type: object
-    properties:
-      fault:
-        type: boolean
-        description: Is the error a server-side fault?
-        example: false
-      id:
-        type: string
-        description: ID is a unique identifier for this particular occurrence of the
-          problem.
-        example: 123abc
-      message:
-        type: string
-        description: Message is a human-readable explanation specific to this occurrence
-          of the problem.
-        example: parameter 'p' must be an integer
-      name:
-        type: string
-        description: Name is the name of this class of errors.
-        example: bad_request
-      temporary:
-        type: boolean
-        description: Is the error temporary?
-        example: false
-      timeout:
-        type: boolean
-        description: Is the error a timeout?
-        example: false
-    description: downloadTaskState_InternalServerError_response_body result type (default
-      view)
-    example:
-      fault: true
-      id: 123abc
-      message: parameter 'p' must be an integer
-      name: bad_request
-      temporary: true
-      timeout: false
-    required:
-    - name
-    - id
-    - message
-    - temporary
-    - timeout
-    - fault
-  ArtworksDownloadTaskStateNotFoundResponseBody:
-    title: 'Mediatype identifier: application/vnd.goa.error; view=default'
-    type: object
-    properties:
-      fault:
-        type: boolean
-        description: Is the error a server-side fault?
-        example: true
-      id:
-        type: string
-        description: ID is a unique identifier for this particular occurrence of the
-          problem.
-        example: 123abc
-      message:
-        type: string
-        description: Message is a human-readable explanation specific to this occurrence
-          of the problem.
-        example: parameter 'p' must be an integer
-      name:
-        type: string
-        description: Name is the name of this class of errors.
-        example: bad_request
-      temporary:
-        type: boolean
-        description: Is the error temporary?
-        example: true
-      timeout:
-        type: boolean
-        description: Is the error a timeout?
-        example: false
-    description: downloadTaskState_NotFound_response_body result type (default view)
-    example:
-      fault: false
-      id: 123abc
-      message: parameter 'p' must be an integer
-      name: bad_request
-      temporary: true
-      timeout: true
-    required:
-    - name
-    - id
-    - message
-    - temporary
-    - timeout
-    - fault
-  ArtworksDownloadTaskStateResponseBody:
-    title: ArtworksDownloadTaskStateResponseBody
-    type: object
-    properties:
-      date:
-        type: string
-        description: Date of the status creation
-        example: 2006-01-02T15:04:05Z07:00
-      status:
-        type: string
-        description: Status of the download process
-        example: Task Started
-        enum:
-        - Task Started
-        - Connected
-        - Downloaded
-        - Error Fingerprints Dont Match
-        - Error Not Enough SuperNode
-        - Error Not Enough Downloaded Filed
-        - Error Download Failed
-        - Task Rejected
-        - Task Completed
-    example:
-      date: 2006-01-02T15:04:05Z07:00
-      status: Task Started
-    required:
-    - date
-    - status
-  ArtworksDownloadTasksInternalServerErrorResponseBody:
-    title: 'Mediatype identifier: application/vnd.goa.error; view=default'
-    type: object
-    properties:
-      fault:
-        type: boolean
-        description: Is the error a server-side fault?
-        example: false
-      id:
-        type: string
-        description: ID is a unique identifier for this particular occurrence of the
-          problem.
-        example: 123abc
-      message:
-        type: string
-        description: Message is a human-readable explanation specific to this occurrence
-          of the problem.
-        example: parameter 'p' must be an integer
-      name:
-        type: string
-        description: Name is the name of this class of errors.
-        example: bad_request
-      temporary:
-        type: boolean
-        description: Is the error temporary?
-        example: true
-      timeout:
-        type: boolean
-        description: Is the error a timeout?
-        example: true
-    description: downloadTasks_InternalServerError_response_body result type (default
-      view)
-    example:
-      fault: false
-      id: 123abc
-      message: parameter 'p' must be an integer
-      name: bad_request
-      temporary: true
-      timeout: false
-    required:
-    - name
-    - id
-    - message
-    - temporary
-    - timeout
-    - fault
-=======
     example:
       artist_name: Leonardo da Vinci
       artist_pastelid: jXYJud3rmrR1Sk2scvR47N4E4J5Vv48uCC6se2nzHrBRdjaKj3ybPoi1Y2VVoRqi1GnQrYKjSxQAC7NBtvtEdS
@@ -2072,7 +1284,6 @@
     - copies
     - artist_pastelid
     - txid
->>>>>>> 02e8c0ae
   ArtworksRegisterBadRequestResponseBody:
     title: 'Mediatype identifier: application/vnd.goa.error; view=default'
     type: object
@@ -2098,7 +1309,7 @@
       temporary:
         type: boolean
         description: Is the error temporary?
-        example: true
+        example: false
       timeout:
         type: boolean
         description: Is the error a timeout?
@@ -2109,13 +1320,8 @@
       id: 123abc
       message: parameter 'p' must be an integer
       name: bad_request
-<<<<<<< HEAD
-      temporary: true
-      timeout: true
-=======
       temporary: false
       timeout: false
->>>>>>> 02e8c0ae
     required:
     - name
     - id
@@ -2130,7 +1336,7 @@
       fault:
         type: boolean
         description: Is the error a server-side fault?
-        example: false
+        example: true
       id:
         type: string
         description: ID is a unique identifier for this particular occurrence of the
@@ -2148,7 +1354,7 @@
       temporary:
         type: boolean
         description: Is the error temporary?
-        example: true
+        example: false
       timeout:
         type: boolean
         description: Is the error a timeout?
@@ -2315,7 +1521,7 @@
       timeout:
         type: boolean
         description: Is the error a timeout?
-        example: true
+        example: false
     description: registerTask_InternalServerError_response_body result type (default
       view)
     example:
@@ -2324,7 +1530,7 @@
       message: parameter 'p' must be an integer
       name: bad_request
       temporary: true
-      timeout: true
+      timeout: false
     required:
     - name
     - id
@@ -2368,8 +1574,8 @@
       id: 123abc
       message: parameter 'p' must be an integer
       name: bad_request
-      temporary: false
-      timeout: false
+      temporary: true
+      timeout: true
     required:
     - name
     - id
@@ -2399,11 +1605,6 @@
           status: Task Started
         - date: 2006-01-02T15:04:05Z07:00
           status: Task Started
-<<<<<<< HEAD
-        - date: 2006-01-02T15:04:05Z07:00
-          status: Task Started
-=======
->>>>>>> 02e8c0ae
       status:
         type: string
         description: Status of the registration process
@@ -2435,11 +1636,6 @@
         status: Task Started
       - date: 2006-01-02T15:04:05Z07:00
         status: Task Started
-<<<<<<< HEAD
-      - date: 2006-01-02T15:04:05Z07:00
-        status: Task Started
-=======
->>>>>>> 02e8c0ae
       status: Task Started
       ticket:
         artist_name: Leonardo da Vinci
@@ -2468,7 +1664,7 @@
       fault:
         type: boolean
         description: Is the error a server-side fault?
-        example: false
+        example: true
       id:
         type: string
         description: ID is a unique identifier for this particular occurrence of the
@@ -2498,8 +1694,8 @@
       id: 123abc
       message: parameter 'p' must be an integer
       name: bad_request
-      temporary: true
-      timeout: true
+      temporary: false
+      timeout: false
     required:
     - name
     - id
@@ -2539,12 +1735,12 @@
         example: true
     description: registerTaskState_NotFound_response_body result type (default view)
     example:
-      fault: true
+      fault: false
       id: 123abc
       message: parameter 'p' must be an integer
       name: bad_request
-      temporary: false
-      timeout: false
+      temporary: true
+      timeout: true
     required:
     - name
     - id
@@ -2619,7 +1815,7 @@
       message: parameter 'p' must be an integer
       name: bad_request
       temporary: false
-      timeout: false
+      timeout: true
     required:
     - name
     - id
@@ -2697,7 +1893,7 @@
       fault:
         type: boolean
         description: Is the error a server-side fault?
-        example: false
+        example: true
       id:
         type: string
         description: ID is a unique identifier for this particular occurrence of the
@@ -2726,7 +1922,7 @@
       id: 123abc
       message: parameter 'p' must be an integer
       name: bad_request
-      temporary: false
+      temporary: true
       timeout: false
     required:
     - name
@@ -2742,7 +1938,7 @@
       fault:
         type: boolean
         description: Is the error a server-side fault?
-        example: false
+        example: true
       id:
         type: string
         description: ID is a unique identifier for this particular occurrence of the
@@ -2764,7 +1960,7 @@
       timeout:
         type: boolean
         description: Is the error a timeout?
-        example: false
+        example: true
     description: uploadImage_InternalServerError_response_body result type (default
       view)
     example:
@@ -2788,176 +1984,6 @@
       file:
         type: string
         description: File to upload
-        example:
-<<<<<<< HEAD
-        - 67
-        - 117
-        - 109
-        - 32
-        - 104
-        - 97
-        - 114
-        - 117
-        - 109
-        - 32
-        - 105
-        - 108
-        - 108
-        - 117
-        - 109
-        - 32
-        - 118
-        - 101
-        - 108
-        - 105
-=======
-        - 81
-        - 117
-        - 111
-        - 32
-        - 99
-        - 111
-        - 110
-        - 115
-        - 101
-        - 113
-        - 117
-        - 97
->>>>>>> 02e8c0ae
-        - 116
-        - 117
-        - 114
-        - 32
-<<<<<<< HEAD
-        - 118
-        - 101
-        - 110
-        - 105
-        - 97
-        - 109
-=======
-        - 108
-        - 105
-        - 98
-        - 101
-        - 114
-        - 111
->>>>>>> 02e8c0ae
-        - 46
-        format: byte
-      filename:
-        type: string
-        description: For internal use
-    example:
-      file:
-<<<<<<< HEAD
-      - 78
-      - 111
-      - 110
-      - 32
-      - 113
-      - 117
-      - 105
-      - 98
-      - 117
-      - 115
-      - 100
-      - 97
-      - 109
-      - 32
-      - 102
-      - 117
-      - 103
-      - 105
-      - 116
-=======
-      - 82
-      - 101
-      - 114
-      - 117
-      - 109
->>>>>>> 02e8c0ae
-      - 32
-      - 116
-      - 101
-<<<<<<< HEAD
-      - 109
-      - 112
-      - 111
-      - 114
-      - 97
-      - 32
-      - 110
-      - 111
-      - 110
-      - 32
-      - 99
-      - 117
-      - 108
-      - 112
-      - 97
-=======
-      - 116
-      - 32
-      - 112
-      - 111
-      - 115
-      - 115
-      - 105
-      - 109
-      - 117
-      - 115
-      - 32
-      - 109
-      - 97
-      - 103
-      - 110
-      - 105
-      - 32
-      - 101
-      - 115
-      - 116
-      - 32
-      - 113
-      - 117
-      - 105
-      - 100
-      - 101
-      - 109
->>>>>>> 02e8c0ae
-      - 46
-    required:
-    - file
-  ArtworksUploadImageResponseBody:
-    title: 'Mediatype identifier: application/vnd.artwork.upload-image; view=default'
-    type: object
-    properties:
-      expires_in:
-        type: string
-        description: Image expiration
-        example: 2006-01-02T15:04:05Z07:00
-        format: date-time
-      image_id:
-        type: string
-        description: Uploaded image ID
-        example: VK7mpAqZ
-        minLength: 8
-        maxLength: 8
-    description: UploadImageResponseBody result type (default view)
-    example:
-      expires_in: 2006-01-02T15:04:05Z07:00
-      image_id: VK7mpAqZ
-    required:
-    - image_id
-    - expires_in
-<<<<<<< HEAD
-  DownloadTaskResponseTiny:
-    title: 'Mediatype identifier: application/vnd.artwork.download.task; view=default'
-    type: object
-    properties:
-      file:
-        type: string
-        description: File downloaded
         example:
         - 81
         - 117
@@ -2983,27 +2009,9 @@
         - 111
         - 46
         format: byte
-      id:
-        type: string
-        description: JOb ID of the downloading process
-        example: n6Qn6TFM
-        minLength: 8
-        maxLength: 8
-      status:
-        type: string
-        description: Status of the downloading process
-        example: Task Started
-        enum:
-        - Task Started
-        - Connected
-        - Downloaded
-        - Error Fingerprints Dont Match
-        - Error Not Enough SuperNode
-        - Error Not Enough Downloaded Filed
-        - Error Download Failed
-        - Task Rejected
-        - Task Completed
-    description: Image downloaded payload (tiny view) (default view)
+      filename:
+        type: string
+        description: For internal use
     example:
       file:
       - 82
@@ -3041,13 +2049,30 @@
       - 101
       - 109
       - 46
-      id: n6Qn6TFM
-      status: Task Started
-    required:
-    - id
-    - status
+    required:
     - file
-=======
+  ArtworksUploadImageResponseBody:
+    title: 'Mediatype identifier: application/vnd.artwork.upload-image; view=default'
+    type: object
+    properties:
+      expires_in:
+        type: string
+        description: Image expiration
+        example: 2006-01-02T15:04:05Z07:00
+        format: date-time
+      image_id:
+        type: string
+        description: Uploaded image ID
+        example: VK7mpAqZ
+        minLength: 8
+        maxLength: 8
+    description: UploadImageResponseBody result type (default view)
+    example:
+      expires_in: 2006-01-02T15:04:05Z07:00
+      image_id: VK7mpAqZ
+    required:
+    - image_id
+    - expires_in
   FuzzyMatchResponseBody:
     title: FuzzyMatchResponseBody
     type: object
@@ -3091,7 +2116,6 @@
       - 4073618642813391788
       score: 2424621105405144512
       str: Excepturi qui.
->>>>>>> 02e8c0ae
   TaskResponseTiny:
     title: 'Mediatype identifier: application/vnd.artwork.register.task; view=default'
     type: object
@@ -3177,10 +2201,4 @@
       status: Task Started
     required:
     - date
-    - status
-securityDefinitions:
-  api_key_header_Authorization:
-    type: apiKey
-    description: Art Owner's passphrase to authenticate
-    name: Authorization
-    in: header+    - status