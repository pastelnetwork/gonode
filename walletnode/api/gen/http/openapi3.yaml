--- conflicted
+++ resolved
@@ -39,25 +39,16 @@
                 description: The Mona Lisa is an oil painting by Italian artist, inventor,
                   and writer Leonardo da Vinci. Likely completed in 1506, the piece
                   features a portrait of a seated woman set against an imaginary landscape.
-                is_green: true
+                is_green: false
                 keywords: Renaissance, sfumato, portrait
                 nsfw_score: 1000
                 rareness_score: 1
-                royalty: 0.8046768046225715
+                royalty: 0.15954301358260756
                 seen_score: 1
                 series_name: Famous artist
                 storage_fee: 100
                 thumbnail:
-                - 80
-                - 111
-                - 115
-                - 115
-                - 105
-                - 109
-                - 117
-                - 115
-                - 32
-                - 109
+                - 77
                 - 97
                 - 103
                 - 110
@@ -76,9 +67,6 @@
                 - 32
                 - 97
                 - 100
-                - 32
-                - 101
-                - 116
                 - 46
                 title: Mona Lisa
                 txid: 576e7b824634a488a2f0baacf5a53b237d883029f205df25b300b87c8877ab58
@@ -156,45 +144,28 @@
                 $ref: '#/components/schemas/DownloadResult'
               example:
                 file:
-                - 84
-                - 101
-                - 109
-                - 112
-                - 111
-                - 114
-                - 97
-                - 32
-                - 110
-                - 111
-                - 110
-                - 32
-                - 99
+                - 81
                 - 117
-                - 108
-                - 112
-                - 97
-                - 32
-                - 118
-                - 111
-                - 108
-                - 117
-                - 112
-                - 116
-                - 97
-                - 116
                 - 105
                 - 98
                 - 117
                 - 115
-                - 32
+                - 100
+                - 97
+                - 109
+                - 32
+                - 118
+                - 105
+                - 116
+                - 97
+                - 101
+                - 32
+                - 113
+                - 117
+                - 97
+                - 101
                 - 114
-                - 101
-                - 114
-                - 117
-                - 109
-                - 32
-                - 101
-                - 115
+                - 97
                 - 116
                 - 46
         "404":
@@ -372,10 +343,6 @@
                   status: Task Started
                 - date: 2006-01-02T15:04:05Z07:00
                   status: Task Started
-                - date: 2006-01-02T15:04:05Z07:00
-                  status: Task Started
-                - date: 2006-01-02T15:04:05Z07:00
-                  status: Task Started
                 status: Task Started
                 ticket:
                   artist_name: Leonardo da Vinci
@@ -478,71 +445,16 @@
               $ref: '#/components/schemas/UploadImageRequestBody'
             example:
               file:
-<<<<<<< HEAD
-              - 78
-              - 111
-              - 115
-              - 116
-              - 114
+              - 65
               - 117
-              - 109
-              - 32
-              - 101
-              - 120
-              - 112
-              - 101
-              - 100
-              - 105
-              - 116
-              - 97
-              - 32
-              - 100
-              - 117
-              - 99
-              - 105
-              - 109
-=======
-              - 69
-              - 116
-              - 32
-              - 101
-              - 117
-              - 109
-              - 32
-              - 97
->>>>>>> 06a3b1eb
-              - 117
-              - 115
-              - 32
-<<<<<<< HEAD
-              - 118
-              - 111
-              - 108
-              - 117
-              - 112
-              - 116
-              - 97
               - 116
               - 101
               - 109
               - 32
-              - 114
               - 101
-              - 112
-              - 117
-              - 100
-              - 105
-              - 97
-              - 110
-              - 100
-              - 97
-=======
-              - 105
-              - 116
               - 97
               - 113
               - 117
->>>>>>> 06a3b1eb
               - 101
               - 46
       responses:
@@ -590,15 +502,9 @@
         schema:
           type: string
           description: Artist PastelID or special value; mine
-<<<<<<< HEAD
-          example: 1ck
-          maxLength: 256
-        example: azv
-=======
-          example: qus
-          maxLength: 256
-        example: lwn
->>>>>>> 06a3b1eb
+          example: oze
+          maxLength: 256
+        example: aso
       - name: limit
         in: query
         description: Number of results to be return
@@ -619,13 +525,8 @@
         schema:
           type: string
           description: Query is search query entered by user
-<<<<<<< HEAD
-          example: Saepe quia.
-        example: Unde vel impedit iusto hic nam.
-=======
-          example: Veritatis vitae eum.
-        example: Aliquam mollitia fugiat id.
->>>>>>> 06a3b1eb
+          example: Nobis error et inventore nostrum atque.
+        example: Maxime ab numquam quo minima est voluptatem.
       - name: artist_name
         in: query
         description: Name of the artist
@@ -634,7 +535,7 @@
           type: boolean
           description: Name of the artist
           default: true
-          example: true
+          example: false
         example: true
       - name: art_title
         in: query
@@ -645,7 +546,7 @@
           description: Title of artwork
           default: true
           example: true
-        example: true
+        example: false
       - name: series
         in: query
         description: Artwork series name
@@ -654,8 +555,8 @@
           type: boolean
           description: Artwork series name
           default: true
-          example: false
-        example: false
+          example: true
+        example: true
       - name: descr
         in: query
         description: Artist written statement
@@ -664,8 +565,8 @@
           type: boolean
           description: Artist written statement
           default: true
-          example: false
-        example: false
+          example: true
+        example: true
       - name: keyword
         in: query
         description: Keyword that Artist assigns to Artwork
@@ -674,11 +575,7 @@
           type: boolean
           description: Keyword that Artist assigns to Artwork
           default: true
-<<<<<<< HEAD
           example: false
-=======
-          example: true
->>>>>>> 06a3b1eb
         example: false
       - name: min_copies
         in: query
@@ -710,15 +607,9 @@
           type: integer
           description: Minimum blocknum
           default: 1
-<<<<<<< HEAD
-          example: 6214167566959469575
+          example: 2567079128263685768
           minimum: 1
-        example: 3659519616805330498
-=======
-          example: 2389346081964013199
-          minimum: 1
-        example: 7696725125093462269
->>>>>>> 06a3b1eb
+        example: 6518502191988907296
       - name: max_block
         in: query
         description: Maximum blocknum
@@ -726,15 +617,9 @@
         schema:
           type: integer
           description: Maximum blocknum
-<<<<<<< HEAD
-          example: 3653516008863643565
+          example: 1333723044759527451
           minimum: 1
-        example: 8658558806554774040
-=======
-          example: 7080598742486221417
-          minimum: 1
-        example: 4453244333956176108
->>>>>>> 06a3b1eb
+        example: 3645993019022976639
       - name: min_rareness_score
         in: query
         description: Minimum rareness score
@@ -799,34 +684,9 @@
                   keywords: Renaissance, sfumato, portrait
                   series_name: Famous artist
                   thumbnail:
-<<<<<<< HEAD
-                  - 65
-                  - 117
-                  - 116
-                  - 101
-                  - 109
-                  - 32
-                  - 116
-                  - 101
-                  - 109
-                  - 112
-                  - 111
-                  - 114
-                  - 97
-                  - 32
-                  - 110
-                  - 101
-                  - 113
-                  - 117
-                  - 101
-                  - 32
-                  - 101
+                  - 69
                   - 105
                   - 117
-=======
-                  - 69
-                  - 111
->>>>>>> 06a3b1eb
                   - 115
                   - 32
                   - 105
@@ -842,44 +702,39 @@
                   - 32
                   - 101
                   - 116
+                  - 32
+                  - 112
+                  - 97
+                  - 114
+                  - 105
+                  - 97
+                  - 116
+                  - 117
+                  - 114
+                  - 32
+                  - 114
+                  - 101
+                  - 114
+                  - 117
+                  - 109
                   - 46
                   title: Mona Lisa
                   txid: 576e7b824634a488a2f0baacf5a53b237d883029f205df25b300b87c8877ab58
                   youtube_url: https://www.youtube.com/watch?v=0xl6Ufo4ZX0
-                match_index: 1913188029159934354
+                match_index: 5122141033206213632
                 matches:
-                - field_type: art_title
+                - field_type: keyword
                   matched_indexes:
-                  - 7636323157548534373
-                  - 8954445877698056294
-                  - 7775998371175997301
                   - 5079483862560419611
-                  score: 383435025649165662
-                  str: Rerum omnis qui quo et odio.
-                - field_type: art_title
+                  - 383435025649165662
+                  score: 1913188029159934354
+                  str: Qui quo et odio voluptatem voluptas voluptates.
+                - field_type: keyword
                   matched_indexes:
-                  - 7636323157548534373
-                  - 8954445877698056294
-                  - 7775998371175997301
                   - 5079483862560419611
-                  score: 383435025649165662
-                  str: Rerum omnis qui quo et odio.
-                - field_type: art_title
-                  matched_indexes:
-                  - 7636323157548534373
-                  - 8954445877698056294
-                  - 7775998371175997301
-                  - 5079483862560419611
-                  score: 383435025649165662
-                  str: Rerum omnis qui quo et odio.
-                - field_type: art_title
-                  matched_indexes:
-                  - 7636323157548534373
-                  - 8954445877698056294
-                  - 7775998371175997301
-                  - 5079483862560419611
-                  score: 383435025649165662
-                  str: Rerum omnis qui quo et odio.
+                  - 383435025649165662
+                  score: 1913188029159934354
+                  str: Qui quo et odio voluptatem voluptas voluptates.
         "400":
           description: Bad Request response.
           content:
@@ -919,7 +774,6 @@
           pattern: ^[a-zA-Z0-9]+$
           minLength: 86
           maxLength: 86
-<<<<<<< HEAD
         example: jXYJud3rmrR1Sk2scvR47N4E4J5Vv48uCC6se2nzHrBRdjaKj3ybPoi1Y2VVoRqi1GnQrYKjSxQAC7NBtvtEdS
       responses:
         "200":
@@ -933,109 +787,25 @@
                 artist_pastelid_passphrase: qwerasdf1234
                 avatar_image:
                   content:
-                  - 86
-                  - 101
-                  - 114
-                  - 111
+                  - 73
+                  - 100
                   - 32
-                  - 101
-                  - 110
-                  - 105
-                  - 109
-                  - 32
-                  - 109
-                  - 97
-                  - 103
-                  - 110
-                  - 105
-                  - 32
-                  - 118
-                  - 111
-                  - 108
+                  - 113
                   - 117
-                  - 112
-                  - 116
-                  - 97
-                  - 116
-                  - 101
-                  - 32
-                  - 112
-                  - 101
-                  - 114
-                  - 115
-                  - 112
-                  - 105
-                  - 99
                   - 105
                   - 97
-                  - 116
-                  - 105
-                  - 115
-                  - 32
-                  - 105
-                  - 112
-                  - 115
-                  - 97
-                  - 32
-                  - 116
-                  - 111
-                  - 116
-                  - 97
-                  - 109
                   - 46
                 biography: I'm a digital artist based in Paris, France. ...
-                categories: Id quia.
+                categories: Impedit tenetur harum molestias tempore.
                 cover_photo:
                   content:
-                  - 86
-                  - 101
-                  - 114
-                  - 111
+                  - 73
+                  - 100
                   - 32
-                  - 101
-                  - 110
-                  - 105
-                  - 109
-                  - 32
-                  - 109
-                  - 97
-                  - 103
-                  - 110
-                  - 105
-                  - 32
-                  - 118
-                  - 111
-                  - 108
+                  - 113
                   - 117
-                  - 112
-                  - 116
-                  - 97
-                  - 116
-                  - 101
-                  - 32
-                  - 112
-                  - 101
-                  - 114
-                  - 115
-                  - 112
-                  - 105
-                  - 99
                   - 105
                   - 97
-                  - 116
-                  - 105
-                  - 115
-                  - 32
-                  - 105
-                  - 112
-                  - 115
-                  - 97
-                  - 32
-                  - 116
-                  - 111
-                  - 116
-                  - 97
-                  - 109
                   - 46
                 facebook_link: https://www.facebook.com/Williams_Scottish
                 location: New York, US
@@ -1091,73 +861,127 @@
               artist_pastelid_passphrase: qwerasdf1234
               avatar_image:
                 content:
-                - 81
-                - 117
-                - 105
-                - 97
-                - 32
-                - 100
-                - 111
-                - 108
+                - 65
+                - 115
+                - 112
+                - 101
+                - 114
+                - 105
                 - 111
                 - 114
                 - 101
-                - 32
-                - 102
-                - 117
-                - 103
-                - 105
-                - 116
-                - 32
-                - 97
-                - 108
-                - 105
-                - 113
-                - 117
+                - 115
+                - 32
                 - 97
                 - 109
-                - 32
+                - 101
                 - 116
+                - 32
+                - 108
+                - 97
+                - 98
                 - 111
+                - 114
+                - 105
+                - 111
+                - 115
+                - 97
+                - 109
+                - 32
+                - 108
+                - 105
+                - 98
+                - 101
+                - 114
+                - 111
+                - 32
+                - 116
+                - 101
+                - 110
+                - 101
+                - 116
+                - 117
+                - 114
+                - 32
+                - 118
+                - 105
                 - 116
                 - 97
-                - 109
+                - 101
+                - 32
+                - 98
+                - 108
+                - 97
+                - 110
+                - 100
+                - 105
+                - 116
+                - 105
+                - 105
+                - 115
                 - 46
               biography: I'm a digital artist based in Paris, France. ...
-              categories: Vitae quaerat.
+              categories: Quia dolore fugit aliquam totam.
               cover_photo:
                 content:
-                - 81
-                - 117
-                - 105
-                - 97
-                - 32
-                - 100
-                - 111
-                - 108
+                - 65
+                - 115
+                - 112
+                - 101
+                - 114
+                - 105
                 - 111
                 - 114
                 - 101
-                - 32
-                - 102
-                - 117
-                - 103
-                - 105
-                - 116
-                - 32
-                - 97
-                - 108
-                - 105
-                - 113
-                - 117
+                - 115
+                - 32
                 - 97
                 - 109
-                - 32
+                - 101
                 - 116
+                - 32
+                - 108
+                - 97
+                - 98
                 - 111
+                - 114
+                - 105
+                - 111
+                - 115
+                - 97
+                - 109
+                - 32
+                - 108
+                - 105
+                - 98
+                - 101
+                - 114
+                - 111
+                - 32
+                - 116
+                - 101
+                - 110
+                - 101
+                - 116
+                - 117
+                - 114
+                - 32
+                - 118
+                - 105
                 - 116
                 - 97
-                - 109
+                - 101
+                - 32
+                - 98
+                - 108
+                - 97
+                - 110
+                - 100
+                - 105
+                - 116
+                - 105
+                - 105
+                - 115
                 - 46
               facebook_link: https://www.facebook.com/Williams_Scottish
               location: New York, US
@@ -1173,18 +997,18 @@
               schema:
                 $ref: '#/components/schemas/UserdataProcessResult'
               example:
-                avatar_image: woe
-                biography: 4ij
-                categories: p88
-                cover_photo: 3ul
+                avatar_image: 9vk
+                biography: 3ul
+                categories: woe
+                cover_photo: hjm
                 detail: All userdata is processed
-                facebook_link: reu
-                location: xwi
-                native_currency: k0v
-                primary_language: qzj
-                realname: th9
+                facebook_link: k0v
+                location: p88
+                native_currency: qzj
+                primary_language: 4ij
+                realname: 25x
                 response_code: 0
-                twitter_link: 25x
+                twitter_link: xwi
         "400":
           description: Bad Request response.
           content:
@@ -1223,73 +1047,127 @@
               artist_pastelid_passphrase: qwerasdf1234
               avatar_image:
                 content:
-                - 81
-                - 117
-                - 105
-                - 97
-                - 32
-                - 100
-                - 111
-                - 108
+                - 65
+                - 115
+                - 112
+                - 101
+                - 114
+                - 105
                 - 111
                 - 114
                 - 101
-                - 32
-                - 102
-                - 117
-                - 103
-                - 105
-                - 116
-                - 32
-                - 97
-                - 108
-                - 105
-                - 113
-                - 117
+                - 115
+                - 32
                 - 97
                 - 109
-                - 32
+                - 101
                 - 116
+                - 32
+                - 108
+                - 97
+                - 98
                 - 111
+                - 114
+                - 105
+                - 111
+                - 115
+                - 97
+                - 109
+                - 32
+                - 108
+                - 105
+                - 98
+                - 101
+                - 114
+                - 111
+                - 32
+                - 116
+                - 101
+                - 110
+                - 101
+                - 116
+                - 117
+                - 114
+                - 32
+                - 118
+                - 105
                 - 116
                 - 97
-                - 109
+                - 101
+                - 32
+                - 98
+                - 108
+                - 97
+                - 110
+                - 100
+                - 105
+                - 116
+                - 105
+                - 105
+                - 115
                 - 46
               biography: I'm a digital artist based in Paris, France. ...
-              categories: Rerum est vitae eum aut nostrum in.
+              categories: Sint rerum nisi molestiae quidem doloribus quod.
               cover_photo:
                 content:
-                - 81
-                - 117
-                - 105
-                - 97
-                - 32
-                - 100
-                - 111
-                - 108
+                - 65
+                - 115
+                - 112
+                - 101
+                - 114
+                - 105
                 - 111
                 - 114
                 - 101
-                - 32
-                - 102
-                - 117
-                - 103
-                - 105
-                - 116
-                - 32
-                - 97
-                - 108
-                - 105
-                - 113
-                - 117
+                - 115
+                - 32
                 - 97
                 - 109
-                - 32
+                - 101
                 - 116
+                - 32
+                - 108
+                - 97
+                - 98
                 - 111
+                - 114
+                - 105
+                - 111
+                - 115
+                - 97
+                - 109
+                - 32
+                - 108
+                - 105
+                - 98
+                - 101
+                - 114
+                - 111
+                - 32
+                - 116
+                - 101
+                - 110
+                - 101
+                - 116
+                - 117
+                - 114
+                - 32
+                - 118
+                - 105
                 - 116
                 - 97
-                - 109
+                - 101
+                - 32
+                - 98
+                - 108
+                - 97
+                - 110
+                - 100
+                - 105
+                - 116
+                - 105
+                - 105
+                - 115
                 - 46
               facebook_link: https://www.facebook.com/Williams_Scottish
               location: New York, US
@@ -1305,18 +1183,18 @@
               schema:
                 $ref: '#/components/schemas/UserdataProcessResult'
               example:
-                avatar_image: "494"
-                biography: u0h
-                categories: y68
-                cover_photo: wbi
+                avatar_image: gd2
+                biography: wbi
+                categories: "494"
+                cover_photo: pqh
                 detail: All userdata is processed
-                facebook_link: w7i
-                location: 5vt
-                native_currency: 4o0
-                primary_language: s1r
-                realname: 22e
+                facebook_link: 4o0
+                location: y68
+                native_currency: s1r
+                primary_language: u0h
+                realname: "508"
                 response_code: 0
-                twitter_link: "508"
+                twitter_link: 5vt
         "400":
           description: Bad Request response.
           content:
@@ -1354,8 +1232,6 @@
           pattern: ^[a-zA-Z0-9]+$
           minLength: 86
           maxLength: 86
-=======
->>>>>>> 06a3b1eb
         artist_website_url:
           type: string
           description: Artist website URL
@@ -1378,11 +1254,7 @@
         is_green:
           type: boolean
           description: Green flag
-<<<<<<< HEAD
-          example: true
-=======
           example: false
->>>>>>> 06a3b1eb
         keywords:
           type: string
           description: Keywords
@@ -1403,11 +1275,7 @@
         royalty:
           type: number
           description: how much artist should get on all future resales
-<<<<<<< HEAD
-          example: 0.5870650573480273
-=======
-          example: 0.4685763941072239
->>>>>>> 06a3b1eb
+          example: 0.3924511716181642
           format: double
         seen_score:
           type: integer
@@ -1429,56 +1297,43 @@
           type: string
           description: Thumbnail image
           example:
-<<<<<<< HEAD
-          - 82
-          - 101
+          - 65
+          - 108
+          - 105
+          - 113
+          - 117
+          - 97
           - 109
           - 32
-          - 114
-          - 101
-          - 99
+          - 110
+          - 101
+          - 113
           - 117
-          - 115
-          - 97
-          - 110
-          - 100
-          - 97
-          - 101
-          - 32
-          - 114
-          - 101
-          - 105
-          - 99
-          - 105
-          - 101
-          - 110
-          - 100
-          - 105
-          - 115
-          - 32
-          - 105
-          - 110
-          - 118
-          - 101
-          - 110
+          - 101
+          - 32
+          - 101
           - 116
+          - 32
+          - 116
+          - 101
+          - 109
+          - 112
           - 111
           - 114
           - 101
-=======
-          - 83
-          - 105
-          - 110
+          - 32
+          - 114
+          - 101
+          - 109
+          - 32
+          - 101
+          - 97
+          - 113
+          - 117
+          - 101
+          - 32
+          - 101
           - 116
-          - 32
-          - 99
-          - 111
-          - 109
-          - 109
-          - 111
-          - 100
-          - 105
->>>>>>> 06a3b1eb
           - 46
           format: binary
         title:
@@ -1510,86 +1365,37 @@
         description: The Mona Lisa is an oil painting by Italian artist, inventor,
           and writer Leonardo da Vinci. Likely completed in 1506, the piece features
           a portrait of a seated woman set against an imaginary landscape.
-        is_green: true
+        is_green: false
         keywords: Renaissance, sfumato, portrait
         nsfw_score: 1000
         rareness_score: 1
-<<<<<<< HEAD
-        royalty: 0.3060205517256799
-=======
-        royalty: 0.4911423558713323
->>>>>>> 06a3b1eb
+        royalty: 0.02498165551570655
         seen_score: 1
         series_name: Famous artist
         storage_fee: 100
         thumbnail:
-<<<<<<< HEAD
-        - 84
+        - 83
         - 101
-        - 109
-        - 112
+        - 113
+        - 117
+        - 105
+        - 32
+        - 99
         - 111
         - 114
+        - 114
+        - 117
+        - 112
+        - 116
         - 105
-        - 98
-        - 117
-        - 115
         - 32
-        - 110
-        - 101
+        - 99
+        - 111
+        - 109
         - 109
         - 111
-        - 32
-        - 97
-        - 99
-        - 99
-        - 117
-        - 115
-        - 97
-        - 110
-        - 116
+        - 100
         - 105
-        - 117
-        - 109
-        - 32
-        - 112
-        - 108
-        - 97
-        - 99
-        - 101
-        - 97
-        - 116
-=======
-        - 86
-        - 105
-        - 116
-        - 97
-        - 101
-        - 32
-        - 100
-        - 117
-        - 99
-        - 105
-        - 109
-        - 117
-        - 115
-        - 32
-        - 117
-        - 116
-        - 32
-        - 114
-        - 101
-        - 109
->>>>>>> 06a3b1eb
-        - 32
-        - 115
-        - 117
-        - 115
-        - 99
-        - 105
-        - 112
-        - 105
-        - 116
         - 46
         title: Mona Lisa
         txid: 576e7b824634a488a2f0baacf5a53b237d883029f205df25b300b87c8877ab58
@@ -1616,11 +1422,7 @@
           type: integer
           description: Sort index of the match based on score.This must be used to
             sort results on UI.
-<<<<<<< HEAD
-          example: 3153167167458949987
-=======
-          example: 2719893809578817626
->>>>>>> 06a3b1eb
+          example: 5414719433758340360
           format: int64
         matches:
           type: array
@@ -1628,47 +1430,30 @@
             $ref: '#/components/schemas/FuzzyMatch'
           description: Match result details
           example:
-          - field_type: art_title
+          - field_type: keyword
             matched_indexes:
-            - 7636323157548534373
-            - 8954445877698056294
-            - 7775998371175997301
             - 5079483862560419611
-            score: 383435025649165662
-            str: Rerum omnis qui quo et odio.
-          - field_type: art_title
+            - 383435025649165662
+            score: 1913188029159934354
+            str: Qui quo et odio voluptatem voluptas voluptates.
+          - field_type: keyword
             matched_indexes:
-<<<<<<< HEAD
-            - 7636323157548534373
-            - 8954445877698056294
-            - 7775998371175997301
             - 5079483862560419611
-            score: 383435025649165662
-            str: Rerum omnis qui quo et odio.
-=======
-            - 8830161846526020474
-            - 6577107819799959969
-            - 7129840891655550567
-            - 2035670134737008339
-            score: 7525781640486193864
-            str: Aut ut voluptates rerum.
-          - field_type: art_title
+            - 383435025649165662
+            score: 1913188029159934354
+            str: Qui quo et odio voluptatem voluptas voluptates.
+          - field_type: keyword
             matched_indexes:
-            - 8830161846526020474
-            - 6577107819799959969
-            - 7129840891655550567
-            - 2035670134737008339
-            score: 7525781640486193864
-            str: Aut ut voluptates rerum.
-          - field_type: art_title
+            - 5079483862560419611
+            - 383435025649165662
+            score: 1913188029159934354
+            str: Qui quo et odio voluptatem voluptas voluptates.
+          - field_type: keyword
             matched_indexes:
-            - 8830161846526020474
-            - 6577107819799959969
-            - 7129840891655550567
-            - 2035670134737008339
-            score: 7525781640486193864
-            str: Aut ut voluptates rerum.
->>>>>>> 06a3b1eb
+            - 5079483862560419611
+            - 383435025649165662
+            score: 1913188029159934354
+            str: Qui quo et odio voluptatem voluptas voluptates.
       example:
         artwork:
           artist_name: Leonardo da Vinci
@@ -1681,34 +1466,9 @@
           keywords: Renaissance, sfumato, portrait
           series_name: Famous artist
           thumbnail:
-<<<<<<< HEAD
-          - 65
-          - 117
-          - 116
-          - 101
-          - 109
-          - 32
-          - 116
-          - 101
-          - 109
-          - 112
-          - 111
-          - 114
-          - 97
-          - 32
-          - 110
-          - 101
-          - 113
-          - 117
-          - 101
-          - 32
-          - 101
+          - 69
           - 105
           - 117
-=======
-          - 69
-          - 111
->>>>>>> 06a3b1eb
           - 115
           - 32
           - 105
@@ -1724,32 +1484,51 @@
           - 32
           - 101
           - 116
+          - 32
+          - 112
+          - 97
+          - 114
+          - 105
+          - 97
+          - 116
+          - 117
+          - 114
+          - 32
+          - 114
+          - 101
+          - 114
+          - 117
+          - 109
           - 46
           title: Mona Lisa
           txid: 576e7b824634a488a2f0baacf5a53b237d883029f205df25b300b87c8877ab58
           youtube_url: https://www.youtube.com/watch?v=0xl6Ufo4ZX0
-<<<<<<< HEAD
-        match_index: 9120528915600438963
-=======
-        match_index: 8894608049569488915
->>>>>>> 06a3b1eb
+        match_index: 6325242562689933544
         matches:
-        - field_type: art_title
+        - field_type: keyword
           matched_indexes:
-          - 7636323157548534373
-          - 8954445877698056294
-          - 7775998371175997301
           - 5079483862560419611
-          score: 383435025649165662
-          str: Rerum omnis qui quo et odio.
-        - field_type: art_title
+          - 383435025649165662
+          score: 1913188029159934354
+          str: Qui quo et odio voluptatem voluptas voluptates.
+        - field_type: keyword
           matched_indexes:
-          - 7636323157548534373
-          - 8954445877698056294
-          - 7775998371175997301
           - 5079483862560419611
-          score: 383435025649165662
-          str: Rerum omnis qui quo et odio.
+          - 383435025649165662
+          score: 1913188029159934354
+          str: Qui quo et odio voluptatem voluptas voluptates.
+        - field_type: keyword
+          matched_indexes:
+          - 5079483862560419611
+          - 383435025649165662
+          score: 1913188029159934354
+          str: Qui quo et odio voluptatem voluptas voluptates.
+        - field_type: keyword
+          matched_indexes:
+          - 5079483862560419611
+          - 383435025649165662
+          score: 1913188029159934354
+          str: Qui quo et odio voluptatem voluptas voluptates.
       required:
       - artwork
       - matches
@@ -1802,48 +1581,41 @@
           type: string
           description: Thumbnail image
           example:
-<<<<<<< HEAD
-          - 69
-          - 105
-          - 117
-          - 115
-          - 32
-          - 101
-          - 115
+          - 85
           - 116
           - 32
-          - 97
-          - 115
-          - 115
-          - 117
-          - 109
-          - 101
-          - 110
-          - 100
-=======
-          - 86
+          - 118
           - 111
           - 108
           - 117
           - 112
           - 116
->>>>>>> 06a3b1eb
           - 97
-          - 32
-<<<<<<< HEAD
+          - 115
+          - 32
+          - 112
+          - 111
+          - 114
+          - 114
+          - 111
+          - 32
+          - 105
+          - 112
+          - 115
           - 97
+          - 109
+          - 32
+          - 101
+          - 110
+          - 105
+          - 109
+          - 32
+          - 99
           - 117
-          - 116
-=======
-          - 117
-          - 116
-          - 32
-          - 101
-          - 97
+          - 109
           - 113
           - 117
           - 101
->>>>>>> 06a3b1eb
           - 46
           format: binary
         title:
@@ -1874,71 +1646,15 @@
         keywords: Renaissance, sfumato, portrait
         series_name: Famous artist
         thumbnail:
-<<<<<<< HEAD
-        - 73
-        - 115
+        - 85
         - 116
-        - 101
         - 32
-        - 114
-        - 101
-        - 109
-        - 32
-        - 101
-        - 120
+        - 105
+        - 110
         - 32
         - 113
         - 117
         - 105
-=======
-        - 81
-        - 117
-        - 105
-        - 115
-        - 113
-        - 117
-        - 97
-        - 109
-        - 32
-        - 97
-        - 99
-        - 99
-        - 117
-        - 115
-        - 97
-        - 109
-        - 117
-        - 115
->>>>>>> 06a3b1eb
-        - 32
-        - 99
-        - 111
-        - 110
-        - 115
-        - 101
-        - 113
-        - 117
-        - 105
-        - 97
-<<<<<<< HEAD
-        - 116
-        - 117
-        - 114
-=======
-        - 32
-        - 100
-        - 101
-        - 115
-        - 101
-        - 114
-        - 117
-        - 110
-        - 116
-        - 32
-        - 113
-        - 117
-        - 105
->>>>>>> 06a3b1eb
         - 46
         title: Mona Lisa
         txid: 576e7b824634a488a2f0baacf5a53b237d883029f205df25b300b87c8877ab58
@@ -2069,7 +1785,7 @@
         categories:
           type: string
           description: The categories of user's work
-          example: Nihil et.
+          example: Quos dignissimos ut corrupti eos aut.
         cover_photo:
           $ref: '#/components/schemas/UserImageUploadPayload'
         facebook_link:
@@ -2108,73 +1824,127 @@
         artist_pastelid_passphrase: qwerasdf1234
         avatar_image:
           content:
-          - 81
-          - 117
+          - 65
+          - 115
+          - 112
+          - 101
+          - 114
           - 105
-          - 97
-          - 32
-          - 100
-          - 111
-          - 108
           - 111
           - 114
           - 101
-          - 32
-          - 102
+          - 115
+          - 32
+          - 97
+          - 109
+          - 101
+          - 116
+          - 32
+          - 108
+          - 97
+          - 98
+          - 111
+          - 114
+          - 105
+          - 111
+          - 115
+          - 97
+          - 109
+          - 32
+          - 108
+          - 105
+          - 98
+          - 101
+          - 114
+          - 111
+          - 32
+          - 116
+          - 101
+          - 110
+          - 101
+          - 116
           - 117
-          - 103
+          - 114
+          - 32
+          - 118
           - 105
           - 116
-          - 32
           - 97
+          - 101
+          - 32
+          - 98
+          - 108
+          - 97
+          - 110
+          - 100
+          - 105
+          - 116
+          - 105
+          - 105
+          - 115
+          - 46
+        biography: I'm a digital artist based in Paris, France. ...
+        categories: Eveniet autem excepturi soluta omnis qui quia.
+        cover_photo:
+          content:
+          - 65
+          - 115
+          - 112
+          - 101
+          - 114
+          - 105
+          - 111
+          - 114
+          - 101
+          - 115
+          - 32
+          - 97
+          - 109
+          - 101
+          - 116
+          - 32
+          - 108
+          - 97
+          - 98
+          - 111
+          - 114
+          - 105
+          - 111
+          - 115
+          - 97
+          - 109
+          - 32
           - 108
           - 105
-          - 113
+          - 98
+          - 101
+          - 114
+          - 111
+          - 32
+          - 116
+          - 101
+          - 110
+          - 101
+          - 116
           - 117
-          - 97
-          - 109
-          - 32
-          - 116
-          - 111
+          - 114
+          - 32
+          - 118
+          - 105
           - 116
           - 97
-          - 109
-          - 46
-        biography: I'm a digital artist based in Paris, France. ...
-        categories: Aliquam neque et tempore rem eaque et.
-        cover_photo:
-          content:
-          - 81
-          - 117
-          - 105
+          - 101
+          - 32
+          - 98
+          - 108
           - 97
-          - 32
+          - 110
           - 100
-          - 111
-          - 108
-          - 111
-          - 114
-          - 101
-          - 32
-          - 102
-          - 117
-          - 103
           - 105
           - 116
-          - 32
-          - 97
-          - 108
           - 105
-          - 113
-          - 117
-          - 97
-          - 109
-          - 32
-          - 116
-          - 111
-          - 116
-          - 97
-          - 109
+          - 105
+          - 115
           - 46
         facebook_link: https://www.facebook.com/Williams_Scottish
         location: New York, US
@@ -2185,10 +1955,6 @@
       required:
       - artist_pastelid
       - artist_pastelid_passphrase
-<<<<<<< HEAD
-=======
-      - spendable_address
-      - maximum_fee
     DownloadResult:
       type: object
       properties:
@@ -2196,47 +1962,42 @@
           type: string
           description: File downloaded
           example:
-          - 68
-          - 111
-          - 108
-          - 111
+          - 82
+          - 101
           - 114
           - 117
           - 109
           - 32
-          - 113
-          - 117
-          - 97
-          - 101
-          - 114
-          - 97
+          - 115
+          - 105
           - 116
           - 46
           format: binary
       example:
         file:
-        - 69
+        - 86
+        - 111
+        - 108
+        - 117
+        - 112
         - 116
+        - 97
+        - 116
+        - 101
+        - 109
         - 32
-        - 110
-        - 101
-        - 115
-        - 99
-        - 105
         - 117
-        - 110
         - 116
         - 46
       required:
       - file
->>>>>>> 06a3b1eb
     Error:
       type: object
       properties:
         fault:
           type: boolean
           description: Is the error a server-side fault?
-          example: true
+          example: false
         id:
           type: string
           description: ID is a unique identifier for this particular occurrence of
@@ -2254,7 +2015,7 @@
         temporary:
           type: boolean
           description: Is the error temporary?
-          example: false
+          example: true
         timeout:
           type: boolean
           description: Is the error a timeout?
@@ -2276,7 +2037,7 @@
         field_type:
           type: string
           description: Field that is matched
-          example: artist_name
+          example: series
           enum:
           - artist_name
           - art_title
@@ -2287,59 +2048,32 @@
           type: array
           items:
             type: integer
-<<<<<<< HEAD
-            example: 2471046162454393537
-=======
-            example: 2892400560414084447
->>>>>>> 06a3b1eb
+            example: 2822541399489506455
             format: int64
           description: The indexes of matched characters. Useful for highlighting
             matches
           example:
-<<<<<<< HEAD
-          - 8246574732052912821
-          - 5245878994446452081
+          - 1198630462170886337
+          - 544564807209037489
+          - 7630715100890552560
+          - 5413437053194753347
         score:
           type: integer
           description: Score used to rank matches
-          example: 1009809109943893241
-=======
-          - 3119711454428967273
-          - 7048554425654543302
-          - 7770541013680185711
-          - 3764981434829585555
-        score:
-          type: integer
-          description: Score used to rank matches
-          example: 6003265943332284492
->>>>>>> 06a3b1eb
+          example: 1029517279764804414
           format: int64
         str:
           type: string
           description: String that is matched
-<<<<<<< HEAD
-          example: Enim sunt.
-=======
-          example: Perspiciatis et iste accusantium a eius.
->>>>>>> 06a3b1eb
+          example: Rem recusandae reiciendis inventore.
       example:
-        field_type: keyword
+        field_type: descr
         matched_indexes:
-<<<<<<< HEAD
-        - 5783463544671101946
-        - 4895857894564664306
-        - 338426794412287396
-        - 8145072289169541935
-        score: 682080051219402137
-        str: Aut aut deleniti atque accusamus.
-=======
-        - 98123784667781457
-        - 2657304399778336004
-        - 5017706806402279834
-        - 8329223609931755077
-        score: 1978061490934160507
-        str: Consequatur labore quo saepe.
->>>>>>> 06a3b1eb
+        - 1774223401324845181
+        - 6503593048960818614
+        - 4234802788668811903
+        score: 7523991796012727234
+        str: Nihil et.
     Image:
       type: object
       properties:
@@ -2490,6 +2224,10 @@
             $ref: '#/components/schemas/TaskState'
           description: List of states from the very beginning of the process
           example:
+          - date: 2006-01-02T15:04:05Z07:00
+            status: Task Started
+          - date: 2006-01-02T15:04:05Z07:00
+            status: Task Started
           - date: 2006-01-02T15:04:05Z07:00
             status: Task Started
           - date: 2006-01-02T15:04:05Z07:00
@@ -2716,75 +2454,35 @@
           type: string
           description: File to upload
           example:
-          - 81
-          - 117
-<<<<<<< HEAD
+          - 68
           - 105
-          - 97
-          - 32
-          - 113
-          - 117
-          - 111
-          - 32
-          - 109
-          - 111
-          - 108
-          - 101
           - 115
           - 116
           - 105
-          - 97
-          - 101
-          - 32
+          - 110
+          - 99
+          - 116
+          - 105
           - 111
+          - 32
+          - 114
+          - 101
           - 109
-          - 110
+          - 32
           - 105
-          - 115
-          - 32
-          - 100
-          - 111
-          - 108
-          - 111
-          - 114
-          - 101
-=======
-          - 97
-          - 109
-          - 32
-          - 101
+          - 117
           - 115
           - 116
-          - 32
-          - 112
           - 111
-          - 115
-          - 115
-          - 105
-          - 109
-          - 117
-          - 115
-          - 32
-          - 101
-          - 115
-          - 116
-          - 32
-          - 105
-          - 112
+          - 32
           - 115
           - 97
->>>>>>> 06a3b1eb
-          - 109
-          - 32
-          - 118
-          - 101
-          - 114
+          - 112
           - 105
+          - 101
+          - 110
           - 116
-          - 97
-          - 116
-          - 105
-          - 115
+          - 101
           - 46
           format: binary
         filename:
@@ -2792,9 +2490,93 @@
           description: For internal use
       example:
         file:
-<<<<<<< HEAD
         - 65
         - 117
+        - 116
+        - 32
+        - 97
+        - 117
+        - 116
+        - 32
+        - 100
+        - 101
+        - 108
+        - 101
+        - 110
+        - 105
+        - 116
+        - 105
+        - 32
+        - 97
+        - 116
+        - 113
+        - 117
+        - 101
+        - 32
+        - 97
+        - 99
+        - 99
+        - 117
+        - 115
+        - 97
+        - 109
+        - 117
+        - 115
+        - 46
+      required:
+      - file
+    UserImageUploadPayload:
+      type: object
+      properties:
+        content:
+          type: string
+          description: File to upload
+          example:
+          - 70
+          - 117
+          - 103
+          - 97
+          - 32
+          - 117
+          - 116
+          - 32
+          - 101
+          - 116
+          - 32
+          - 110
+          - 101
+          - 113
+          - 117
+          - 101
+          - 46
+          format: binary
+        filename:
+          type: string
+          description: File name of the user image
+      description: User image upload payload
+      example:
+        content:
+        - 86
+        - 101
+        - 108
+        - 32
+        - 97
+        - 114
+        - 99
+        - 104
+        - 105
+        - 116
+        - 101
+        - 99
+        - 116
+        - 111
+        - 32
+        - 113
+        - 117
+        - 105
+        - 97
+        - 32
+        - 101
         - 116
         - 32
         - 100
@@ -2806,80 +2588,6 @@
         - 115
         - 46
       required:
-      - file
-    UserImageUploadPayload:
-      type: object
-      properties:
-        content:
-          type: string
-          description: File to upload
-          example:
-          - 68
-          - 111
-          - 108
-          - 111
-          - 114
-          - 101
-          - 109
-          - 32
-          - 117
-          - 116
-          - 32
-          - 101
-          - 120
-          - 112
-          - 108
-          - 105
-          - 99
-          - 97
-          - 98
-          - 111
-          - 32
-          - 110
-          - 97
-          - 109
-          - 32
-          - 100
-          - 111
-          - 108
-          - 111
-          - 114
-          - 101
-          - 109
-          - 113
-          - 117
-          - 101
-          - 32
-          - 97
-          - 117
-          - 116
-          - 46
-          format: binary
-        filename:
-          type: string
-          description: File name of the user image
-      description: User image upload payload
-      example:
-        content:
-        - 69
-        - 97
-        - 32
-        - 113
-        - 117
-        - 105
-        - 97
-        - 32
-        - 115
-        - 105
-        - 109
-        - 105
-        - 108
-        - 105
-        - 113
-        - 117
-        - 101
-        - 46
-      required:
       - content
     UserdataProcessResult:
       type: object
@@ -2887,22 +2595,22 @@
         avatar_image:
           type: string
           description: Error detail on avatar
-          example: iac
+          example: k48
           maxLength: 256
         biography:
           type: string
           description: Error detail on biography
-          example: xcr
+          example: tzz
           maxLength: 256
         categories:
           type: string
           description: Error detail on categories
-          example: dzh
+          example: q22
           maxLength: 256
         cover_photo:
           type: string
           description: Error detail on cover photo
-          example: 1pf
+          example: psk
           maxLength: 256
         detail:
           type: string
@@ -2912,27 +2620,27 @@
         facebook_link:
           type: string
           description: Error detail on facebook_link
-          example: w6r
+          example: hf8
           maxLength: 256
         location:
           type: string
           description: Error detail on location
-          example: a7a
+          example: kq2
           maxLength: 256
         native_currency:
           type: string
           description: Error detail on native_currency
-          example: 4wm
+          example: c99
           maxLength: 256
         primary_language:
           type: string
           description: Error detail on primary_language
-          example: nm3
+          example: "993"
           maxLength: 256
         realname:
           type: string
           description: Error detail on realname
-          example: ugy
+          example: f2w
           maxLength: 256
         response_code:
           type: integer
@@ -2942,52 +2650,27 @@
         twitter_link:
           type: string
           description: Error detail on twitter_link
-          example: ka4
+          example: gr5
           maxLength: 256
       example:
-        avatar_image: 8tp
-        biography: z6k
-        categories: 26t
-        cover_photo: kn5
+        avatar_image: v12
+        biography: nu9
+        categories: rr9
+        cover_photo: 65i
         detail: All userdata is processed
-        facebook_link: 8tg
-        location: 2z9
-        native_currency: 96k
-        primary_language: 3sq
-        realname: wwh
+        facebook_link: kya
+        location: ntj
+        native_currency: ehk
+        primary_language: olm
+        realname: "571"
         response_code: 0
-        twitter_link: 5mc
+        twitter_link: voz
       required:
       - response_code
       - detail
-=======
-        - 69
-        - 118
-        - 101
-        - 110
-        - 105
-        - 101
-        - 116
-        - 32
-        - 99
-        - 117
-        - 108
-        - 112
-        - 97
-        - 32
-        - 110
-        - 111
-        - 110
-        - 32
-        - 101
-        - 97
-        - 46
-      required:
-      - file
   securitySchemes:
     api_key_header_Authorization:
       type: apiKey
       description: Art Owner's passphrase to authenticate
       name: Authorization
-      in: header
->>>>>>> 06a3b1eb
+      in: header