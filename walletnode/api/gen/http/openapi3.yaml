openapi: 3.0.3
info:
  title: WalletNode REST API
  version: "1.0"
servers:
- url: http://localhost:8080
paths:
  /artworks/{txid}:
    get:
      tags:
      - artworks
      summary: Returns the detail of Artwork
      description: Gets the Artwork detail
      operationId: artworks#artworkGet
      parameters:
      - name: txid
        in: path
        description: txid
        required: true
        schema:
          type: string
          description: txid
          example: 576e7b824634a488a2f0baacf5a53b237d883029f205df25b300b87c8877ab58
          minLength: 64
          maxLength: 64
        example: 576e7b824634a488a2f0baacf5a53b237d883029f205df25b300b87c8877ab58
      responses:
        "200":
          description: OK response.
          content:
            application/json:
              schema:
                $ref: '#/components/schemas/ArtworkDetail'
              example:
                artist_name: Leonardo da Vinci
                artist_pastelid: jXYJud3rmrR1Sk2scvR47N4E4J5Vv48uCC6se2nzHrBRdjaKj3ybPoi1Y2VVoRqi1GnQrYKjSxQAC7NBtvtEdS
                artist_website_url: https://www.leonardodavinci.net
                copies: 1
                description: The Mona Lisa is an oil painting by Italian artist, inventor,
                  and writer Leonardo da Vinci. Likely completed in 1506, the piece
                  features a portrait of a seated woman set against an imaginary landscape.
                drawing_nsfw_score: 1
                green_address: true
                hentai_nsfw_score: 1
                internet_rareness_score: 1
                keywords: Renaissance, sfumato, portrait
                neutral_nsfw_score: 1
                nsfw_score: 1
                porn_nsfw_score: 1
                rareness_score: 1
                royalty: 0.9842798159007558
                series_name: Famous artist
                sexy_nsfw_score: 1
                storage_fee: 100
                thumbnail_1:
                - 86
                - 111
                - 108
                - 117
                - 112
                - 116
                - 97
                - 116
                - 101
                - 109
                - 32
                - 114
                - 101
                - 112
                - 117
                - 100
                - 105
                - 97
                - 110
                - 100
                - 97
                - 101
                - 46
                thumbnail_2:
                - 65
                - 117
                - 116
                - 101
                - 109
                - 32
                - 101
                - 97
                - 113
                - 117
                - 101
                - 46
                title: Mona Lisa
                txid: 576e7b824634a488a2f0baacf5a53b237d883029f205df25b300b87c8877ab58
                version: 1
                youtube_url: https://www.youtube.com/watch?v=0xl6Ufo4ZX0
        "400":
          description: Bad Request response.
          content:
            application/vnd.goa.error:
              schema:
                $ref: '#/components/schemas/Error'
              example:
                id: 3F1FKVRR
                message: Value of ID must be an integer
                name: bad_request
        "404":
          description: Not Found response.
          content:
            application/vnd.goa.error:
              schema:
                $ref: '#/components/schemas/Error'
              example:
                id: 3F1FKVRR
                message: Value of ID must be an integer
                name: bad_request
        "500":
          description: Internal Server Error response.
          content:
            application/vnd.goa.error:
              schema:
                $ref: '#/components/schemas/Error'
              example:
                id: 3F1FKVRR
                message: Value of ID must be an integer
                name: bad_request
  /artworks/download:
    get:
      tags:
      - artworks
      summary: Downloads artwork
      description: Download registered artwork.
      operationId: artworks#download
      parameters:
      - name: txid
        in: query
        description: Art Registration Ticket transaction ID
        allowEmptyValue: true
        required: true
        schema:
          type: string
          description: Art Registration Ticket transaction ID
          example: 576e7b824634a488a2f0baacf5a53b237d883029f205df25b300b87c8877ab58
          minLength: 64
          maxLength: 64
        example: 576e7b824634a488a2f0baacf5a53b237d883029f205df25b300b87c8877ab58
      - name: pid
        in: query
        description: Owner's PastelID
        allowEmptyValue: true
        required: true
        schema:
          type: string
          description: Owner's PastelID
          example: jXYJud3rmrR1Sk2scvR47N4E4J5Vv48uCC6se2nzHrBRdjaKj3ybPoi1Y2VVoRqi1GnQrYKjSxQAC7NBtvtEdS
          pattern: ^[a-zA-Z0-9]+$
          minLength: 86
          maxLength: 86
        example: jXYJud3rmrR1Sk2scvR47N4E4J5Vv48uCC6se2nzHrBRdjaKj3ybPoi1Y2VVoRqi1GnQrYKjSxQAC7NBtvtEdS
      responses:
        "200":
          description: OK response.
          content:
            application/json:
              schema:
                $ref: '#/components/schemas/DownloadResult'
              example:
                file:
                - 82
                - 101
                - 112
                - 114
                - 101
                - 104
                - 101
                - 110
                - 100
                - 101
                - 114
                - 105
                - 116
                - 32
                - 101
                - 120
                - 112
                - 108
                - 105
                - 99
                - 97
                - 98
                - 111
                - 32
                - 113
                - 117
                - 111
                - 32
                - 116
                - 101
                - 109
                - 112
                - 111
                - 114
                - 105
                - 98
                - 117
                - 115
                - 32
                - 104
                - 97
                - 114
                - 117
                - 109
                - 32
                - 118
                - 111
                - 108
                - 117
                - 112
                - 116
                - 97
                - 116
                - 101
                - 115
                - 46
        "404":
          description: Not Found response.
          content:
            application/vnd.goa.error:
              schema:
                $ref: '#/components/schemas/Error'
              example:
                id: 3F1FKVRR
                message: Value of ID must be an integer
                name: bad_request
        "500":
          description: Internal Server Error response.
          content:
            application/vnd.goa.error:
              schema:
                $ref: '#/components/schemas/Error'
              example:
                id: 3F1FKVRR
                message: Value of ID must be an integer
                name: bad_request
      security:
      - api_key_header_Authorization: []
  /artworks/register:
    get:
      tags:
      - artworks
      summary: Returns list of tasks
      description: List of all tasks.
      operationId: artworks#registerTasks
      responses:
        "200":
          description: OK response.
          content:
            application/json:
              schema:
                $ref: '#/components/schemas/TaskResponseTinyCollection'
              example:
              - id: n6Qn6TFM
                status: Task Started
                ticket:
                  artist_name: Leonardo da Vinci
                  artist_pastelid: jXYJud3rmrR1Sk2scvR47N4E4J5Vv48uCC6se2nzHrBRdjaKj3ybPoi1Y2VVoRqi1GnQrYKjSxQAC7NBtvtEdS
                  artist_pastelid_passphrase: qwerasdf1234
                  artist_website_url: https://www.leonardodavinci.net
                  description: The Mona Lisa is an oil painting by Italian artist,
                    inventor, and writer Leonardo da Vinci. Likely completed in 1506,
                    the piece features a portrait of a seated woman set against an
                    imaginary landscape.
                  green: false
                  issued_copies: 1
                  keywords: Renaissance, sfumato, portrait
                  maximum_fee: 100
                  name: Mona Lisa
                  royalty: 12
                  series_name: Famous artist
                  spendable_address: PtiqRXn2VQwBjp1K8QXR2uW2w2oZ3Ns7N6j
                  thumbnail_coordinate:
                    bottom_right_x: 640
                    bottom_right_y: 480
                    top_left_x: 0
                    top_left_y: 0
                  youtube_url: https://www.youtube.com/watch?v=0xl6Ufo4ZX0
                txid: 576e7b824634a488a2f0baacf5a53b237d883029f205df25b300b87c8877ab58
              - id: n6Qn6TFM
                status: Task Started
                ticket:
                  artist_name: Leonardo da Vinci
                  artist_pastelid: jXYJud3rmrR1Sk2scvR47N4E4J5Vv48uCC6se2nzHrBRdjaKj3ybPoi1Y2VVoRqi1GnQrYKjSxQAC7NBtvtEdS
                  artist_pastelid_passphrase: qwerasdf1234
                  artist_website_url: https://www.leonardodavinci.net
                  description: The Mona Lisa is an oil painting by Italian artist,
                    inventor, and writer Leonardo da Vinci. Likely completed in 1506,
                    the piece features a portrait of a seated woman set against an
                    imaginary landscape.
                  green: false
                  issued_copies: 1
                  keywords: Renaissance, sfumato, portrait
                  maximum_fee: 100
                  name: Mona Lisa
                  royalty: 12
                  series_name: Famous artist
                  spendable_address: PtiqRXn2VQwBjp1K8QXR2uW2w2oZ3Ns7N6j
                  thumbnail_coordinate:
                    bottom_right_x: 640
                    bottom_right_y: 480
                    top_left_x: 0
                    top_left_y: 0
                  youtube_url: https://www.youtube.com/watch?v=0xl6Ufo4ZX0
                txid: 576e7b824634a488a2f0baacf5a53b237d883029f205df25b300b87c8877ab58
              - id: n6Qn6TFM
                status: Task Started
                ticket:
                  artist_name: Leonardo da Vinci
                  artist_pastelid: jXYJud3rmrR1Sk2scvR47N4E4J5Vv48uCC6se2nzHrBRdjaKj3ybPoi1Y2VVoRqi1GnQrYKjSxQAC7NBtvtEdS
                  artist_pastelid_passphrase: qwerasdf1234
                  artist_website_url: https://www.leonardodavinci.net
                  description: The Mona Lisa is an oil painting by Italian artist,
                    inventor, and writer Leonardo da Vinci. Likely completed in 1506,
                    the piece features a portrait of a seated woman set against an
                    imaginary landscape.
                  green: false
                  issued_copies: 1
                  keywords: Renaissance, sfumato, portrait
                  maximum_fee: 100
                  name: Mona Lisa
                  royalty: 12
                  series_name: Famous artist
                  spendable_address: PtiqRXn2VQwBjp1K8QXR2uW2w2oZ3Ns7N6j
                  thumbnail_coordinate:
                    bottom_right_x: 640
                    bottom_right_y: 480
                    top_left_x: 0
                    top_left_y: 0
                  youtube_url: https://www.youtube.com/watch?v=0xl6Ufo4ZX0
                txid: 576e7b824634a488a2f0baacf5a53b237d883029f205df25b300b87c8877ab58
              - id: n6Qn6TFM
                status: Task Started
                ticket:
                  artist_name: Leonardo da Vinci
                  artist_pastelid: jXYJud3rmrR1Sk2scvR47N4E4J5Vv48uCC6se2nzHrBRdjaKj3ybPoi1Y2VVoRqi1GnQrYKjSxQAC7NBtvtEdS
                  artist_pastelid_passphrase: qwerasdf1234
                  artist_website_url: https://www.leonardodavinci.net
                  description: The Mona Lisa is an oil painting by Italian artist,
                    inventor, and writer Leonardo da Vinci. Likely completed in 1506,
                    the piece features a portrait of a seated woman set against an
                    imaginary landscape.
                  green: false
                  issued_copies: 1
                  keywords: Renaissance, sfumato, portrait
                  maximum_fee: 100
                  name: Mona Lisa
                  royalty: 12
                  series_name: Famous artist
                  spendable_address: PtiqRXn2VQwBjp1K8QXR2uW2w2oZ3Ns7N6j
                  thumbnail_coordinate:
                    bottom_right_x: 640
                    bottom_right_y: 480
                    top_left_x: 0
                    top_left_y: 0
                  youtube_url: https://www.youtube.com/watch?v=0xl6Ufo4ZX0
                txid: 576e7b824634a488a2f0baacf5a53b237d883029f205df25b300b87c8877ab58
        "500":
          description: Internal Server Error response.
          content:
            application/vnd.goa.error:
              schema:
                $ref: '#/components/schemas/Error'
              example:
                id: 3F1FKVRR
                message: Value of ID must be an integer
                name: bad_request
    post:
      tags:
      - artworks
      summary: Registers a new artwork
      description: Runs a new registration process for the new artwork.
      operationId: artworks#register
      requestBody:
        required: true
        content:
          application/json:
            schema:
              $ref: '#/components/schemas/RegisterRequestBody'
            example:
              artist_name: Leonardo da Vinci
              artist_pastelid: jXYJud3rmrR1Sk2scvR47N4E4J5Vv48uCC6se2nzHrBRdjaKj3ybPoi1Y2VVoRqi1GnQrYKjSxQAC7NBtvtEdS
              artist_pastelid_passphrase: qwerasdf1234
              artist_website_url: https://www.leonardodavinci.net
              description: The Mona Lisa is an oil painting by Italian artist, inventor,
                and writer Leonardo da Vinci. Likely completed in 1506, the piece
                features a portrait of a seated woman set against an imaginary landscape.
              green: false
              image_id: VK7mpAqZ
              issued_copies: 1
              keywords: Renaissance, sfumato, portrait
              maximum_fee: 100
              name: Mona Lisa
              royalty: 12
              series_name: Famous artist
              spendable_address: PtiqRXn2VQwBjp1K8QXR2uW2w2oZ3Ns7N6j
              thumbnail_coordinate:
                bottom_right_x: 640
                bottom_right_y: 480
                top_left_x: 0
                top_left_y: 0
              youtube_url: https://www.youtube.com/watch?v=0xl6Ufo4ZX0
      responses:
        "201":
          description: Created response.
          content:
            application/json:
              schema:
                $ref: '#/components/schemas/RegisterResult'
              example:
                task_id: n6Qn6TFM
        "400":
          description: Bad Request response.
          content:
            application/vnd.goa.error:
              schema:
                $ref: '#/components/schemas/Error'
              example:
                id: 3F1FKVRR
                message: Value of ID must be an integer
                name: bad_request
        "500":
          description: Internal Server Error response.
          content:
            application/vnd.goa.error:
              schema:
                $ref: '#/components/schemas/Error'
              example:
                id: 3F1FKVRR
                message: Value of ID must be an integer
                name: bad_request
  /artworks/register/{taskId}:
    get:
      tags:
      - artworks
      summary: Find task by ID
      description: Returns a single task.
      operationId: artworks#registerTask
      parameters:
      - name: taskId
        in: path
        description: Task ID of the registration process
        required: true
        schema:
          type: string
          description: Task ID of the registration process
          example: n6Qn6TFM
          minLength: 8
          maxLength: 8
        example: n6Qn6TFM
      responses:
        "200":
          description: OK response.
          content:
            application/json:
              schema:
                $ref: '#/components/schemas/RegisterTaskResponseBody'
              example:
                id: n6Qn6TFM
                states:
                - date: 2006-01-02T15:04:05Z07:00
                  status: Task Started
                - date: 2006-01-02T15:04:05Z07:00
                  status: Task Started
                - date: 2006-01-02T15:04:05Z07:00
                  status: Task Started
                status: Task Started
                ticket:
                  artist_name: Leonardo da Vinci
                  artist_pastelid: jXYJud3rmrR1Sk2scvR47N4E4J5Vv48uCC6se2nzHrBRdjaKj3ybPoi1Y2VVoRqi1GnQrYKjSxQAC7NBtvtEdS
                  artist_pastelid_passphrase: qwerasdf1234
                  artist_website_url: https://www.leonardodavinci.net
                  description: The Mona Lisa is an oil painting by Italian artist,
                    inventor, and writer Leonardo da Vinci. Likely completed in 1506,
                    the piece features a portrait of a seated woman set against an
                    imaginary landscape.
                  green: false
                  issued_copies: 1
                  keywords: Renaissance, sfumato, portrait
                  maximum_fee: 100
                  name: Mona Lisa
                  royalty: 12
                  series_name: Famous artist
                  spendable_address: PtiqRXn2VQwBjp1K8QXR2uW2w2oZ3Ns7N6j
                  thumbnail_coordinate:
                    bottom_right_x: 640
                    bottom_right_y: 480
                    top_left_x: 0
                    top_left_y: 0
                  youtube_url: https://www.youtube.com/watch?v=0xl6Ufo4ZX0
                txid: 576e7b824634a488a2f0baacf5a53b237d883029f205df25b300b87c8877ab58
        "404":
          description: Not Found response.
          content:
            application/vnd.goa.error:
              schema:
                $ref: '#/components/schemas/Error'
              example:
                id: 3F1FKVRR
                message: Value of ID must be an integer
                name: bad_request
        "500":
          description: Internal Server Error response.
          content:
            application/vnd.goa.error:
              schema:
                $ref: '#/components/schemas/Error'
              example:
                id: 3F1FKVRR
                message: Value of ID must be an integer
                name: bad_request
  /artworks/register/{taskId}/state:
    get:
      tags:
      - artworks
      summary: Streams state by task ID
      description: Streams the state of the registration process.
      operationId: artworks#registerTaskState
      parameters:
      - name: taskId
        in: path
        description: Task ID of the registration process
        required: true
        schema:
          type: string
          description: Task ID of the registration process
          example: n6Qn6TFM
          minLength: 8
          maxLength: 8
        example: n6Qn6TFM
      responses:
        "101":
          description: Switching Protocols response.
          content:
            application/json:
              schema:
                $ref: '#/components/schemas/TaskState'
              example:
                date: 2006-01-02T15:04:05Z07:00
                status: Task Started
        "404":
          description: Not Found response.
          content:
            application/vnd.goa.error:
              schema:
                $ref: '#/components/schemas/Error'
              example:
                id: 3F1FKVRR
                message: Value of ID must be an integer
                name: bad_request
        "500":
          description: Internal Server Error response.
          content:
            application/vnd.goa.error:
              schema:
                $ref: '#/components/schemas/Error'
              example:
                id: 3F1FKVRR
                message: Value of ID must be an integer
                name: bad_request
  /artworks/register/upload:
    post:
      tags:
      - artworks
      summary: Uploads an image
      description: Upload the image that is used when registering a new artwork.
      operationId: artworks#uploadImage
      requestBody:
        required: true
        content:
          multipart/form-data:
            schema:
              $ref: '#/components/schemas/UploadImageRequestBody'
            example:
              file:
              - 86
              - 111
              - 108
              - 117
              - 112
              - 116
              - 97
              - 115
              - 32
              - 109
              - 111
              - 100
              - 105
              - 46
      responses:
        "201":
          description: Created response.
          content:
            application/json:
              schema:
                $ref: '#/components/schemas/Image'
              example:
                expires_in: 2006-01-02T15:04:05Z07:00
                image_id: VK7mpAqZ
        "400":
          description: Bad Request response.
          content:
            application/vnd.goa.error:
              schema:
                $ref: '#/components/schemas/Error'
              example:
                id: 3F1FKVRR
                message: Value of ID must be an integer
                name: bad_request
        "500":
          description: Internal Server Error response.
          content:
            application/vnd.goa.error:
              schema:
                $ref: '#/components/schemas/Error'
              example:
                id: 3F1FKVRR
                message: Value of ID must be an integer
                name: bad_request
  /artworks/search:
    get:
      tags:
      - artworks
      summary: Streams the search result for Artwork
      description: Streams the search result for artwork
      operationId: artworks#artSearch
      parameters:
      - name: artist
        in: query
        description: Artist PastelID or special value; mine
        allowEmptyValue: true
        schema:
          type: string
          description: Artist PastelID or special value; mine
          example: az2
          maxLength: 256
        example: 0z2
      - name: limit
        in: query
        description: Number of results to be return
        allowEmptyValue: true
        schema:
          type: integer
          description: Number of results to be return
          default: 10
          example: 10
          minimum: 10
          maximum: 200
        example: 10
      - name: query
        in: query
        description: Query is search query entered by user
        allowEmptyValue: true
        required: true
        schema:
          type: string
          description: Query is search query entered by user
          example: Aliquam blanditiis voluptas impedit voluptatum quidem tenetur.
        example: Non nisi cumque tenetur quidem iste quia.
      - name: artist_name
        in: query
        description: Name of the artist
        allowEmptyValue: true
        schema:
          type: boolean
          description: Name of the artist
          default: true
          example: false
        example: true
      - name: art_title
        in: query
        description: Title of artwork
        allowEmptyValue: true
        schema:
          type: boolean
          description: Title of artwork
          default: true
          example: false
        example: false
      - name: series
        in: query
        description: Artwork series name
        allowEmptyValue: true
        schema:
          type: boolean
          description: Artwork series name
          default: true
          example: false
        example: false
      - name: descr
        in: query
        description: Artist written statement
        allowEmptyValue: true
        schema:
          type: boolean
          description: Artist written statement
          default: true
          example: false
        example: false
      - name: keyword
        in: query
        description: Keyword that Artist assigns to Artwork
        allowEmptyValue: true
        schema:
          type: boolean
          description: Keyword that Artist assigns to Artwork
          default: true
          example: true
        example: true
      - name: min_copies
        in: query
        description: Minimum number of created copies
        allowEmptyValue: true
        schema:
          type: integer
          description: Minimum number of created copies
          example: 1
          minimum: 1
          maximum: 1000
        example: 1
      - name: max_copies
        in: query
        description: Maximum number of created copies
        allowEmptyValue: true
        schema:
          type: integer
          description: Maximum number of created copies
          example: 1000
          minimum: 1
          maximum: 1000
        example: 1000
      - name: min_block
        in: query
        description: Minimum blocknum
        allowEmptyValue: true
        schema:
          type: integer
          description: Minimum blocknum
          default: 1
          example: 1269832252451337397
          minimum: 1
        example: 663571127539158547
      - name: max_block
        in: query
        description: Maximum blocknum
        allowEmptyValue: true
        schema:
          type: integer
          description: Maximum blocknum
          example: 5098979635170867370
          minimum: 1
        example: 8529458884918050011
      - name: min_rareness_score
        in: query
        description: Minimum pastel rareness score
        allowEmptyValue: true
        schema:
          type: number
          description: Minimum pastel rareness score
          example: 1
          minimum: 0
          maximum: 1
        example: 1
      - name: max_rareness_score
        in: query
        description: Maximum pastel rareness score
        allowEmptyValue: true
        schema:
          type: number
          description: Maximum pastel rareness score
          example: 1
          minimum: 0
          maximum: 1
        example: 1
      - name: min_nsfw_score
        in: query
        description: Minimum nsfw score
        allowEmptyValue: true
        schema:
          type: number
          description: Minimum nsfw score
          example: 1
          minimum: 0
          maximum: 1
        example: 1
      - name: max_nsfw_score
        in: query
        description: Maximum nsfw score
        allowEmptyValue: true
        schema:
          type: number
          description: Maximum nsfw score
          example: 1
          minimum: 0
          maximum: 1
        example: 1
      - name: min_internet_rareness_score
        in: query
        description: Minimum internet rareness score
        allowEmptyValue: true
        schema:
          type: number
          description: Minimum internet rareness score
          example: 1
          minimum: 0
          maximum: 1
        example: 1
      - name: max_internet_rareness_score
        in: query
        description: Maximum internet rareness score
        allowEmptyValue: true
        schema:
          type: number
          description: Maximum internet rareness score
          example: 1
          minimum: 0
          maximum: 1
        example: 1
      responses:
        "101":
          description: Switching Protocols response.
          content:
            application/json:
              schema:
                $ref: '#/components/schemas/ArtworkSearchResult'
              example:
                artwork:
                  artist_name: Leonardo da Vinci
                  artist_pastelid: jXYJud3rmrR1Sk2scvR47N4E4J5Vv48uCC6se2nzHrBRdjaKj3ybPoi1Y2VVoRqi1GnQrYKjSxQAC7NBtvtEdS
                  artist_website_url: https://www.leonardodavinci.net
                  copies: 1
                  description: The Mona Lisa is an oil painting by Italian artist,
                    inventor, and writer Leonardo da Vinci. Likely completed in 1506,
                    the piece features a portrait of a seated woman set against an
                    imaginary landscape.
                  keywords: Renaissance, sfumato, portrait
                  series_name: Famous artist
                  thumbnail_1:
                  - 81
                  - 117
                  - 105
                  - 97
                  - 32
                  - 101
                  - 105
                  - 117
                  - 115
                  - 32
                  - 99
                  - 117
                  - 109
                  - 32
                  - 104
                  - 97
                  - 114
                  - 117
                  - 109
                  - 32
                  - 105
                  - 108
                  - 108
                  - 117
                  - 109
                  - 32
                  - 118
                  - 101
                  - 108
                  - 105
                  - 116
                  - 46
                  thumbnail_2:
                  - 70
                  - 97
                  - 99
                  - 101
                  - 114
                  - 101
                  - 32
                  - 110
                  - 111
                  - 110
                  - 32
                  - 113
                  - 117
                  - 105
                  - 98
                  - 117
                  - 115
                  - 100
                  - 97
                  - 109
                  - 46
                  title: Mona Lisa
                  txid: 576e7b824634a488a2f0baacf5a53b237d883029f205df25b300b87c8877ab58
                  youtube_url: https://www.youtube.com/watch?v=0xl6Ufo4ZX0
                match_index: 1755290707361642469
                matches:
                - field_type: keyword
                  matched_indexes:
                  - 3296871063441268122
                  - 1275827989906040522
                  score: 153082285827655130
                  str: Tempora non culpa voluptatibus rerum est.
                - field_type: keyword
                  matched_indexes:
                  - 3296871063441268122
                  - 1275827989906040522
                  score: 153082285827655130
                  str: Tempora non culpa voluptatibus rerum est.
        "400":
          description: Bad Request response.
          content:
            application/vnd.goa.error:
              schema:
                $ref: '#/components/schemas/Error'
              example:
                id: 3F1FKVRR
                message: Value of ID must be an integer
                name: bad_request
        "500":
          description: Internal Server Error response.
          content:
            application/vnd.goa.error:
              schema:
                $ref: '#/components/schemas/Error'
              example:
                id: 3F1FKVRR
                message: Value of ID must be an integer
                name: bad_request
  /userdatas/{pastelid}:
    get:
      tags:
      - userdatas
      summary: Returns the detail of Userdata
      description: Gets the Userdata detail
      operationId: userdatas#getUserdata
      parameters:
      - name: pastelid
        in: path
        description: Artist's PastelID
        required: true
        schema:
          type: string
          description: Artist's PastelID
          example: jXYJud3rmrR1Sk2scvR47N4E4J5Vv48uCC6se2nzHrBRdjaKj3ybPoi1Y2VVoRqi1GnQrYKjSxQAC7NBtvtEdS
          pattern: ^[a-zA-Z0-9]+$
          minLength: 86
          maxLength: 86
        example: jXYJud3rmrR1Sk2scvR47N4E4J5Vv48uCC6se2nzHrBRdjaKj3ybPoi1Y2VVoRqi1GnQrYKjSxQAC7NBtvtEdS
      responses:
        "200":
          description: OK response.
          content:
            application/json:
              schema:
                $ref: '#/components/schemas/CreateUserdataRequestBody'
              example:
                artist_pastelid: jXYJud3rmrR1Sk2scvR47N4E4J5Vv48uCC6se2nzHrBRdjaKj3ybPoi1Y2VVoRqi1GnQrYKjSxQAC7NBtvtEdS
                artist_pastelid_passphrase: qwerasdf1234
                avatar_image:
                  content: iVBORw0KGgoAAAANSUhEUgAAASoAAACpCAMAAACrt4DfAAABUFBMVEVPk//////m5ubl5eUkJUYwbP/k5OT60J360J7y8vLt7e34+Pj19fXw8PD5+fnr6+v61an60qMgFi9IkP9Qlf88i/9RmP9Djv//0pkuaf82iP/w7OQACj//1aH/1JUhZf83dP91pfoAADwQGEKgu/MbHkPhxLALXv/z7uOOtPyCq/jw9P4hHz3gwJ04eP8aYv/F0e2VtfX//PSvyf+/0/xEetVKiOwkGC3W3Ore6P0rQ3xpnvsGEkAuLEjgupALFUG3yfAAACe+t8qnr9nHvMZBPFFeU1x7oO/RvbqYquHbx71kjP0+gP/74sSKpv6StPbX5P+zxvBgjeJAXJo/RWlBW5VBYKY1RHNAcMQsJDgdFDNDV4opMFdRdLvZ3egnNWM1LDyGens7asO8oIjBqpZWTVo6OVRnYm54Z2eehnanjnvJqYqdgWiykW7sz62jrtzuoXzIAAAXaElEQVR4nOVd+18TSbbPg9CdEEK3nRdpQkSCBKIGAioIIqujzojy0Luu7syyO1dxVr139v//7dapU/1Kujt9qjshfu4ZHQ8JkJNvzvn2t05VV6XSYLMZZj7eAjilbCaTLYA35/XmwSuClwcvD17R682DNwdeAbwSeAvsF886Hn8xs9PJbJ3vtM+2Dw5SYNWDlY2z7Yutc/g1mesJKmN7WXBT1w0VvNj5zka10ajVaoZhpGxjXxi1WqNxsNHeynbM/+dQmZ3Zi41Uo1JzITRsDLFGamO3K2KeZqhmk4pKxGJ7x9upRjhKLrwYXNtbpjn2oEZDlc34eANRueKbHRXVrB3VrE9UmX56dzMyTA5clc1j0xxXUC4PobK9LIScmgVDbJhlfDyBFzMRkOUVwct7vTx4GBB4GBB4GIbl7W82KkScHLS2zMxYgkIPUfKggl4KUitrpZFf7flyw8Bn5/cpDjCC4/VLO9WGFE4CrUp5Z9ZMOKjA2nO8iUNlzm5UavI4WWiddacGKhdN+dEoOSqR9ebeSpyEcoHV2NxPKig/mgqCCgHK2l7GziXwCl5vDjyMCry818uDh1HZXgE8HtXegRxDBYFlJhEU9xyd51F8iAWmkrgCMsvanh+j+9EohuZDno5XcNGoebmZTEY5YG104wYVxugD3D4xCTqfaSeXUQ5YbV4NUyNBE4FqKxWbzP2sYjDpcG1QJSNBsx61112pjAMosMbKrCkX1EgJ6geVzeMkRh+g0XwQjc6ld6m6nGJG7diUCSpN4/bJqPXxpRRaZWXeHJdaz05SrZ8bY0wpNAMY68dX6+0xpxRapd3JTBQqX0YfVOsOec6Oiorl9biLz7Laihk1qAFG91XrPl5qASxdYmZ5ae4VvN4cePPgFb1eHry81ytaXqFbHnvxWWaUL6MFhd48eHPgFbxeCTyOBYCSdvAZr1o/H4uWCrLalvnDqvXdCRWfZZUL8wdV6zuNySLFyX0CUEk3jGfdUc06UfUnc+kbwGqjHxbUiIZx2usNNoxLNqPbXgGcOa83D17R6+W9Xt7jdbavASnGV2f9kKAWiuDNe7058Aper+T1OD6pbDZrcRfzMj6eSC3miYSyvCJ4ea+XBw8+u+vIKbDKhjkbGBRT68wTjM48wegeDxPK9rK2Ny4Jel1Isbxqd34otT55Rnes0jYDuT0WVNmslWAs07J22SGjOx4UYNYuQIvRmTeY6/Dr+rvXiBTD6rjvE5SAyi7ArFV2jrdgY5Hx8VIFMM7eQR7yuNfLe728x5s/v1akGFZb/aGgCkWvNx/kIbd7vZJLrTPksrbnx+h+3G6n1gB5dmNo9DK32FhdZoYY3fEKQdyOaeTjQflkxyFBJd9puVytlt/ev3//rVEFc0HG3Crtd5k/hFpfkRkhl6vl++8ePbxh2X+9++uH+29TVbQH99//7cZfCR+BsWKOCypIMNsb4HaH0YO43ZPrO3SZwNLpw6MbN+7cmXHszp07HLOHH/k/7LnfKNlaa5uBBejH7Q6j+3E7FuAcGLKY5c2DUwzy8l4v7/WK+2RKL1cfvPu7ByZ/e/iAglVlr+gXXpA3H+Q5+ASJhRFqfSChXKklAdSjh6NxYnaDBFUqlZBad8RCwhKUSlTl1K/RgKJmFaOrzlSrdWKHqlz98DEiUDM0rkqBEh2+DF6nWvcWYImIVOrXG1GBYlDR9AKjdvYmgwswolp3FeA8WBEsyMsHeflBr79JKr/q/egpxS6J76lQGZt930CLoz0/LELFAlGtZ7ZIMr36DwJQDKoPZGlbOfcXC1HV+oBY8KEpWQmaIX3s1fcPKUjN3LlPzSr2GlOq1vttSlJV3xNoCrF6X6XmVWWnf41qPaQAx4sUE1bvyANpo5ANLcCI/RcsQOQzsNFePszrbxA4XQYpllf/TBGxMs76I4OPikCgWKCq9cwlIamqH2g8ZWP121uquOoGJZSfWg8XC0lJUJMgFMoPSNc+t328T8PK2AijqetR63vR1We5/E9pqMhYQVqNWa37cHtYAZoEpqq+k0eKYUUcCm6MLMCoaj2fjM1Tyk+OqIRRub02X0zmLUYUCyO5naCpqo/iJBVwO0mLGm0zilqPIBZ8aEpGgkYPvfxARid4sKKNBo3MNKn14lZ0Uq/+Gi+pmD0kUXvteKJqfUQB9qN39Mrl2EjNzDwmsdVBP0IB+gySBwuQM5aUPHd5+wSlQOsn+ButBCuX5DfkhwpFLGQDxcI2QSn8LQGoZj5SRoPGthmWUJFbe4lI0Ohxl1OxlIJld95R0qpqTo1aJ0xold/+PQmoaI32yt5k1HqE4TKh/sofkqi/mZkblJ4oVCBxcsuvACnN9IC2epEQdQJSgdudXykVWE6iwR5jIt5KLcpIObZUt+0jAalUo5tEa8+HpogS1Lwg9PTKv0kB89vq4CM3KDK0tjMdat08IHy+5X/JILV09PutgYfu/DdpYcx41Dp1KVqG0P4sp2QGgGsvms1Pq2teqEhkVUlicoszFi5uGenlBzxOlCXC+E8Sqlvfm2rzaMZThHcekaDaw5CBs8UiGB9vPsjjy2ESmIjfoVCVDFSr/24qqtJs/rHkfvQLRVlZnRj6stlE1Tpl8YsUVEu6oqmaomrf3IRFugQaK+Y0qHXKpysD1dInXQVTlOb3Q4ewbtCaoZmE1brMjSMlyjI9CagOofwAKI1hpb04lIOqchl/KZqzgK807EVY4Fg8pkwq06Fa/YNBxOqP/Z+DZasGGlS13WK0ZY0le1ljqeD1HLEQof/ix+1zbcpCIQuqtWBsBpC6UhRdZzBZmdX8vLYmAZWxU7Sn5GWXzfrQFEmC0tZUIVSH36Ni9eSKZRKHSIW/KvvTPHq8KgHVZv/a1XqfotUFVEtH+pehkYqfHf7RhOqDtNJ1BpbKXe2PNTpUK0lBlZW+cWSOtFDPgqqp/XtwpDJsa0tfNcglTlMq1CHgxf45WiJDlUoVbLUue+OIc7vNgn0TktcTt5V6vLzzGGn5pwUV4+dPj5+EI7V0ddQEflI5TfF04n9U5a4EVA37xqQF+9Yjl2ffeuTySl6Pi4XA/stotZ65JC3pF1DdBc7Rvy6FVOHq4TeVIaVzmtKBr4CpeCGqMlkFfZiYN7nFlKAZygjQnVXsjTfv/r76xJff1w6f/K4xOcVggT/su6H6FMCNgaXKZFXl3IemJqrWMyRZ5WSVpgPvNPVvV4eDaK2tLn359GfTqjegde7CNVDhPyaTVbXd2FDF3JQpQ+nrebKKZQcfBB99u5pZOlxdXQNbfbK09vzrURMEuq6IslPgAggXP07w7AuZrBJQxdmUybk53t4YpuD1nG0EfDYPSF/IZRXDCXKGp1ZTP/r29esVs9+/fjvSGU7wMNIUTykVqw9+hOMlk1VGuxBp84C0vWXA4MYwsbekOJPIqltHQDuWDGDvnsFjmaKjLuDPMqRQJ3CKUqG/AIDdvSUB1ZkZYw/jRCQoZbEsh4pR9pe7ql1bOpQaoMX+MFdTBI/zJxlIAA48q6Fk56Lh6Mva4RoVqs2gedOJqXXarVrl1F+efwO5xPUkVBXnaqwsnWeQuNJpHDVedirgpCCkOr8YNvXvV38hQrWSEFTymzIR72qr/E+zCc0nztT8cgZ5AoWHpcbJSYeU4uXJhjKK1uSjG/YE5KIOQ0Gmypr/26BCFXdTJmR0/ozllbye2LzR8ooZvtWX8EwaVJWndd6mUzGlVCEHPn/7rOEVUcMrnsbbnlCkOj4J+PArIBYns/pTkqKDSZs03+pLNPnAQ7y8HiLn9Tg+cTeQo0FVe7aM7xOFN6cfVf3z8dKTW1calBa/LqI2V5DFtatbT5Ye/2kPl8XPMFt+Rrn4IlQSG8glJkGJWaWLt4k6gb99RXsMGnT1CqWDhmSlcznBvryCwc/aY10M/3QcEvLfoVNe2tj0oamJqnWTIhaMX0T54SiY85XS/IwTMbe+K3jN45KKExbTE5+xAbH0vcl/AuC1oFLrv1BeeyM2VDHVOmW9eqr2kw2VoB2A6isOmg8/NcU1j6ePysuw+Ql76atfm6JtxeWWgOonQgUa2xyqOGrdhs5vq/WBLXr9NualqPXaK7t4NKv9pHmyCmkelQL3bous+twElFRU7dYveUWBqg05E3Vj3rTXywToqmC1Pjc7XIW7UlAhDyEw6nPgqicvQBJoiKLCaR8EffMF56ovWJk616d2Af5Mee2LjFtXSW/3HEOCUqAynjlcxUHi0lPRnt86vMWQAv2pogjVeIWCNV+wJ5+r4hIAT2s2VM8oxX+cSUaCykN1TlE3Ly2twMFioxVsHzTvfjqyJvtQaumqBYvS/P7pSBNTERbfC7XwkvDSsMgxKbXux+0R1HqX0gWtvHIUqH3JF61gHXSUqgrJrirOo7qATigqm+9uUz6lymU2rlp3xELWTqisO6Fcnp1Qzs7KmQJJMx8sW8IKqUrX3VNXDEINmzNcnuPAhj+sCsLHsSH+hmXSXFHDZvSsfYxG1mZ0J7WydkINeqN1VfjhLBnCLVspEILLdTdV8VaCjtqcAaciJPz/qqArHNRojqSykKJt6mDMDdeexOEscZZ3EO4ZAasdvFqu1xUES7PeOS891SYrDo8mtAOiid/IOzIsxer15dsHtHE63j1yrSthiDt2MNJ4+exnoap4AWoCD8QC4BAJxQEEbLCzhYmIifbzs5fEXbKMzfhQxVTrs8Ud8s56RuW2yBDB4ry0OK2Ljp+G3I4jZpVfCjmf8QTTGJ+TN14z2liAZLXu4BN7LegcbXcTbrXbOLvHe0/I7eKCyBNJE/qUVyV37YTC6dPb9Jes7BZjrwX1qT3aUYqX9A3jGFSiU2UNfjUFu1GYZoro7CE3qXb6icV7MlA1SiNWGGfHL0GLJjlsgEpc+q13L9a5WLxlt/ZQMIirpFgUI5VV5Wk4oJPYseJQ/dTEtS2g11W8Eipi3IK0jqWmKUJTqVitWLG0jgKasTIKqshZ5b9wIdK69QxpLRpCxcaCtvTmC82YpNKFbLB6d1xpiVUwSPiq4Lc6qf2JUO0ksG497hUwTxsFYuDQ4kPqRnmFXI7zEK7xtMonanTnIaR2UksPrbKVnYoDOum8frCMk6L2MiAcPlupZrVpgOlRdSo4PkQVTxvRcKtNya2TdLIy7OUanKd0HYfDFq2L+lOFXkAOs9csqBp9O9sDcxJQjT6gky5Caz/XVUWsLxONT8VWUlb9qaLeeLdUxXWO8Aipo4dmXCyM6YBOSmchT+zDYOi/LNsrgngvTySVKqa2rApEOaVZg2ZMxWUJqtqzCjBOZwHTSL5fxbjdpG+FXbNmslChoyjAgSBvtIhRjia6obiyQWjUJvnVUtX0lBz5YxLuXbageopyQTSkdNGEwpl3PjGKc6b2xRDQQ7EgU38wWzMNt05mSHfkCqvWsbR4m0os9cSmKCyowjVV4sKIgpR3XwBRUpsYrbE/JqhoMzZ83pRegZWf6oro0om1UxZWuHbB7ouq2HOAwQ2vwzplRktYOT0EVawDOiXnAcGTqMBUucl7VtaCKhspDWdNVftiKFY3qmIxkYSowtlS0gGdaa/H8UnmgM6uRHfhP8uiUafjYiBLJUD9ieY6fo2DZZxaVupPJRowzgzE9R/QSbt7RGB1u8knZXDZnuqatFLscSCOlnGJEU9CRaPXesg9I9exLSFtSTYaMDtPKly86JphdwwXIqP0AtyIcw/cKrvFMUAlfUBnRuLoDKZD+fWOj4ndzO5CSuMJx5dDwvPLEuWXSsU7oNOBKmjVXsHrBa3aW8A9eU3S/sXCoBfDpYEuBsNOE8ESDnhDBNKUyoY0Eid5GW3XWr1Yq/YwjWbjHtBZkvm4a0+XsTfMswpr0JVZYnKC94zh3/ormWNfalN3QCdtUbawyvGyIgQTHxErYmU67/ip/D+rpaWrckgZG+a0bSIuoRcAK5AMumKPihW76SluiMARDaTXMr1NzF9hL+FNxDPxD+iUSqtU7aUuLoRisYIqAMOlDFxe8Wby8n+kkDI2zawDlfTdEIDViHtsSqPusbE9ybRKGdVXy5g7AA3vSGkisZDMOVD1Pw/kzjyrXEof0Dl0j00iap2vCpUY3eC7+UWpKzpyN78/AldaQaNPx/XXdYU+8YBWO+MJZTP69at1XD4ke9ZdLfWUy08+foZxHoxlrFuP4LGnKelfPZ1H/vTpjWNuZeN1rvvGutLxLp9iDWrgrq03xVyDunu/hVS7nyBUMe9d9hzQST8ShEHQuLnYOmG/o8PrTxU3kCii26d32FMnrdw92h011m83x3JAp+Qd8a4DOulHwkNCLeZyLd4lEQ1PTVWsWXj4C89st3Ls214b5ANHtvwO6JS+I95KniQO6KQcesCBusdwYtbjN8sKbERrwRouwzPnPfiuxcV7NLDgXpHpPaCTspecBVQut961oRrqLMAz3XXxjTSwaqUpPqBz4Ti6uHptAcWgKoVDVVq3vzX3OjJWld30OKCS2RfU74DOTsSZ5jIj89wAVNowUozeB6FavFmLBpa4AdApwNg7DfntXxV6VOeIAzojvY/yPRdQVgEOt6sYVG94Afbc3734Otq22PnSyAM6IxzL6dq/KvauaANehImuci3nQUrQ+ptAqHY9ULHEipC6jf1pP6AzQpOv/NoLFBMLbfjRvh9UXEK2WwM/sDhSZVV2kj8jPmmosqNW8Q0jlVs8SfunlaLxJ06Gf2IEuwNRJQ5V/H1B0wPcHj6BWr459L5ZBXKySg9BVedJ1V0f/onFe+FYDQYlrdZdBYi7zRaL1s6yYV6ee/PDXt7jhZ0R74uUkOvpN/UBpDhTcbE+jNXNEKwq3dJgUC6vOOwVuDcf5LHrWLIHdNqfXfCSR3+kmKV9sBJIpf1/IgSrxp45HNRUHdBpM0I/SIkGItU6RVQ6ij2rrCgdfOzUL6nCarCx2/cJasrUuhVLx/8yOCCn3LZ+nhaJpdShrVdXREqlz32YSmDlz+0BF7/rVOvBBcgGzm2fvPK59rnyal9Ak+503rx507e+6gbkVCBWlXZQUD4FGLH/ggWYwNkQfl7/bBirSghSTJR20z62nwv7odzwi9S2+xHCkzobIkgsUE4c8f0Uz4ZqMOw9M6xa5+kh222FIpVbHPo4ts2woGKdOJK4BLW5fcOLVflmOFSMr05LXqBKp4E8ZdkAtVfa/dCgpkut21EN8FUYUQlrLW64qrC7kQvhKSutXrtfo7EzKqhxqHXSmVv+ud65cGM1GikAq/d6e2e/293f2X7dGw0UmBup3dFBDRdgZLWeyEluAV7fabaX70V630BZvd76eq83gqSc73eugpWtfuyQw05ys5Mn3gGdaf/r8mVZjJ1rEd853RbFx2Gkuma0oGTPB0Q3WQnq4obMSi0ap8sbDnAqKxholKCmSK27oTLbjbEmFUsrYMRGmxDUWNW6bAGyXO9sGcY4kwoEg2Gc04KSOiE3P3YrLqw0xphU0BNdySd0tnKYJXWad9h1mY2ee+MswNYOhkcKSuI07/FJUBcjmJcnvdHvWc56J125oKZIrXti6VxEkN4S1spdyAd1DQd0Rsn1fvo0+Sps9V5mzBhBDQ6XwwswSKgnL977l+VkwVrsHez3ExflgR65tUcWC04XLWPun6wnBtbi+slWAkFN9IBOkto7P1lPhLNavZMtM6mg0lOh1oej2j9txQWLDalP9zpJBhVbrctOboXTqDm7fTNOHbZ6N7e7QLdJBhX5gE6/VrK3mS7VYA/oW8/1+7sHkbssAwnV6x1smcXkg/J6fliMYSI+hDwdr2O2T9YjNu9cOK2f7JRYYYwpqGlQ637csNAxd09z61GTq9XqtQ6Oxx3UNKh1v6jgZfd3yrleqxUG2CJj8fXcaXuvY04gKLpaH7EULb4wtsnT7Mweb5zeW+/1ADIHs0UGEUul9fV7Bxu7XYh5gkGNOKDTx6MvcJRZS1gq9c1+J7u1tb15enoimvD3Tk5PN7cvzrv9ft+cn594UMOo/B/J2Q2X8T0dSAAAAABJRU5ErkJggg==
                  filename: image_name.png
                biography: I'm a digital artist based in Paris, France. ...
                categories: Manga&Anime,3D,Comics
                cover_photo:
                  content: iVBORw0KGgoAAAANSUhEUgAAASoAAACpCAMAAACrt4DfAAABUFBMVEVPk//////m5ubl5eUkJUYwbP/k5OT60J360J7y8vLt7e34+Pj19fXw8PD5+fnr6+v61an60qMgFi9IkP9Qlf88i/9RmP9Djv//0pkuaf82iP/w7OQACj//1aH/1JUhZf83dP91pfoAADwQGEKgu/MbHkPhxLALXv/z7uOOtPyCq/jw9P4hHz3gwJ04eP8aYv/F0e2VtfX//PSvyf+/0/xEetVKiOwkGC3W3Ore6P0rQ3xpnvsGEkAuLEjgupALFUG3yfAAACe+t8qnr9nHvMZBPFFeU1x7oO/RvbqYquHbx71kjP0+gP/74sSKpv6StPbX5P+zxvBgjeJAXJo/RWlBW5VBYKY1RHNAcMQsJDgdFDNDV4opMFdRdLvZ3egnNWM1LDyGens7asO8oIjBqpZWTVo6OVRnYm54Z2eehnanjnvJqYqdgWiykW7sz62jrtzuoXzIAAAXaElEQVR4nOVd+18TSbbPg9CdEEK3nRdpQkSCBKIGAioIIqujzojy0Luu7syyO1dxVr139v//7dapU/1Kujt9qjshfu4ZHQ8JkJNvzvn2t05VV6XSYLMZZj7eAjilbCaTLYA35/XmwSuClwcvD17R682DNwdeAbwSeAvsF886Hn8xs9PJbJ3vtM+2Dw5SYNWDlY2z7Yutc/g1mesJKmN7WXBT1w0VvNj5zka10ajVaoZhpGxjXxi1WqNxsNHeynbM/+dQmZ3Zi41Uo1JzITRsDLFGamO3K2KeZqhmk4pKxGJ7x9upRjhKLrwYXNtbpjn2oEZDlc34eANRueKbHRXVrB3VrE9UmX56dzMyTA5clc1j0xxXUC4PobK9LIScmgVDbJhlfDyBFzMRkOUVwct7vTx4GBB4GBB4GIbl7W82KkScHLS2zMxYgkIPUfKggl4KUitrpZFf7flyw8Bn5/cpDjCC4/VLO9WGFE4CrUp5Z9ZMOKjA2nO8iUNlzm5UavI4WWiddacGKhdN+dEoOSqR9ebeSpyEcoHV2NxPKig/mgqCCgHK2l7GziXwCl5vDjyMCry818uDh1HZXgE8HtXegRxDBYFlJhEU9xyd51F8iAWmkrgCMsvanh+j+9EohuZDno5XcNGoebmZTEY5YG104wYVxugD3D4xCTqfaSeXUQ5YbV4NUyNBE4FqKxWbzP2sYjDpcG1QJSNBsx61112pjAMosMbKrCkX1EgJ6geVzeMkRh+g0XwQjc6ld6m6nGJG7diUCSpN4/bJqPXxpRRaZWXeHJdaz05SrZ8bY0wpNAMY68dX6+0xpxRapd3JTBQqX0YfVOsOec6Oiorl9biLz7Laihk1qAFG91XrPl5qASxdYmZ5ae4VvN4cePPgFb1eHry81ytaXqFbHnvxWWaUL6MFhd48eHPgFbxeCTyOBYCSdvAZr1o/H4uWCrLalvnDqvXdCRWfZZUL8wdV6zuNySLFyX0CUEk3jGfdUc06UfUnc+kbwGqjHxbUiIZx2usNNoxLNqPbXgGcOa83D17R6+W9Xt7jdbavASnGV2f9kKAWiuDNe7058Aper+T1OD6pbDZrcRfzMj6eSC3miYSyvCJ4ea+XBw8+u+vIKbDKhjkbGBRT68wTjM48wegeDxPK9rK2Ny4Jel1Isbxqd34otT55Rnes0jYDuT0WVNmslWAs07J22SGjOx4UYNYuQIvRmTeY6/Dr+rvXiBTD6rjvE5SAyi7ArFV2jrdgY5Hx8VIFMM7eQR7yuNfLe728x5s/v1akGFZb/aGgCkWvNx/kIbd7vZJLrTPksrbnx+h+3G6n1gB5dmNo9DK32FhdZoYY3fEKQdyOaeTjQflkxyFBJd9puVytlt/ev3//rVEFc0HG3Crtd5k/hFpfkRkhl6vl++8ePbxh2X+9++uH+29TVbQH99//7cZfCR+BsWKOCypIMNsb4HaH0YO43ZPrO3SZwNLpw6MbN+7cmXHszp07HLOHH/k/7LnfKNlaa5uBBejH7Q6j+3E7FuAcGLKY5c2DUwzy8l4v7/WK+2RKL1cfvPu7ByZ/e/iAglVlr+gXXpA3H+Q5+ASJhRFqfSChXKklAdSjh6NxYnaDBFUqlZBad8RCwhKUSlTl1K/RgKJmFaOrzlSrdWKHqlz98DEiUDM0rkqBEh2+DF6nWvcWYImIVOrXG1GBYlDR9AKjdvYmgwswolp3FeA8WBEsyMsHeflBr79JKr/q/egpxS6J76lQGZt930CLoz0/LELFAlGtZ7ZIMr36DwJQDKoPZGlbOfcXC1HV+oBY8KEpWQmaIX3s1fcPKUjN3LlPzSr2GlOq1vttSlJV3xNoCrF6X6XmVWWnf41qPaQAx4sUE1bvyANpo5ANLcCI/RcsQOQzsNFePszrbxA4XQYpllf/TBGxMs76I4OPikCgWKCq9cwlIamqH2g8ZWP121uquOoGJZSfWg8XC0lJUJMgFMoPSNc+t328T8PK2AijqetR63vR1We5/E9pqMhYQVqNWa37cHtYAZoEpqq+k0eKYUUcCm6MLMCoaj2fjM1Tyk+OqIRRub02X0zmLUYUCyO5naCpqo/iJBVwO0mLGm0zilqPIBZ8aEpGgkYPvfxARid4sKKNBo3MNKn14lZ0Uq/+Gi+pmD0kUXvteKJqfUQB9qN39Mrl2EjNzDwmsdVBP0IB+gySBwuQM5aUPHd5+wSlQOsn+ButBCuX5DfkhwpFLGQDxcI2QSn8LQGoZj5SRoPGthmWUJFbe4lI0Ohxl1OxlIJld95R0qpqTo1aJ0xold/+PQmoaI32yt5k1HqE4TKh/sofkqi/mZkblJ4oVCBxcsuvACnN9IC2epEQdQJSgdudXykVWE6iwR5jIt5KLcpIObZUt+0jAalUo5tEa8+HpogS1Lwg9PTKv0kB89vq4CM3KDK0tjMdat08IHy+5X/JILV09PutgYfu/DdpYcx41Dp1KVqG0P4sp2QGgGsvms1Pq2teqEhkVUlicoszFi5uGenlBzxOlCXC+E8Sqlvfm2rzaMZThHcekaDaw5CBs8UiGB9vPsjjy2ESmIjfoVCVDFSr/24qqtJs/rHkfvQLRVlZnRj6stlE1Tpl8YsUVEu6oqmaomrf3IRFugQaK+Y0qHXKpysD1dInXQVTlOb3Q4ewbtCaoZmE1brMjSMlyjI9CagOofwAKI1hpb04lIOqchl/KZqzgK807EVY4Fg8pkwq06Fa/YNBxOqP/Z+DZasGGlS13WK0ZY0le1ljqeD1HLEQof/ix+1zbcpCIQuqtWBsBpC6UhRdZzBZmdX8vLYmAZWxU7Sn5GWXzfrQFEmC0tZUIVSH36Ni9eSKZRKHSIW/KvvTPHq8KgHVZv/a1XqfotUFVEtH+pehkYqfHf7RhOqDtNJ1BpbKXe2PNTpUK0lBlZW+cWSOtFDPgqqp/XtwpDJsa0tfNcglTlMq1CHgxf45WiJDlUoVbLUue+OIc7vNgn0TktcTt5V6vLzzGGn5pwUV4+dPj5+EI7V0ddQEflI5TfF04n9U5a4EVA37xqQF+9Yjl2ffeuTySl6Pi4XA/stotZ65JC3pF1DdBc7Rvy6FVOHq4TeVIaVzmtKBr4CpeCGqMlkFfZiYN7nFlKAZygjQnVXsjTfv/r76xJff1w6f/K4xOcVggT/su6H6FMCNgaXKZFXl3IemJqrWMyRZ5WSVpgPvNPVvV4eDaK2tLn359GfTqjegde7CNVDhPyaTVbXd2FDF3JQpQ+nrebKKZQcfBB99u5pZOlxdXQNbfbK09vzrURMEuq6IslPgAggXP07w7AuZrBJQxdmUybk53t4YpuD1nG0EfDYPSF/IZRXDCXKGp1ZTP/r29esVs9+/fjvSGU7wMNIUTykVqw9+hOMlk1VGuxBp84C0vWXA4MYwsbekOJPIqltHQDuWDGDvnsFjmaKjLuDPMqRQJ3CKUqG/AIDdvSUB1ZkZYw/jRCQoZbEsh4pR9pe7ql1bOpQaoMX+MFdTBI/zJxlIAA48q6Fk56Lh6Mva4RoVqs2gedOJqXXarVrl1F+efwO5xPUkVBXnaqwsnWeQuNJpHDVedirgpCCkOr8YNvXvV38hQrWSEFTymzIR72qr/E+zCc0nztT8cgZ5AoWHpcbJSYeU4uXJhjKK1uSjG/YE5KIOQ0Gmypr/26BCFXdTJmR0/ozllbye2LzR8ooZvtWX8EwaVJWndd6mUzGlVCEHPn/7rOEVUcMrnsbbnlCkOj4J+PArIBYns/pTkqKDSZs03+pLNPnAQ7y8HiLn9Tg+cTeQo0FVe7aM7xOFN6cfVf3z8dKTW1calBa/LqI2V5DFtatbT5Ye/2kPl8XPMFt+Rrn4IlQSG8glJkGJWaWLt4k6gb99RXsMGnT1CqWDhmSlcznBvryCwc/aY10M/3QcEvLfoVNe2tj0oamJqnWTIhaMX0T54SiY85XS/IwTMbe+K3jN45KKExbTE5+xAbH0vcl/AuC1oFLrv1BeeyM2VDHVOmW9eqr2kw2VoB2A6isOmg8/NcU1j6ePysuw+Ql76atfm6JtxeWWgOonQgUa2xyqOGrdhs5vq/WBLXr9NualqPXaK7t4NKv9pHmyCmkelQL3bous+twElFRU7dYveUWBqg05E3Vj3rTXywToqmC1Pjc7XIW7UlAhDyEw6nPgqicvQBJoiKLCaR8EffMF56ovWJk616d2Af5Mee2LjFtXSW/3HEOCUqAynjlcxUHi0lPRnt86vMWQAv2pogjVeIWCNV+wJ5+r4hIAT2s2VM8oxX+cSUaCykN1TlE3Ly2twMFioxVsHzTvfjqyJvtQaumqBYvS/P7pSBNTERbfC7XwkvDSsMgxKbXux+0R1HqX0gWtvHIUqH3JF61gHXSUqgrJrirOo7qATigqm+9uUz6lymU2rlp3xELWTqisO6Fcnp1Qzs7KmQJJMx8sW8IKqUrX3VNXDEINmzNcnuPAhj+sCsLHsSH+hmXSXFHDZvSsfYxG1mZ0J7WydkINeqN1VfjhLBnCLVspEILLdTdV8VaCjtqcAaciJPz/qqArHNRojqSykKJt6mDMDdeexOEscZZ3EO4ZAasdvFqu1xUES7PeOS891SYrDo8mtAOiid/IOzIsxer15dsHtHE63j1yrSthiDt2MNJ4+exnoap4AWoCD8QC4BAJxQEEbLCzhYmIifbzs5fEXbKMzfhQxVTrs8Ud8s56RuW2yBDB4ry0OK2Ljp+G3I4jZpVfCjmf8QTTGJ+TN14z2liAZLXu4BN7LegcbXcTbrXbOLvHe0/I7eKCyBNJE/qUVyV37YTC6dPb9Jes7BZjrwX1qT3aUYqX9A3jGFSiU2UNfjUFu1GYZoro7CE3qXb6icV7MlA1SiNWGGfHL0GLJjlsgEpc+q13L9a5WLxlt/ZQMIirpFgUI5VV5Wk4oJPYseJQ/dTEtS2g11W8Eipi3IK0jqWmKUJTqVitWLG0jgKasTIKqshZ5b9wIdK69QxpLRpCxcaCtvTmC82YpNKFbLB6d1xpiVUwSPiq4Lc6qf2JUO0ksG497hUwTxsFYuDQ4kPqRnmFXI7zEK7xtMonanTnIaR2UksPrbKVnYoDOum8frCMk6L2MiAcPlupZrVpgOlRdSo4PkQVTxvRcKtNya2TdLIy7OUanKd0HYfDFq2L+lOFXkAOs9csqBp9O9sDcxJQjT6gky5Caz/XVUWsLxONT8VWUlb9qaLeeLdUxXWO8Aipo4dmXCyM6YBOSmchT+zDYOi/LNsrgngvTySVKqa2rApEOaVZg2ZMxWUJqtqzCjBOZwHTSL5fxbjdpG+FXbNmslChoyjAgSBvtIhRjia6obiyQWjUJvnVUtX0lBz5YxLuXbageopyQTSkdNGEwpl3PjGKc6b2xRDQQ7EgU38wWzMNt05mSHfkCqvWsbR4m0os9cSmKCyowjVV4sKIgpR3XwBRUpsYrbE/JqhoMzZ83pRegZWf6oro0om1UxZWuHbB7ouq2HOAwQ2vwzplRktYOT0EVawDOiXnAcGTqMBUucl7VtaCKhspDWdNVftiKFY3qmIxkYSowtlS0gGdaa/H8UnmgM6uRHfhP8uiUafjYiBLJUD9ieY6fo2DZZxaVupPJRowzgzE9R/QSbt7RGB1u8knZXDZnuqatFLscSCOlnGJEU9CRaPXesg9I9exLSFtSTYaMDtPKly86JphdwwXIqP0AtyIcw/cKrvFMUAlfUBnRuLoDKZD+fWOj4ndzO5CSuMJx5dDwvPLEuWXSsU7oNOBKmjVXsHrBa3aW8A9eU3S/sXCoBfDpYEuBsNOE8ESDnhDBNKUyoY0Eid5GW3XWr1Yq/YwjWbjHtBZkvm4a0+XsTfMswpr0JVZYnKC94zh3/ormWNfalN3QCdtUbawyvGyIgQTHxErYmU67/ip/D+rpaWrckgZG+a0bSIuoRcAK5AMumKPihW76SluiMARDaTXMr1NzF9hL+FNxDPxD+iUSqtU7aUuLoRisYIqAMOlDFxe8Wby8n+kkDI2zawDlfTdEIDViHtsSqPusbE9ybRKGdVXy5g7AA3vSGkisZDMOVD1Pw/kzjyrXEof0Dl0j00iap2vCpUY3eC7+UWpKzpyN78/AldaQaNPx/XXdYU+8YBWO+MJZTP69at1XD4ke9ZdLfWUy08+foZxHoxlrFuP4LGnKelfPZ1H/vTpjWNuZeN1rvvGutLxLp9iDWrgrq03xVyDunu/hVS7nyBUMe9d9hzQST8ShEHQuLnYOmG/o8PrTxU3kCii26d32FMnrdw92h011m83x3JAp+Qd8a4DOulHwkNCLeZyLd4lEQ1PTVWsWXj4C89st3Ls214b5ANHtvwO6JS+I95KniQO6KQcesCBusdwYtbjN8sKbERrwRouwzPnPfiuxcV7NLDgXpHpPaCTspecBVQut961oRrqLMAz3XXxjTSwaqUpPqBz4Ti6uHptAcWgKoVDVVq3vzX3OjJWld30OKCS2RfU74DOTsSZ5jIj89wAVNowUozeB6FavFmLBpa4AdApwNg7DfntXxV6VOeIAzojvY/yPRdQVgEOt6sYVG94Afbc3734Otq22PnSyAM6IxzL6dq/KvauaANehImuci3nQUrQ+ptAqHY9ULHEipC6jf1pP6AzQpOv/NoLFBMLbfjRvh9UXEK2WwM/sDhSZVV2kj8jPmmosqNW8Q0jlVs8SfunlaLxJ06Gf2IEuwNRJQ5V/H1B0wPcHj6BWr459L5ZBXKySg9BVedJ1V0f/onFe+FYDQYlrdZdBYi7zRaL1s6yYV6ee/PDXt7jhZ0R74uUkOvpN/UBpDhTcbE+jNXNEKwq3dJgUC6vOOwVuDcf5LHrWLIHdNqfXfCSR3+kmKV9sBJIpf1/IgSrxp45HNRUHdBpM0I/SIkGItU6RVQ6ij2rrCgdfOzUL6nCarCx2/cJasrUuhVLx/8yOCCn3LZ+nhaJpdShrVdXREqlz32YSmDlz+0BF7/rVOvBBcgGzm2fvPK59rnyal9Ak+503rx507e+6gbkVCBWlXZQUD4FGLH/ggWYwNkQfl7/bBirSghSTJR20z62nwv7odzwi9S2+xHCkzobIkgsUE4c8f0Uz4ZqMOw9M6xa5+kh222FIpVbHPo4ts2woGKdOJK4BLW5fcOLVflmOFSMr05LXqBKp4E8ZdkAtVfa/dCgpkut21EN8FUYUQlrLW64qrC7kQvhKSutXrtfo7EzKqhxqHXSmVv+ud65cGM1GikAq/d6e2e/293f2X7dGw0UmBup3dFBDRdgZLWeyEluAV7fabaX70V630BZvd76eq83gqSc73eugpWtfuyQw05ys5Mn3gGdaf/r8mVZjJ1rEd853RbFx2Gkuma0oGTPB0Q3WQnq4obMSi0ap8sbDnAqKxholKCmSK27oTLbjbEmFUsrYMRGmxDUWNW6bAGyXO9sGcY4kwoEg2Gc04KSOiE3P3YrLqw0xphU0BNdySd0tnKYJXWad9h1mY2ee+MswNYOhkcKSuI07/FJUBcjmJcnvdHvWc56J125oKZIrXti6VxEkN4S1spdyAd1DQd0Rsn1fvo0+Sps9V5mzBhBDQ6XwwswSKgnL977l+VkwVrsHez3ExflgR65tUcWC04XLWPun6wnBtbi+slWAkFN9IBOkto7P1lPhLNavZMtM6mg0lOh1oej2j9txQWLDalP9zpJBhVbrctOboXTqDm7fTNOHbZ6N7e7QLdJBhX5gE6/VrK3mS7VYA/oW8/1+7sHkbssAwnV6x1smcXkg/J6fliMYSI+hDwdr2O2T9YjNu9cOK2f7JRYYYwpqGlQ637csNAxd09z61GTq9XqtQ6Oxx3UNKh1v6jgZfd3yrleqxUG2CJj8fXcaXuvY04gKLpaH7EULb4wtsnT7Mweb5zeW+/1ADIHs0UGEUul9fV7Bxu7XYh5gkGNOKDTx6MvcJRZS1gq9c1+J7u1tb15enoimvD3Tk5PN7cvzrv9ft+cn594UMOo/B/J2Q2X8T0dSAAAAABJRU5ErkJggg==
                  filename: image_name.png
                facebook_link: https://www.facebook.com/Williams_Scottish
                location: New York, US
                native_currency: USD
                primary_language: en
                realname: Williams Scottish
                twitter_link: https://www.twitter.com/@Williams_Scottish
        "400":
          description: Bad Request response.
          content:
            application/vnd.goa.error:
              schema:
                $ref: '#/components/schemas/Error'
              example:
                id: 3F1FKVRR
                message: Value of ID must be an integer
                name: bad_request
        "404":
          description: Not Found response.
          content:
            application/vnd.goa.error:
              schema:
                $ref: '#/components/schemas/Error'
              example:
                id: 3F1FKVRR
                message: Value of ID must be an integer
                name: bad_request
        "500":
          description: Internal Server Error response.
          content:
            application/vnd.goa.error:
              schema:
                $ref: '#/components/schemas/Error'
              example:
                id: 3F1FKVRR
                message: Value of ID must be an integer
                name: bad_request
  /userdatas/create:
    post:
      tags:
      - userdatas
      summary: Create new user data
      description: Create new user data
      operationId: userdatas#createUserdata
      requestBody:
        required: true
        content:
          multipart/form-data:
            schema:
              $ref: '#/components/schemas/CreateUserdataRequestBody'
            example:
              artist_pastelid: jXYJud3rmrR1Sk2scvR47N4E4J5Vv48uCC6se2nzHrBRdjaKj3ybPoi1Y2VVoRqi1GnQrYKjSxQAC7NBtvtEdS
              artist_pastelid_passphrase: qwerasdf1234
              avatar_image:
                content: iVBORw0KGgoAAAANSUhEUgAAASoAAACpCAMAAACrt4DfAAABUFBMVEVPk//////m5ubl5eUkJUYwbP/k5OT60J360J7y8vLt7e34+Pj19fXw8PD5+fnr6+v61an60qMgFi9IkP9Qlf88i/9RmP9Djv//0pkuaf82iP/w7OQACj//1aH/1JUhZf83dP91pfoAADwQGEKgu/MbHkPhxLALXv/z7uOOtPyCq/jw9P4hHz3gwJ04eP8aYv/F0e2VtfX//PSvyf+/0/xEetVKiOwkGC3W3Ore6P0rQ3xpnvsGEkAuLEjgupALFUG3yfAAACe+t8qnr9nHvMZBPFFeU1x7oO/RvbqYquHbx71kjP0+gP/74sSKpv6StPbX5P+zxvBgjeJAXJo/RWlBW5VBYKY1RHNAcMQsJDgdFDNDV4opMFdRdLvZ3egnNWM1LDyGens7asO8oIjBqpZWTVo6OVRnYm54Z2eehnanjnvJqYqdgWiykW7sz62jrtzuoXzIAAAXaElEQVR4nOVd+18TSbbPg9CdEEK3nRdpQkSCBKIGAioIIqujzojy0Luu7syyO1dxVr139v//7dapU/1Kujt9qjshfu4ZHQ8JkJNvzvn2t05VV6XSYLMZZj7eAjilbCaTLYA35/XmwSuClwcvD17R682DNwdeAbwSeAvsF886Hn8xs9PJbJ3vtM+2Dw5SYNWDlY2z7Yutc/g1mesJKmN7WXBT1w0VvNj5zka10ajVaoZhpGxjXxi1WqNxsNHeynbM/+dQmZ3Zi41Uo1JzITRsDLFGamO3K2KeZqhmk4pKxGJ7x9upRjhKLrwYXNtbpjn2oEZDlc34eANRueKbHRXVrB3VrE9UmX56dzMyTA5clc1j0xxXUC4PobK9LIScmgVDbJhlfDyBFzMRkOUVwct7vTx4GBB4GBB4GIbl7W82KkScHLS2zMxYgkIPUfKggl4KUitrpZFf7flyw8Bn5/cpDjCC4/VLO9WGFE4CrUp5Z9ZMOKjA2nO8iUNlzm5UavI4WWiddacGKhdN+dEoOSqR9ebeSpyEcoHV2NxPKig/mgqCCgHK2l7GziXwCl5vDjyMCry818uDh1HZXgE8HtXegRxDBYFlJhEU9xyd51F8iAWmkrgCMsvanh+j+9EohuZDno5XcNGoebmZTEY5YG104wYVxugD3D4xCTqfaSeXUQ5YbV4NUyNBE4FqKxWbzP2sYjDpcG1QJSNBsx61112pjAMosMbKrCkX1EgJ6geVzeMkRh+g0XwQjc6ld6m6nGJG7diUCSpN4/bJqPXxpRRaZWXeHJdaz05SrZ8bY0wpNAMY68dX6+0xpxRapd3JTBQqX0YfVOsOec6Oiorl9biLz7Laihk1qAFG91XrPl5qASxdYmZ5ae4VvN4cePPgFb1eHry81ytaXqFbHnvxWWaUL6MFhd48eHPgFbxeCTyOBYCSdvAZr1o/H4uWCrLalvnDqvXdCRWfZZUL8wdV6zuNySLFyX0CUEk3jGfdUc06UfUnc+kbwGqjHxbUiIZx2usNNoxLNqPbXgGcOa83D17R6+W9Xt7jdbavASnGV2f9kKAWiuDNe7058Aper+T1OD6pbDZrcRfzMj6eSC3miYSyvCJ4ea+XBw8+u+vIKbDKhjkbGBRT68wTjM48wegeDxPK9rK2Ny4Jel1Isbxqd34otT55Rnes0jYDuT0WVNmslWAs07J22SGjOx4UYNYuQIvRmTeY6/Dr+rvXiBTD6rjvE5SAyi7ArFV2jrdgY5Hx8VIFMM7eQR7yuNfLe728x5s/v1akGFZb/aGgCkWvNx/kIbd7vZJLrTPksrbnx+h+3G6n1gB5dmNo9DK32FhdZoYY3fEKQdyOaeTjQflkxyFBJd9puVytlt/ev3//rVEFc0HG3Crtd5k/hFpfkRkhl6vl++8ePbxh2X+9++uH+29TVbQH99//7cZfCR+BsWKOCypIMNsb4HaH0YO43ZPrO3SZwNLpw6MbN+7cmXHszp07HLOHH/k/7LnfKNlaa5uBBejH7Q6j+3E7FuAcGLKY5c2DUwzy8l4v7/WK+2RKL1cfvPu7ByZ/e/iAglVlr+gXXpA3H+Q5+ASJhRFqfSChXKklAdSjh6NxYnaDBFUqlZBad8RCwhKUSlTl1K/RgKJmFaOrzlSrdWKHqlz98DEiUDM0rkqBEh2+DF6nWvcWYImIVOrXG1GBYlDR9AKjdvYmgwswolp3FeA8WBEsyMsHeflBr79JKr/q/egpxS6J76lQGZt930CLoz0/LELFAlGtZ7ZIMr36DwJQDKoPZGlbOfcXC1HV+oBY8KEpWQmaIX3s1fcPKUjN3LlPzSr2GlOq1vttSlJV3xNoCrF6X6XmVWWnf41qPaQAx4sUE1bvyANpo5ANLcCI/RcsQOQzsNFePszrbxA4XQYpllf/TBGxMs76I4OPikCgWKCq9cwlIamqH2g8ZWP121uquOoGJZSfWg8XC0lJUJMgFMoPSNc+t328T8PK2AijqetR63vR1We5/E9pqMhYQVqNWa37cHtYAZoEpqq+k0eKYUUcCm6MLMCoaj2fjM1Tyk+OqIRRub02X0zmLUYUCyO5naCpqo/iJBVwO0mLGm0zilqPIBZ8aEpGgkYPvfxARid4sKKNBo3MNKn14lZ0Uq/+Gi+pmD0kUXvteKJqfUQB9qN39Mrl2EjNzDwmsdVBP0IB+gySBwuQM5aUPHd5+wSlQOsn+ButBCuX5DfkhwpFLGQDxcI2QSn8LQGoZj5SRoPGthmWUJFbe4lI0Ohxl1OxlIJld95R0qpqTo1aJ0xold/+PQmoaI32yt5k1HqE4TKh/sofkqi/mZkblJ4oVCBxcsuvACnN9IC2epEQdQJSgdudXykVWE6iwR5jIt5KLcpIObZUt+0jAalUo5tEa8+HpogS1Lwg9PTKv0kB89vq4CM3KDK0tjMdat08IHy+5X/JILV09PutgYfu/DdpYcx41Dp1KVqG0P4sp2QGgGsvms1Pq2teqEhkVUlicoszFi5uGenlBzxOlCXC+E8Sqlvfm2rzaMZThHcekaDaw5CBs8UiGB9vPsjjy2ESmIjfoVCVDFSr/24qqtJs/rHkfvQLRVlZnRj6stlE1Tpl8YsUVEu6oqmaomrf3IRFugQaK+Y0qHXKpysD1dInXQVTlOb3Q4ewbtCaoZmE1brMjSMlyjI9CagOofwAKI1hpb04lIOqchl/KZqzgK807EVY4Fg8pkwq06Fa/YNBxOqP/Z+DZasGGlS13WK0ZY0le1ljqeD1HLEQof/ix+1zbcpCIQuqtWBsBpC6UhRdZzBZmdX8vLYmAZWxU7Sn5GWXzfrQFEmC0tZUIVSH36Ni9eSKZRKHSIW/KvvTPHq8KgHVZv/a1XqfotUFVEtH+pehkYqfHf7RhOqDtNJ1BpbKXe2PNTpUK0lBlZW+cWSOtFDPgqqp/XtwpDJsa0tfNcglTlMq1CHgxf45WiJDlUoVbLUue+OIc7vNgn0TktcTt5V6vLzzGGn5pwUV4+dPj5+EI7V0ddQEflI5TfF04n9U5a4EVA37xqQF+9Yjl2ffeuTySl6Pi4XA/stotZ65JC3pF1DdBc7Rvy6FVOHq4TeVIaVzmtKBr4CpeCGqMlkFfZiYN7nFlKAZygjQnVXsjTfv/r76xJff1w6f/K4xOcVggT/su6H6FMCNgaXKZFXl3IemJqrWMyRZ5WSVpgPvNPVvV4eDaK2tLn359GfTqjegde7CNVDhPyaTVbXd2FDF3JQpQ+nrebKKZQcfBB99u5pZOlxdXQNbfbK09vzrURMEuq6IslPgAggXP07w7AuZrBJQxdmUybk53t4YpuD1nG0EfDYPSF/IZRXDCXKGp1ZTP/r29esVs9+/fjvSGU7wMNIUTykVqw9+hOMlk1VGuxBp84C0vWXA4MYwsbekOJPIqltHQDuWDGDvnsFjmaKjLuDPMqRQJ3CKUqG/AIDdvSUB1ZkZYw/jRCQoZbEsh4pR9pe7ql1bOpQaoMX+MFdTBI/zJxlIAA48q6Fk56Lh6Mva4RoVqs2gedOJqXXarVrl1F+efwO5xPUkVBXnaqwsnWeQuNJpHDVedirgpCCkOr8YNvXvV38hQrWSEFTymzIR72qr/E+zCc0nztT8cgZ5AoWHpcbJSYeU4uXJhjKK1uSjG/YE5KIOQ0Gmypr/26BCFXdTJmR0/ozllbye2LzR8ooZvtWX8EwaVJWndd6mUzGlVCEHPn/7rOEVUcMrnsbbnlCkOj4J+PArIBYns/pTkqKDSZs03+pLNPnAQ7y8HiLn9Tg+cTeQo0FVe7aM7xOFN6cfVf3z8dKTW1calBa/LqI2V5DFtatbT5Ye/2kPl8XPMFt+Rrn4IlQSG8glJkGJWaWLt4k6gb99RXsMGnT1CqWDhmSlcznBvryCwc/aY10M/3QcEvLfoVNe2tj0oamJqnWTIhaMX0T54SiY85XS/IwTMbe+K3jN45KKExbTE5+xAbH0vcl/AuC1oFLrv1BeeyM2VDHVOmW9eqr2kw2VoB2A6isOmg8/NcU1j6ePysuw+Ql76atfm6JtxeWWgOonQgUa2xyqOGrdhs5vq/WBLXr9NualqPXaK7t4NKv9pHmyCmkelQL3bous+twElFRU7dYveUWBqg05E3Vj3rTXywToqmC1Pjc7XIW7UlAhDyEw6nPgqicvQBJoiKLCaR8EffMF56ovWJk616d2Af5Mee2LjFtXSW/3HEOCUqAynjlcxUHi0lPRnt86vMWQAv2pogjVeIWCNV+wJ5+r4hIAT2s2VM8oxX+cSUaCykN1TlE3Ly2twMFioxVsHzTvfjqyJvtQaumqBYvS/P7pSBNTERbfC7XwkvDSsMgxKbXux+0R1HqX0gWtvHIUqH3JF61gHXSUqgrJrirOo7qATigqm+9uUz6lymU2rlp3xELWTqisO6Fcnp1Qzs7KmQJJMx8sW8IKqUrX3VNXDEINmzNcnuPAhj+sCsLHsSH+hmXSXFHDZvSsfYxG1mZ0J7WydkINeqN1VfjhLBnCLVspEILLdTdV8VaCjtqcAaciJPz/qqArHNRojqSykKJt6mDMDdeexOEscZZ3EO4ZAasdvFqu1xUES7PeOS891SYrDo8mtAOiid/IOzIsxer15dsHtHE63j1yrSthiDt2MNJ4+exnoap4AWoCD8QC4BAJxQEEbLCzhYmIifbzs5fEXbKMzfhQxVTrs8Ud8s56RuW2yBDB4ry0OK2Ljp+G3I4jZpVfCjmf8QTTGJ+TN14z2liAZLXu4BN7LegcbXcTbrXbOLvHe0/I7eKCyBNJE/qUVyV37YTC6dPb9Jes7BZjrwX1qT3aUYqX9A3jGFSiU2UNfjUFu1GYZoro7CE3qXb6icV7MlA1SiNWGGfHL0GLJjlsgEpc+q13L9a5WLxlt/ZQMIirpFgUI5VV5Wk4oJPYseJQ/dTEtS2g11W8Eipi3IK0jqWmKUJTqVitWLG0jgKasTIKqshZ5b9wIdK69QxpLRpCxcaCtvTmC82YpNKFbLB6d1xpiVUwSPiq4Lc6qf2JUO0ksG497hUwTxsFYuDQ4kPqRnmFXI7zEK7xtMonanTnIaR2UksPrbKVnYoDOum8frCMk6L2MiAcPlupZrVpgOlRdSo4PkQVTxvRcKtNya2TdLIy7OUanKd0HYfDFq2L+lOFXkAOs9csqBp9O9sDcxJQjT6gky5Caz/XVUWsLxONT8VWUlb9qaLeeLdUxXWO8Aipo4dmXCyM6YBOSmchT+zDYOi/LNsrgngvTySVKqa2rApEOaVZg2ZMxWUJqtqzCjBOZwHTSL5fxbjdpG+FXbNmslChoyjAgSBvtIhRjia6obiyQWjUJvnVUtX0lBz5YxLuXbageopyQTSkdNGEwpl3PjGKc6b2xRDQQ7EgU38wWzMNt05mSHfkCqvWsbR4m0os9cSmKCyowjVV4sKIgpR3XwBRUpsYrbE/JqhoMzZ83pRegZWf6oro0om1UxZWuHbB7ouq2HOAwQ2vwzplRktYOT0EVawDOiXnAcGTqMBUucl7VtaCKhspDWdNVftiKFY3qmIxkYSowtlS0gGdaa/H8UnmgM6uRHfhP8uiUafjYiBLJUD9ieY6fo2DZZxaVupPJRowzgzE9R/QSbt7RGB1u8knZXDZnuqatFLscSCOlnGJEU9CRaPXesg9I9exLSFtSTYaMDtPKly86JphdwwXIqP0AtyIcw/cKrvFMUAlfUBnRuLoDKZD+fWOj4ndzO5CSuMJx5dDwvPLEuWXSsU7oNOBKmjVXsHrBa3aW8A9eU3S/sXCoBfDpYEuBsNOE8ESDnhDBNKUyoY0Eid5GW3XWr1Yq/YwjWbjHtBZkvm4a0+XsTfMswpr0JVZYnKC94zh3/ormWNfalN3QCdtUbawyvGyIgQTHxErYmU67/ip/D+rpaWrckgZG+a0bSIuoRcAK5AMumKPihW76SluiMARDaTXMr1NzF9hL+FNxDPxD+iUSqtU7aUuLoRisYIqAMOlDFxe8Wby8n+kkDI2zawDlfTdEIDViHtsSqPusbE9ybRKGdVXy5g7AA3vSGkisZDMOVD1Pw/kzjyrXEof0Dl0j00iap2vCpUY3eC7+UWpKzpyN78/AldaQaNPx/XXdYU+8YBWO+MJZTP69at1XD4ke9ZdLfWUy08+foZxHoxlrFuP4LGnKelfPZ1H/vTpjWNuZeN1rvvGutLxLp9iDWrgrq03xVyDunu/hVS7nyBUMe9d9hzQST8ShEHQuLnYOmG/o8PrTxU3kCii26d32FMnrdw92h011m83x3JAp+Qd8a4DOulHwkNCLeZyLd4lEQ1PTVWsWXj4C89st3Ls214b5ANHtvwO6JS+I95KniQO6KQcesCBusdwYtbjN8sKbERrwRouwzPnPfiuxcV7NLDgXpHpPaCTspecBVQut961oRrqLMAz3XXxjTSwaqUpPqBz4Ti6uHptAcWgKoVDVVq3vzX3OjJWld30OKCS2RfU74DOTsSZ5jIj89wAVNowUozeB6FavFmLBpa4AdApwNg7DfntXxV6VOeIAzojvY/yPRdQVgEOt6sYVG94Afbc3734Otq22PnSyAM6IxzL6dq/KvauaANehImuci3nQUrQ+ptAqHY9ULHEipC6jf1pP6AzQpOv/NoLFBMLbfjRvh9UXEK2WwM/sDhSZVV2kj8jPmmosqNW8Q0jlVs8SfunlaLxJ06Gf2IEuwNRJQ5V/H1B0wPcHj6BWr459L5ZBXKySg9BVedJ1V0f/onFe+FYDQYlrdZdBYi7zRaL1s6yYV6ee/PDXt7jhZ0R74uUkOvpN/UBpDhTcbE+jNXNEKwq3dJgUC6vOOwVuDcf5LHrWLIHdNqfXfCSR3+kmKV9sBJIpf1/IgSrxp45HNRUHdBpM0I/SIkGItU6RVQ6ij2rrCgdfOzUL6nCarCx2/cJasrUuhVLx/8yOCCn3LZ+nhaJpdShrVdXREqlz32YSmDlz+0BF7/rVOvBBcgGzm2fvPK59rnyal9Ak+503rx507e+6gbkVCBWlXZQUD4FGLH/ggWYwNkQfl7/bBirSghSTJR20z62nwv7odzwi9S2+xHCkzobIkgsUE4c8f0Uz4ZqMOw9M6xa5+kh222FIpVbHPo4ts2woGKdOJK4BLW5fcOLVflmOFSMr05LXqBKp4E8ZdkAtVfa/dCgpkut21EN8FUYUQlrLW64qrC7kQvhKSutXrtfo7EzKqhxqHXSmVv+ud65cGM1GikAq/d6e2e/293f2X7dGw0UmBup3dFBDRdgZLWeyEluAV7fabaX70V630BZvd76eq83gqSc73eugpWtfuyQw05ys5Mn3gGdaf/r8mVZjJ1rEd853RbFx2Gkuma0oGTPB0Q3WQnq4obMSi0ap8sbDnAqKxholKCmSK27oTLbjbEmFUsrYMRGmxDUWNW6bAGyXO9sGcY4kwoEg2Gc04KSOiE3P3YrLqw0xphU0BNdySd0tnKYJXWad9h1mY2ee+MswNYOhkcKSuI07/FJUBcjmJcnvdHvWc56J125oKZIrXti6VxEkN4S1spdyAd1DQd0Rsn1fvo0+Sps9V5mzBhBDQ6XwwswSKgnL977l+VkwVrsHez3ExflgR65tUcWC04XLWPun6wnBtbi+slWAkFN9IBOkto7P1lPhLNavZMtM6mg0lOh1oej2j9txQWLDalP9zpJBhVbrctOboXTqDm7fTNOHbZ6N7e7QLdJBhX5gE6/VrK3mS7VYA/oW8/1+7sHkbssAwnV6x1smcXkg/J6fliMYSI+hDwdr2O2T9YjNu9cOK2f7JRYYYwpqGlQ637csNAxd09z61GTq9XqtQ6Oxx3UNKh1v6jgZfd3yrleqxUG2CJj8fXcaXuvY04gKLpaH7EULb4wtsnT7Mweb5zeW+/1ADIHs0UGEUul9fV7Bxu7XYh5gkGNOKDTx6MvcJRZS1gq9c1+J7u1tb15enoimvD3Tk5PN7cvzrv9ft+cn594UMOo/B/J2Q2X8T0dSAAAAABJRU5ErkJggg==
                filename: image_name.png
              biography: I'm a digital artist based in Paris, France. ...
              categories: Manga&Anime,3D,Comics
              cover_photo:
                content: iVBORw0KGgoAAAANSUhEUgAAASoAAACpCAMAAACrt4DfAAABUFBMVEVPk//////m5ubl5eUkJUYwbP/k5OT60J360J7y8vLt7e34+Pj19fXw8PD5+fnr6+v61an60qMgFi9IkP9Qlf88i/9RmP9Djv//0pkuaf82iP/w7OQACj//1aH/1JUhZf83dP91pfoAADwQGEKgu/MbHkPhxLALXv/z7uOOtPyCq/jw9P4hHz3gwJ04eP8aYv/F0e2VtfX//PSvyf+/0/xEetVKiOwkGC3W3Ore6P0rQ3xpnvsGEkAuLEjgupALFUG3yfAAACe+t8qnr9nHvMZBPFFeU1x7oO/RvbqYquHbx71kjP0+gP/74sSKpv6StPbX5P+zxvBgjeJAXJo/RWlBW5VBYKY1RHNAcMQsJDgdFDNDV4opMFdRdLvZ3egnNWM1LDyGens7asO8oIjBqpZWTVo6OVRnYm54Z2eehnanjnvJqYqdgWiykW7sz62jrtzuoXzIAAAXaElEQVR4nOVd+18TSbbPg9CdEEK3nRdpQkSCBKIGAioIIqujzojy0Luu7syyO1dxVr139v//7dapU/1Kujt9qjshfu4ZHQ8JkJNvzvn2t05VV6XSYLMZZj7eAjilbCaTLYA35/XmwSuClwcvD17R682DNwdeAbwSeAvsF886Hn8xs9PJbJ3vtM+2Dw5SYNWDlY2z7Yutc/g1mesJKmN7WXBT1w0VvNj5zka10ajVaoZhpGxjXxi1WqNxsNHeynbM/+dQmZ3Zi41Uo1JzITRsDLFGamO3K2KeZqhmk4pKxGJ7x9upRjhKLrwYXNtbpjn2oEZDlc34eANRueKbHRXVrB3VrE9UmX56dzMyTA5clc1j0xxXUC4PobK9LIScmgVDbJhlfDyBFzMRkOUVwct7vTx4GBB4GBB4GIbl7W82KkScHLS2zMxYgkIPUfKggl4KUitrpZFf7flyw8Bn5/cpDjCC4/VLO9WGFE4CrUp5Z9ZMOKjA2nO8iUNlzm5UavI4WWiddacGKhdN+dEoOSqR9ebeSpyEcoHV2NxPKig/mgqCCgHK2l7GziXwCl5vDjyMCry818uDh1HZXgE8HtXegRxDBYFlJhEU9xyd51F8iAWmkrgCMsvanh+j+9EohuZDno5XcNGoebmZTEY5YG104wYVxugD3D4xCTqfaSeXUQ5YbV4NUyNBE4FqKxWbzP2sYjDpcG1QJSNBsx61112pjAMosMbKrCkX1EgJ6geVzeMkRh+g0XwQjc6ld6m6nGJG7diUCSpN4/bJqPXxpRRaZWXeHJdaz05SrZ8bY0wpNAMY68dX6+0xpxRapd3JTBQqX0YfVOsOec6Oiorl9biLz7Laihk1qAFG91XrPl5qASxdYmZ5ae4VvN4cePPgFb1eHry81ytaXqFbHnvxWWaUL6MFhd48eHPgFbxeCTyOBYCSdvAZr1o/H4uWCrLalvnDqvXdCRWfZZUL8wdV6zuNySLFyX0CUEk3jGfdUc06UfUnc+kbwGqjHxbUiIZx2usNNoxLNqPbXgGcOa83D17R6+W9Xt7jdbavASnGV2f9kKAWiuDNe7058Aper+T1OD6pbDZrcRfzMj6eSC3miYSyvCJ4ea+XBw8+u+vIKbDKhjkbGBRT68wTjM48wegeDxPK9rK2Ny4Jel1Isbxqd34otT55Rnes0jYDuT0WVNmslWAs07J22SGjOx4UYNYuQIvRmTeY6/Dr+rvXiBTD6rjvE5SAyi7ArFV2jrdgY5Hx8VIFMM7eQR7yuNfLe728x5s/v1akGFZb/aGgCkWvNx/kIbd7vZJLrTPksrbnx+h+3G6n1gB5dmNo9DK32FhdZoYY3fEKQdyOaeTjQflkxyFBJd9puVytlt/ev3//rVEFc0HG3Crtd5k/hFpfkRkhl6vl++8ePbxh2X+9++uH+29TVbQH99//7cZfCR+BsWKOCypIMNsb4HaH0YO43ZPrO3SZwNLpw6MbN+7cmXHszp07HLOHH/k/7LnfKNlaa5uBBejH7Q6j+3E7FuAcGLKY5c2DUwzy8l4v7/WK+2RKL1cfvPu7ByZ/e/iAglVlr+gXXpA3H+Q5+ASJhRFqfSChXKklAdSjh6NxYnaDBFUqlZBad8RCwhKUSlTl1K/RgKJmFaOrzlSrdWKHqlz98DEiUDM0rkqBEh2+DF6nWvcWYImIVOrXG1GBYlDR9AKjdvYmgwswolp3FeA8WBEsyMsHeflBr79JKr/q/egpxS6J76lQGZt930CLoz0/LELFAlGtZ7ZIMr36DwJQDKoPZGlbOfcXC1HV+oBY8KEpWQmaIX3s1fcPKUjN3LlPzSr2GlOq1vttSlJV3xNoCrF6X6XmVWWnf41qPaQAx4sUE1bvyANpo5ANLcCI/RcsQOQzsNFePszrbxA4XQYpllf/TBGxMs76I4OPikCgWKCq9cwlIamqH2g8ZWP121uquOoGJZSfWg8XC0lJUJMgFMoPSNc+t328T8PK2AijqetR63vR1We5/E9pqMhYQVqNWa37cHtYAZoEpqq+k0eKYUUcCm6MLMCoaj2fjM1Tyk+OqIRRub02X0zmLUYUCyO5naCpqo/iJBVwO0mLGm0zilqPIBZ8aEpGgkYPvfxARid4sKKNBo3MNKn14lZ0Uq/+Gi+pmD0kUXvteKJqfUQB9qN39Mrl2EjNzDwmsdVBP0IB+gySBwuQM5aUPHd5+wSlQOsn+ButBCuX5DfkhwpFLGQDxcI2QSn8LQGoZj5SRoPGthmWUJFbe4lI0Ohxl1OxlIJld95R0qpqTo1aJ0xold/+PQmoaI32yt5k1HqE4TKh/sofkqi/mZkblJ4oVCBxcsuvACnN9IC2epEQdQJSgdudXykVWE6iwR5jIt5KLcpIObZUt+0jAalUo5tEa8+HpogS1Lwg9PTKv0kB89vq4CM3KDK0tjMdat08IHy+5X/JILV09PutgYfu/DdpYcx41Dp1KVqG0P4sp2QGgGsvms1Pq2teqEhkVUlicoszFi5uGenlBzxOlCXC+E8Sqlvfm2rzaMZThHcekaDaw5CBs8UiGB9vPsjjy2ESmIjfoVCVDFSr/24qqtJs/rHkfvQLRVlZnRj6stlE1Tpl8YsUVEu6oqmaomrf3IRFugQaK+Y0qHXKpysD1dInXQVTlOb3Q4ewbtCaoZmE1brMjSMlyjI9CagOofwAKI1hpb04lIOqchl/KZqzgK807EVY4Fg8pkwq06Fa/YNBxOqP/Z+DZasGGlS13WK0ZY0le1ljqeD1HLEQof/ix+1zbcpCIQuqtWBsBpC6UhRdZzBZmdX8vLYmAZWxU7Sn5GWXzfrQFEmC0tZUIVSH36Ni9eSKZRKHSIW/KvvTPHq8KgHVZv/a1XqfotUFVEtH+pehkYqfHf7RhOqDtNJ1BpbKXe2PNTpUK0lBlZW+cWSOtFDPgqqp/XtwpDJsa0tfNcglTlMq1CHgxf45WiJDlUoVbLUue+OIc7vNgn0TktcTt5V6vLzzGGn5pwUV4+dPj5+EI7V0ddQEflI5TfF04n9U5a4EVA37xqQF+9Yjl2ffeuTySl6Pi4XA/stotZ65JC3pF1DdBc7Rvy6FVOHq4TeVIaVzmtKBr4CpeCGqMlkFfZiYN7nFlKAZygjQnVXsjTfv/r76xJff1w6f/K4xOcVggT/su6H6FMCNgaXKZFXl3IemJqrWMyRZ5WSVpgPvNPVvV4eDaK2tLn359GfTqjegde7CNVDhPyaTVbXd2FDF3JQpQ+nrebKKZQcfBB99u5pZOlxdXQNbfbK09vzrURMEuq6IslPgAggXP07w7AuZrBJQxdmUybk53t4YpuD1nG0EfDYPSF/IZRXDCXKGp1ZTP/r29esVs9+/fjvSGU7wMNIUTykVqw9+hOMlk1VGuxBp84C0vWXA4MYwsbekOJPIqltHQDuWDGDvnsFjmaKjLuDPMqRQJ3CKUqG/AIDdvSUB1ZkZYw/jRCQoZbEsh4pR9pe7ql1bOpQaoMX+MFdTBI/zJxlIAA48q6Fk56Lh6Mva4RoVqs2gedOJqXXarVrl1F+efwO5xPUkVBXnaqwsnWeQuNJpHDVedirgpCCkOr8YNvXvV38hQrWSEFTymzIR72qr/E+zCc0nztT8cgZ5AoWHpcbJSYeU4uXJhjKK1uSjG/YE5KIOQ0Gmypr/26BCFXdTJmR0/ozllbye2LzR8ooZvtWX8EwaVJWndd6mUzGlVCEHPn/7rOEVUcMrnsbbnlCkOj4J+PArIBYns/pTkqKDSZs03+pLNPnAQ7y8HiLn9Tg+cTeQo0FVe7aM7xOFN6cfVf3z8dKTW1calBa/LqI2V5DFtatbT5Ye/2kPl8XPMFt+Rrn4IlQSG8glJkGJWaWLt4k6gb99RXsMGnT1CqWDhmSlcznBvryCwc/aY10M/3QcEvLfoVNe2tj0oamJqnWTIhaMX0T54SiY85XS/IwTMbe+K3jN45KKExbTE5+xAbH0vcl/AuC1oFLrv1BeeyM2VDHVOmW9eqr2kw2VoB2A6isOmg8/NcU1j6ePysuw+Ql76atfm6JtxeWWgOonQgUa2xyqOGrdhs5vq/WBLXr9NualqPXaK7t4NKv9pHmyCmkelQL3bous+twElFRU7dYveUWBqg05E3Vj3rTXywToqmC1Pjc7XIW7UlAhDyEw6nPgqicvQBJoiKLCaR8EffMF56ovWJk616d2Af5Mee2LjFtXSW/3HEOCUqAynjlcxUHi0lPRnt86vMWQAv2pogjVeIWCNV+wJ5+r4hIAT2s2VM8oxX+cSUaCykN1TlE3Ly2twMFioxVsHzTvfjqyJvtQaumqBYvS/P7pSBNTERbfC7XwkvDSsMgxKbXux+0R1HqX0gWtvHIUqH3JF61gHXSUqgrJrirOo7qATigqm+9uUz6lymU2rlp3xELWTqisO6Fcnp1Qzs7KmQJJMx8sW8IKqUrX3VNXDEINmzNcnuPAhj+sCsLHsSH+hmXSXFHDZvSsfYxG1mZ0J7WydkINeqN1VfjhLBnCLVspEILLdTdV8VaCjtqcAaciJPz/qqArHNRojqSykKJt6mDMDdeexOEscZZ3EO4ZAasdvFqu1xUES7PeOS891SYrDo8mtAOiid/IOzIsxer15dsHtHE63j1yrSthiDt2MNJ4+exnoap4AWoCD8QC4BAJxQEEbLCzhYmIifbzs5fEXbKMzfhQxVTrs8Ud8s56RuW2yBDB4ry0OK2Ljp+G3I4jZpVfCjmf8QTTGJ+TN14z2liAZLXu4BN7LegcbXcTbrXbOLvHe0/I7eKCyBNJE/qUVyV37YTC6dPb9Jes7BZjrwX1qT3aUYqX9A3jGFSiU2UNfjUFu1GYZoro7CE3qXb6icV7MlA1SiNWGGfHL0GLJjlsgEpc+q13L9a5WLxlt/ZQMIirpFgUI5VV5Wk4oJPYseJQ/dTEtS2g11W8Eipi3IK0jqWmKUJTqVitWLG0jgKasTIKqshZ5b9wIdK69QxpLRpCxcaCtvTmC82YpNKFbLB6d1xpiVUwSPiq4Lc6qf2JUO0ksG497hUwTxsFYuDQ4kPqRnmFXI7zEK7xtMonanTnIaR2UksPrbKVnYoDOum8frCMk6L2MiAcPlupZrVpgOlRdSo4PkQVTxvRcKtNya2TdLIy7OUanKd0HYfDFq2L+lOFXkAOs9csqBp9O9sDcxJQjT6gky5Caz/XVUWsLxONT8VWUlb9qaLeeLdUxXWO8Aipo4dmXCyM6YBOSmchT+zDYOi/LNsrgngvTySVKqa2rApEOaVZg2ZMxWUJqtqzCjBOZwHTSL5fxbjdpG+FXbNmslChoyjAgSBvtIhRjia6obiyQWjUJvnVUtX0lBz5YxLuXbageopyQTSkdNGEwpl3PjGKc6b2xRDQQ7EgU38wWzMNt05mSHfkCqvWsbR4m0os9cSmKCyowjVV4sKIgpR3XwBRUpsYrbE/JqhoMzZ83pRegZWf6oro0om1UxZWuHbB7ouq2HOAwQ2vwzplRktYOT0EVawDOiXnAcGTqMBUucl7VtaCKhspDWdNVftiKFY3qmIxkYSowtlS0gGdaa/H8UnmgM6uRHfhP8uiUafjYiBLJUD9ieY6fo2DZZxaVupPJRowzgzE9R/QSbt7RGB1u8knZXDZnuqatFLscSCOlnGJEU9CRaPXesg9I9exLSFtSTYaMDtPKly86JphdwwXIqP0AtyIcw/cKrvFMUAlfUBnRuLoDKZD+fWOj4ndzO5CSuMJx5dDwvPLEuWXSsU7oNOBKmjVXsHrBa3aW8A9eU3S/sXCoBfDpYEuBsNOE8ESDnhDBNKUyoY0Eid5GW3XWr1Yq/YwjWbjHtBZkvm4a0+XsTfMswpr0JVZYnKC94zh3/ormWNfalN3QCdtUbawyvGyIgQTHxErYmU67/ip/D+rpaWrckgZG+a0bSIuoRcAK5AMumKPihW76SluiMARDaTXMr1NzF9hL+FNxDPxD+iUSqtU7aUuLoRisYIqAMOlDFxe8Wby8n+kkDI2zawDlfTdEIDViHtsSqPusbE9ybRKGdVXy5g7AA3vSGkisZDMOVD1Pw/kzjyrXEof0Dl0j00iap2vCpUY3eC7+UWpKzpyN78/AldaQaNPx/XXdYU+8YBWO+MJZTP69at1XD4ke9ZdLfWUy08+foZxHoxlrFuP4LGnKelfPZ1H/vTpjWNuZeN1rvvGutLxLp9iDWrgrq03xVyDunu/hVS7nyBUMe9d9hzQST8ShEHQuLnYOmG/o8PrTxU3kCii26d32FMnrdw92h011m83x3JAp+Qd8a4DOulHwkNCLeZyLd4lEQ1PTVWsWXj4C89st3Ls214b5ANHtvwO6JS+I95KniQO6KQcesCBusdwYtbjN8sKbERrwRouwzPnPfiuxcV7NLDgXpHpPaCTspecBVQut961oRrqLMAz3XXxjTSwaqUpPqBz4Ti6uHptAcWgKoVDVVq3vzX3OjJWld30OKCS2RfU74DOTsSZ5jIj89wAVNowUozeB6FavFmLBpa4AdApwNg7DfntXxV6VOeIAzojvY/yPRdQVgEOt6sYVG94Afbc3734Otq22PnSyAM6IxzL6dq/KvauaANehImuci3nQUrQ+ptAqHY9ULHEipC6jf1pP6AzQpOv/NoLFBMLbfjRvh9UXEK2WwM/sDhSZVV2kj8jPmmosqNW8Q0jlVs8SfunlaLxJ06Gf2IEuwNRJQ5V/H1B0wPcHj6BWr459L5ZBXKySg9BVedJ1V0f/onFe+FYDQYlrdZdBYi7zRaL1s6yYV6ee/PDXt7jhZ0R74uUkOvpN/UBpDhTcbE+jNXNEKwq3dJgUC6vOOwVuDcf5LHrWLIHdNqfXfCSR3+kmKV9sBJIpf1/IgSrxp45HNRUHdBpM0I/SIkGItU6RVQ6ij2rrCgdfOzUL6nCarCx2/cJasrUuhVLx/8yOCCn3LZ+nhaJpdShrVdXREqlz32YSmDlz+0BF7/rVOvBBcgGzm2fvPK59rnyal9Ak+503rx507e+6gbkVCBWlXZQUD4FGLH/ggWYwNkQfl7/bBirSghSTJR20z62nwv7odzwi9S2+xHCkzobIkgsUE4c8f0Uz4ZqMOw9M6xa5+kh222FIpVbHPo4ts2woGKdOJK4BLW5fcOLVflmOFSMr05LXqBKp4E8ZdkAtVfa/dCgpkut21EN8FUYUQlrLW64qrC7kQvhKSutXrtfo7EzKqhxqHXSmVv+ud65cGM1GikAq/d6e2e/293f2X7dGw0UmBup3dFBDRdgZLWeyEluAV7fabaX70V630BZvd76eq83gqSc73eugpWtfuyQw05ys5Mn3gGdaf/r8mVZjJ1rEd853RbFx2Gkuma0oGTPB0Q3WQnq4obMSi0ap8sbDnAqKxholKCmSK27oTLbjbEmFUsrYMRGmxDUWNW6bAGyXO9sGcY4kwoEg2Gc04KSOiE3P3YrLqw0xphU0BNdySd0tnKYJXWad9h1mY2ee+MswNYOhkcKSuI07/FJUBcjmJcnvdHvWc56J125oKZIrXti6VxEkN4S1spdyAd1DQd0Rsn1fvo0+Sps9V5mzBhBDQ6XwwswSKgnL977l+VkwVrsHez3ExflgR65tUcWC04XLWPun6wnBtbi+slWAkFN9IBOkto7P1lPhLNavZMtM6mg0lOh1oej2j9txQWLDalP9zpJBhVbrctOboXTqDm7fTNOHbZ6N7e7QLdJBhX5gE6/VrK3mS7VYA/oW8/1+7sHkbssAwnV6x1smcXkg/J6fliMYSI+hDwdr2O2T9YjNu9cOK2f7JRYYYwpqGlQ637csNAxd09z61GTq9XqtQ6Oxx3UNKh1v6jgZfd3yrleqxUG2CJj8fXcaXuvY04gKLpaH7EULb4wtsnT7Mweb5zeW+/1ADIHs0UGEUul9fV7Bxu7XYh5gkGNOKDTx6MvcJRZS1gq9c1+J7u1tb15enoimvD3Tk5PN7cvzrv9ft+cn594UMOo/B/J2Q2X8T0dSAAAAABJRU5ErkJggg==
                filename: image_name.png
              facebook_link: https://www.facebook.com/Williams_Scottish
              location: New York, US
              native_currency: USD
              primary_language: en
              realname: Williams Scottish
              twitter_link: https://www.twitter.com/@Williams_Scottish
      responses:
        "200":
          description: OK response.
          content:
            application/json:
              schema:
                $ref: '#/components/schemas/UserdataProcessResult'
              example:
                avatar_image: ""
                biography: ""
                categories: ""
                cover_photo: ""
                data:
                - 72
                - 97
                - 114
                - 117
                - 109
                - 32
                - 113
                - 117
                - 97
                - 115
                - 32
                - 115
                - 97
                - 112
                - 105
                - 101
                - 110
                - 116
                - 101
                - 32
                - 101
                - 116
                - 32
                - 117
                - 110
                - 100
                - 101
                - 32
                - 118
                - 111
                - 108
                - 117
                - 112
                - 116
                - 97
                - 116
                - 101
                - 115
                - 46
                detail: All userdata is processed
                facebook_link: ""
                location: ""
                native_currency: ""
                primary_language: ""
                realname: ""
                response_code: 0
                twitter_link: ""
        "400":
          description: Bad Request response.
          content:
            application/vnd.goa.error:
              schema:
                $ref: '#/components/schemas/Error'
              example:
                id: 3F1FKVRR
                message: Value of ID must be an integer
                name: bad_request
        "500":
          description: Internal Server Error response.
          content:
            application/vnd.goa.error:
              schema:
                $ref: '#/components/schemas/Error'
              example:
                id: 3F1FKVRR
                message: Value of ID must be an integer
                name: bad_request
  /userdatas/follow:
    post:
      tags:
      - userdatas
      summary: Set a follower, followee relationship
      description: Set a follower, followee relationship to metadb
      operationId: userdatas#setUserFollowRelation
      requestBody:
        required: true
        content:
          application/json:
            schema:
              $ref: '#/components/schemas/SetUserFollowRelationRequestBody'
            example:
              followee_pastel_id: jXYJud3rmrR1Sk2scvR47N4E4J5Vv48uCC6se2nzHrBRdjaKj3ybPoi1Y2VaoRqi1GnQrYKjSxQAC7NBtvtEdS
              follower_pastel_id: jXYJud3rmrR1Sk2scvR47N4E4J5Vv48uCC6se2nzHrBRdjaKj3ybPoi1Y2VVoRqi1GnQrYKjSxQAC7NBtvtEdS
      responses:
        "200":
          description: OK response.
          content:
            application/json:
              schema:
                $ref: '#/components/schemas/SetUserFollowRelationResponseBody'
              example:
                detail: All userdata is processed
                response_code: 0
        "400":
          description: Bad Request response.
          content:
            application/vnd.goa.error:
              schema:
                $ref: '#/components/schemas/Error'
              example:
                id: 3F1FKVRR
                message: Value of ID must be an integer
                name: bad_request
        "500":
          description: Internal Server Error response.
          content:
            application/vnd.goa.error:
              schema:
                $ref: '#/components/schemas/Error'
              example:
                id: 3F1FKVRR
                message: Value of ID must be an integer
                name: bad_request
  /userdatas/follow/followees:
    get:
      tags:
      - userdatas
      summary: Get followers of a user
      description: Get followees of a user
      operationId: userdatas#getFollowees
      requestBody:
        required: true
        content:
          application/json:
            schema:
              $ref: '#/components/schemas/GetFollowersRequestBody'
            example:
              limit: 10
              offset: 0
              pastelid: jXYJud3rmrR1Sk2scvR47N4E4J5Vv48uCC6se2nzHrBRdjaKj3ybPoi1Y2VVoRqi1GnQrYKjSxQAC7NBtvtEdS
      responses:
        "200":
          description: OK response.
          content:
            application/json:
              schema:
                $ref: '#/components/schemas/GetFollowersResponseBody'
              example:
                result:
                - avatar_thumbnail:
                  - 73
                  - 117
                  - 115
                  - 116
                  - 111
                  - 32
                  - 101
                  - 116
                  - 32
                  - 112
                  - 97
                  - 114
                  - 105
                  - 97
                  - 116
                  - 117
                  - 114
                  - 46
                  followers_count: 10
                  realname: Williams Scottish
                  username: w_scottish
                - avatar_thumbnail:
                  - 73
                  - 117
                  - 115
                  - 116
                  - 111
                  - 32
                  - 101
                  - 116
                  - 32
                  - 112
                  - 97
                  - 114
                  - 105
                  - 97
                  - 116
                  - 117
                  - 114
                  - 46
                  followers_count: 10
                  realname: Williams Scottish
                  username: w_scottish
                - avatar_thumbnail:
                  - 73
                  - 117
                  - 115
                  - 116
                  - 111
                  - 32
                  - 101
                  - 116
                  - 32
                  - 112
                  - 97
                  - 114
                  - 105
                  - 97
                  - 116
                  - 117
                  - 114
                  - 46
                  followers_count: 10
                  realname: Williams Scottish
                  username: w_scottish
                total_count: 10
        "400":
          description: Bad Request response.
          content:
            application/vnd.goa.error:
              schema:
                $ref: '#/components/schemas/Error'
              example:
                id: 3F1FKVRR
                message: Value of ID must be an integer
                name: bad_request
        "500":
          description: Internal Server Error response.
          content:
            application/vnd.goa.error:
              schema:
                $ref: '#/components/schemas/Error'
              example:
                id: 3F1FKVRR
                message: Value of ID must be an integer
                name: bad_request
  /userdatas/follow/followers:
    get:
      tags:
      - userdatas
      summary: Get followers of a user
      description: Get followers of a user
      operationId: userdatas#getFollowers
      requestBody:
        required: true
        content:
          application/json:
            schema:
              $ref: '#/components/schemas/GetFollowersRequestBody'
            example:
              limit: 10
              offset: 0
              pastelid: jXYJud3rmrR1Sk2scvR47N4E4J5Vv48uCC6se2nzHrBRdjaKj3ybPoi1Y2VVoRqi1GnQrYKjSxQAC7NBtvtEdS
      responses:
        "200":
          description: OK response.
          content:
            application/json:
              schema:
                $ref: '#/components/schemas/GetFollowersResponseBody'
              example:
                result:
                - avatar_thumbnail:
                  - 73
                  - 117
                  - 115
                  - 116
                  - 111
                  - 32
                  - 101
                  - 116
                  - 32
                  - 112
                  - 97
                  - 114
                  - 105
                  - 97
                  - 116
                  - 117
                  - 114
                  - 46
                  followers_count: 10
                  realname: Williams Scottish
                  username: w_scottish
                - avatar_thumbnail:
                  - 73
                  - 117
                  - 115
                  - 116
                  - 111
                  - 32
                  - 101
                  - 116
                  - 32
                  - 112
                  - 97
                  - 114
                  - 105
                  - 97
                  - 116
                  - 117
                  - 114
                  - 46
                  followers_count: 10
                  realname: Williams Scottish
                  username: w_scottish
                - avatar_thumbnail:
                  - 73
                  - 117
                  - 115
                  - 116
                  - 111
                  - 32
                  - 101
                  - 116
                  - 32
                  - 112
                  - 97
                  - 114
                  - 105
                  - 97
                  - 116
                  - 117
                  - 114
                  - 46
                  followers_count: 10
                  realname: Williams Scottish
                  username: w_scottish
                - avatar_thumbnail:
                  - 73
                  - 117
                  - 115
                  - 116
                  - 111
                  - 32
                  - 101
                  - 116
                  - 32
                  - 112
                  - 97
                  - 114
                  - 105
                  - 97
                  - 116
                  - 117
                  - 114
                  - 46
                  followers_count: 10
                  realname: Williams Scottish
                  username: w_scottish
                total_count: 10
        "400":
          description: Bad Request response.
          content:
            application/vnd.goa.error:
              schema:
                $ref: '#/components/schemas/Error'
              example:
                id: 3F1FKVRR
                message: Value of ID must be an integer
                name: bad_request
        "500":
          description: Internal Server Error response.
          content:
            application/vnd.goa.error:
              schema:
                $ref: '#/components/schemas/Error'
              example:
                id: 3F1FKVRR
                message: Value of ID must be an integer
                name: bad_request
  /userdatas/follow/friends:
    get:
      tags:
      - userdatas
      summary: Get followers of a user
      description: Get friends of a user
      operationId: userdatas#getFriends
      requestBody:
        required: true
        content:
          application/json:
            schema:
              $ref: '#/components/schemas/GetFollowersRequestBody'
            example:
              limit: 10
              offset: 0
              pastelid: jXYJud3rmrR1Sk2scvR47N4E4J5Vv48uCC6se2nzHrBRdjaKj3ybPoi1Y2VVoRqi1GnQrYKjSxQAC7NBtvtEdS
      responses:
        "200":
          description: OK response.
          content:
            application/json:
              schema:
                $ref: '#/components/schemas/GetFollowersResponseBody'
              example:
                result:
                - avatar_thumbnail:
                  - 73
                  - 117
                  - 115
                  - 116
<<<<<<< HEAD
                  - 111
                  - 32
=======
                  - 105
                  - 115
                  - 46
                  followers_count: 10
                  realname: Williams Scottish
                  username: w_scottish
                - avatar_thumbnail:
                  - 68
                  - 101
                  - 115
>>>>>>> b839612b
                  - 101
                  - 116
                  - 32
                  - 112
                  - 97
                  - 114
                  - 105
                  - 97
                  - 116
<<<<<<< HEAD
=======
                  - 105
                  - 115
                  - 46
                  followers_count: 10
                  realname: Williams Scottish
                  username: w_scottish
                - avatar_thumbnail:
                  - 68
                  - 101
                  - 115
                  - 101
                  - 114
>>>>>>> b839612b
                  - 117
                  - 114
                  - 46
                  followers_count: 10
                  realname: Williams Scottish
                  username: w_scottish
                - avatar_thumbnail:
                  - 73
                  - 117
                  - 115
                  - 116
                  - 111
                  - 32
                  - 101
                  - 116
                  - 32
                  - 112
                  - 97
                  - 114
                  - 105
                  - 97
                  - 116
                  - 117
                  - 114
                  - 46
                  followers_count: 10
                  realname: Williams Scottish
                  username: w_scottish
                total_count: 10
        "400":
          description: Bad Request response.
          content:
            application/vnd.goa.error:
              schema:
                $ref: '#/components/schemas/Error'
              example:
                id: 3F1FKVRR
                message: Value of ID must be an integer
                name: bad_request
        "500":
          description: Internal Server Error response.
          content:
            application/vnd.goa.error:
              schema:
                $ref: '#/components/schemas/Error'
              example:
                id: 3F1FKVRR
                message: Value of ID must be an integer
                name: bad_request
  /userdatas/like/art:
    get:
      tags:
      - userdatas
      summary: Get users that liked an art
      description: Get users that liked an art
      operationId: userdatas#getUsersLikeArt
      requestBody:
        required: true
        content:
          application/json:
            schema:
              $ref: '#/components/schemas/GetUsersLikeArtRequestBody'
            example:
              art_id: jXYJud3rmrR1Sk2scvR47N4E4J5Vv48uCC6se2nzHrBRdjaKj3ybPoi1Y2VVoRqi1GnQrYKjSxQAC7NBtvtEdS
              limit: 10
              offset: 0
      responses:
        "200":
          description: OK response.
          content:
            application/json:
              schema:
                $ref: '#/components/schemas/GetFollowersResponseBody'
              example:
                result:
                - avatar_thumbnail:
                  - 73
                  - 117
                  - 115
                  - 116
                  - 111
                  - 32
                  - 101
                  - 116
                  - 32
                  - 112
                  - 97
                  - 114
                  - 105
                  - 97
                  - 116
                  - 117
                  - 114
                  - 46
                  followers_count: 10
                  realname: Williams Scottish
                  username: w_scottish
                - avatar_thumbnail:
                  - 73
                  - 117
                  - 115
                  - 116
                  - 111
                  - 32
                  - 101
                  - 116
                  - 32
                  - 112
                  - 97
                  - 114
                  - 105
                  - 97
                  - 116
                  - 117
                  - 114
                  - 46
                  followers_count: 10
                  realname: Williams Scottish
                  username: w_scottish
                total_count: 10
        "400":
          description: Bad Request response.
          content:
            application/vnd.goa.error:
              schema:
                $ref: '#/components/schemas/Error'
              example:
                id: 3F1FKVRR
                message: Value of ID must be an integer
                name: bad_request
        "500":
          description: Internal Server Error response.
          content:
            application/vnd.goa.error:
              schema:
                $ref: '#/components/schemas/Error'
              example:
                id: 3F1FKVRR
                message: Value of ID must be an integer
                name: bad_request
    post:
      tags:
      - userdatas
      summary: Notify a new like event of an user to an art
      description: Notify a new like event of an user to an art
      operationId: userdatas#setUserLikeArt
      requestBody:
        required: true
        content:
          application/json:
            schema:
              $ref: '#/components/schemas/SetUserLikeArtRequestBody'
            example:
              art_pastel_id: jXYJud3rmrR1Sk2scvR47N4E4J5Vv48uCC6se2nzHrBRdjaKj3ybPoi1Y2VaoRqi1GnQrYKjSxQAC7NBtvtEdS
              user_pastel_id: jXYJud3rmrR1Sk2scvR47N4E4J5Vv48uCC6se2nzHrBRdjaKj3ybPoi1Y2VVoRqi1GnQrYKjSxQAC7NBtvtEdS
      responses:
        "200":
          description: OK response.
          content:
            application/json:
              schema:
                $ref: '#/components/schemas/SetUserFollowRelationResponseBody'
              example:
                detail: All userdata is processed
                response_code: 0
        "400":
          description: Bad Request response.
          content:
            application/vnd.goa.error:
              schema:
                $ref: '#/components/schemas/Error'
              example:
                id: 3F1FKVRR
                message: Value of ID must be an integer
                name: bad_request
        "500":
          description: Internal Server Error response.
          content:
            application/vnd.goa.error:
              schema:
                $ref: '#/components/schemas/Error'
              example:
                id: 3F1FKVRR
                message: Value of ID must be an integer
                name: bad_request
  /userdatas/update:
    post:
      tags:
      - userdatas
      summary: Update user data for an existing user
      description: Update user data for an existing user
      operationId: userdatas#updateUserdata
      requestBody:
        required: true
        content:
          multipart/form-data:
            schema:
              $ref: '#/components/schemas/CreateUserdataRequestBody'
            example:
              artist_pastelid: jXYJud3rmrR1Sk2scvR47N4E4J5Vv48uCC6se2nzHrBRdjaKj3ybPoi1Y2VVoRqi1GnQrYKjSxQAC7NBtvtEdS
              artist_pastelid_passphrase: qwerasdf1234
              avatar_image:
                content: iVBORw0KGgoAAAANSUhEUgAAASoAAACpCAMAAACrt4DfAAABUFBMVEVPk//////m5ubl5eUkJUYwbP/k5OT60J360J7y8vLt7e34+Pj19fXw8PD5+fnr6+v61an60qMgFi9IkP9Qlf88i/9RmP9Djv//0pkuaf82iP/w7OQACj//1aH/1JUhZf83dP91pfoAADwQGEKgu/MbHkPhxLALXv/z7uOOtPyCq/jw9P4hHz3gwJ04eP8aYv/F0e2VtfX//PSvyf+/0/xEetVKiOwkGC3W3Ore6P0rQ3xpnvsGEkAuLEjgupALFUG3yfAAACe+t8qnr9nHvMZBPFFeU1x7oO/RvbqYquHbx71kjP0+gP/74sSKpv6StPbX5P+zxvBgjeJAXJo/RWlBW5VBYKY1RHNAcMQsJDgdFDNDV4opMFdRdLvZ3egnNWM1LDyGens7asO8oIjBqpZWTVo6OVRnYm54Z2eehnanjnvJqYqdgWiykW7sz62jrtzuoXzIAAAXaElEQVR4nOVd+18TSbbPg9CdEEK3nRdpQkSCBKIGAioIIqujzojy0Luu7syyO1dxVr139v//7dapU/1Kujt9qjshfu4ZHQ8JkJNvzvn2t05VV6XSYLMZZj7eAjilbCaTLYA35/XmwSuClwcvD17R682DNwdeAbwSeAvsF886Hn8xs9PJbJ3vtM+2Dw5SYNWDlY2z7Yutc/g1mesJKmN7WXBT1w0VvNj5zka10ajVaoZhpGxjXxi1WqNxsNHeynbM/+dQmZ3Zi41Uo1JzITRsDLFGamO3K2KeZqhmk4pKxGJ7x9upRjhKLrwYXNtbpjn2oEZDlc34eANRueKbHRXVrB3VrE9UmX56dzMyTA5clc1j0xxXUC4PobK9LIScmgVDbJhlfDyBFzMRkOUVwct7vTx4GBB4GBB4GIbl7W82KkScHLS2zMxYgkIPUfKggl4KUitrpZFf7flyw8Bn5/cpDjCC4/VLO9WGFE4CrUp5Z9ZMOKjA2nO8iUNlzm5UavI4WWiddacGKhdN+dEoOSqR9ebeSpyEcoHV2NxPKig/mgqCCgHK2l7GziXwCl5vDjyMCry818uDh1HZXgE8HtXegRxDBYFlJhEU9xyd51F8iAWmkrgCMsvanh+j+9EohuZDno5XcNGoebmZTEY5YG104wYVxugD3D4xCTqfaSeXUQ5YbV4NUyNBE4FqKxWbzP2sYjDpcG1QJSNBsx61112pjAMosMbKrCkX1EgJ6geVzeMkRh+g0XwQjc6ld6m6nGJG7diUCSpN4/bJqPXxpRRaZWXeHJdaz05SrZ8bY0wpNAMY68dX6+0xpxRapd3JTBQqX0YfVOsOec6Oiorl9biLz7Laihk1qAFG91XrPl5qASxdYmZ5ae4VvN4cePPgFb1eHry81ytaXqFbHnvxWWaUL6MFhd48eHPgFbxeCTyOBYCSdvAZr1o/H4uWCrLalvnDqvXdCRWfZZUL8wdV6zuNySLFyX0CUEk3jGfdUc06UfUnc+kbwGqjHxbUiIZx2usNNoxLNqPbXgGcOa83D17R6+W9Xt7jdbavASnGV2f9kKAWiuDNe7058Aper+T1OD6pbDZrcRfzMj6eSC3miYSyvCJ4ea+XBw8+u+vIKbDKhjkbGBRT68wTjM48wegeDxPK9rK2Ny4Jel1Isbxqd34otT55Rnes0jYDuT0WVNmslWAs07J22SGjOx4UYNYuQIvRmTeY6/Dr+rvXiBTD6rjvE5SAyi7ArFV2jrdgY5Hx8VIFMM7eQR7yuNfLe728x5s/v1akGFZb/aGgCkWvNx/kIbd7vZJLrTPksrbnx+h+3G6n1gB5dmNo9DK32FhdZoYY3fEKQdyOaeTjQflkxyFBJd9puVytlt/ev3//rVEFc0HG3Crtd5k/hFpfkRkhl6vl++8ePbxh2X+9++uH+29TVbQH99//7cZfCR+BsWKOCypIMNsb4HaH0YO43ZPrO3SZwNLpw6MbN+7cmXHszp07HLOHH/k/7LnfKNlaa5uBBejH7Q6j+3E7FuAcGLKY5c2DUwzy8l4v7/WK+2RKL1cfvPu7ByZ/e/iAglVlr+gXXpA3H+Q5+ASJhRFqfSChXKklAdSjh6NxYnaDBFUqlZBad8RCwhKUSlTl1K/RgKJmFaOrzlSrdWKHqlz98DEiUDM0rkqBEh2+DF6nWvcWYImIVOrXG1GBYlDR9AKjdvYmgwswolp3FeA8WBEsyMsHeflBr79JKr/q/egpxS6J76lQGZt930CLoz0/LELFAlGtZ7ZIMr36DwJQDKoPZGlbOfcXC1HV+oBY8KEpWQmaIX3s1fcPKUjN3LlPzSr2GlOq1vttSlJV3xNoCrF6X6XmVWWnf41qPaQAx4sUE1bvyANpo5ANLcCI/RcsQOQzsNFePszrbxA4XQYpllf/TBGxMs76I4OPikCgWKCq9cwlIamqH2g8ZWP121uquOoGJZSfWg8XC0lJUJMgFMoPSNc+t328T8PK2AijqetR63vR1We5/E9pqMhYQVqNWa37cHtYAZoEpqq+k0eKYUUcCm6MLMCoaj2fjM1Tyk+OqIRRub02X0zmLUYUCyO5naCpqo/iJBVwO0mLGm0zilqPIBZ8aEpGgkYPvfxARid4sKKNBo3MNKn14lZ0Uq/+Gi+pmD0kUXvteKJqfUQB9qN39Mrl2EjNzDwmsdVBP0IB+gySBwuQM5aUPHd5+wSlQOsn+ButBCuX5DfkhwpFLGQDxcI2QSn8LQGoZj5SRoPGthmWUJFbe4lI0Ohxl1OxlIJld95R0qpqTo1aJ0xold/+PQmoaI32yt5k1HqE4TKh/sofkqi/mZkblJ4oVCBxcsuvACnN9IC2epEQdQJSgdudXykVWE6iwR5jIt5KLcpIObZUt+0jAalUo5tEa8+HpogS1Lwg9PTKv0kB89vq4CM3KDK0tjMdat08IHy+5X/JILV09PutgYfu/DdpYcx41Dp1KVqG0P4sp2QGgGsvms1Pq2teqEhkVUlicoszFi5uGenlBzxOlCXC+E8Sqlvfm2rzaMZThHcekaDaw5CBs8UiGB9vPsjjy2ESmIjfoVCVDFSr/24qqtJs/rHkfvQLRVlZnRj6stlE1Tpl8YsUVEu6oqmaomrf3IRFugQaK+Y0qHXKpysD1dInXQVTlOb3Q4ewbtCaoZmE1brMjSMlyjI9CagOofwAKI1hpb04lIOqchl/KZqzgK807EVY4Fg8pkwq06Fa/YNBxOqP/Z+DZasGGlS13WK0ZY0le1ljqeD1HLEQof/ix+1zbcpCIQuqtWBsBpC6UhRdZzBZmdX8vLYmAZWxU7Sn5GWXzfrQFEmC0tZUIVSH36Ni9eSKZRKHSIW/KvvTPHq8KgHVZv/a1XqfotUFVEtH+pehkYqfHf7RhOqDtNJ1BpbKXe2PNTpUK0lBlZW+cWSOtFDPgqqp/XtwpDJsa0tfNcglTlMq1CHgxf45WiJDlUoVbLUue+OIc7vNgn0TktcTt5V6vLzzGGn5pwUV4+dPj5+EI7V0ddQEflI5TfF04n9U5a4EVA37xqQF+9Yjl2ffeuTySl6Pi4XA/stotZ65JC3pF1DdBc7Rvy6FVOHq4TeVIaVzmtKBr4CpeCGqMlkFfZiYN7nFlKAZygjQnVXsjTfv/r76xJff1w6f/K4xOcVggT/su6H6FMCNgaXKZFXl3IemJqrWMyRZ5WSVpgPvNPVvV4eDaK2tLn359GfTqjegde7CNVDhPyaTVbXd2FDF3JQpQ+nrebKKZQcfBB99u5pZOlxdXQNbfbK09vzrURMEuq6IslPgAggXP07w7AuZrBJQxdmUybk53t4YpuD1nG0EfDYPSF/IZRXDCXKGp1ZTP/r29esVs9+/fjvSGU7wMNIUTykVqw9+hOMlk1VGuxBp84C0vWXA4MYwsbekOJPIqltHQDuWDGDvnsFjmaKjLuDPMqRQJ3CKUqG/AIDdvSUB1ZkZYw/jRCQoZbEsh4pR9pe7ql1bOpQaoMX+MFdTBI/zJxlIAA48q6Fk56Lh6Mva4RoVqs2gedOJqXXarVrl1F+efwO5xPUkVBXnaqwsnWeQuNJpHDVedirgpCCkOr8YNvXvV38hQrWSEFTymzIR72qr/E+zCc0nztT8cgZ5AoWHpcbJSYeU4uXJhjKK1uSjG/YE5KIOQ0Gmypr/26BCFXdTJmR0/ozllbye2LzR8ooZvtWX8EwaVJWndd6mUzGlVCEHPn/7rOEVUcMrnsbbnlCkOj4J+PArIBYns/pTkqKDSZs03+pLNPnAQ7y8HiLn9Tg+cTeQo0FVe7aM7xOFN6cfVf3z8dKTW1calBa/LqI2V5DFtatbT5Ye/2kPl8XPMFt+Rrn4IlQSG8glJkGJWaWLt4k6gb99RXsMGnT1CqWDhmSlcznBvryCwc/aY10M/3QcEvLfoVNe2tj0oamJqnWTIhaMX0T54SiY85XS/IwTMbe+K3jN45KKExbTE5+xAbH0vcl/AuC1oFLrv1BeeyM2VDHVOmW9eqr2kw2VoB2A6isOmg8/NcU1j6ePysuw+Ql76atfm6JtxeWWgOonQgUa2xyqOGrdhs5vq/WBLXr9NualqPXaK7t4NKv9pHmyCmkelQL3bous+twElFRU7dYveUWBqg05E3Vj3rTXywToqmC1Pjc7XIW7UlAhDyEw6nPgqicvQBJoiKLCaR8EffMF56ovWJk616d2Af5Mee2LjFtXSW/3HEOCUqAynjlcxUHi0lPRnt86vMWQAv2pogjVeIWCNV+wJ5+r4hIAT2s2VM8oxX+cSUaCykN1TlE3Ly2twMFioxVsHzTvfjqyJvtQaumqBYvS/P7pSBNTERbfC7XwkvDSsMgxKbXux+0R1HqX0gWtvHIUqH3JF61gHXSUqgrJrirOo7qATigqm+9uUz6lymU2rlp3xELWTqisO6Fcnp1Qzs7KmQJJMx8sW8IKqUrX3VNXDEINmzNcnuPAhj+sCsLHsSH+hmXSXFHDZvSsfYxG1mZ0J7WydkINeqN1VfjhLBnCLVspEILLdTdV8VaCjtqcAaciJPz/qqArHNRojqSykKJt6mDMDdeexOEscZZ3EO4ZAasdvFqu1xUES7PeOS891SYrDo8mtAOiid/IOzIsxer15dsHtHE63j1yrSthiDt2MNJ4+exnoap4AWoCD8QC4BAJxQEEbLCzhYmIifbzs5fEXbKMzfhQxVTrs8Ud8s56RuW2yBDB4ry0OK2Ljp+G3I4jZpVfCjmf8QTTGJ+TN14z2liAZLXu4BN7LegcbXcTbrXbOLvHe0/I7eKCyBNJE/qUVyV37YTC6dPb9Jes7BZjrwX1qT3aUYqX9A3jGFSiU2UNfjUFu1GYZoro7CE3qXb6icV7MlA1SiNWGGfHL0GLJjlsgEpc+q13L9a5WLxlt/ZQMIirpFgUI5VV5Wk4oJPYseJQ/dTEtS2g11W8Eipi3IK0jqWmKUJTqVitWLG0jgKasTIKqshZ5b9wIdK69QxpLRpCxcaCtvTmC82YpNKFbLB6d1xpiVUwSPiq4Lc6qf2JUO0ksG497hUwTxsFYuDQ4kPqRnmFXI7zEK7xtMonanTnIaR2UksPrbKVnYoDOum8frCMk6L2MiAcPlupZrVpgOlRdSo4PkQVTxvRcKtNya2TdLIy7OUanKd0HYfDFq2L+lOFXkAOs9csqBp9O9sDcxJQjT6gky5Caz/XVUWsLxONT8VWUlb9qaLeeLdUxXWO8Aipo4dmXCyM6YBOSmchT+zDYOi/LNsrgngvTySVKqa2rApEOaVZg2ZMxWUJqtqzCjBOZwHTSL5fxbjdpG+FXbNmslChoyjAgSBvtIhRjia6obiyQWjUJvnVUtX0lBz5YxLuXbageopyQTSkdNGEwpl3PjGKc6b2xRDQQ7EgU38wWzMNt05mSHfkCqvWsbR4m0os9cSmKCyowjVV4sKIgpR3XwBRUpsYrbE/JqhoMzZ83pRegZWf6oro0om1UxZWuHbB7ouq2HOAwQ2vwzplRktYOT0EVawDOiXnAcGTqMBUucl7VtaCKhspDWdNVftiKFY3qmIxkYSowtlS0gGdaa/H8UnmgM6uRHfhP8uiUafjYiBLJUD9ieY6fo2DZZxaVupPJRowzgzE9R/QSbt7RGB1u8knZXDZnuqatFLscSCOlnGJEU9CRaPXesg9I9exLSFtSTYaMDtPKly86JphdwwXIqP0AtyIcw/cKrvFMUAlfUBnRuLoDKZD+fWOj4ndzO5CSuMJx5dDwvPLEuWXSsU7oNOBKmjVXsHrBa3aW8A9eU3S/sXCoBfDpYEuBsNOE8ESDnhDBNKUyoY0Eid5GW3XWr1Yq/YwjWbjHtBZkvm4a0+XsTfMswpr0JVZYnKC94zh3/ormWNfalN3QCdtUbawyvGyIgQTHxErYmU67/ip/D+rpaWrckgZG+a0bSIuoRcAK5AMumKPihW76SluiMARDaTXMr1NzF9hL+FNxDPxD+iUSqtU7aUuLoRisYIqAMOlDFxe8Wby8n+kkDI2zawDlfTdEIDViHtsSqPusbE9ybRKGdVXy5g7AA3vSGkisZDMOVD1Pw/kzjyrXEof0Dl0j00iap2vCpUY3eC7+UWpKzpyN78/AldaQaNPx/XXdYU+8YBWO+MJZTP69at1XD4ke9ZdLfWUy08+foZxHoxlrFuP4LGnKelfPZ1H/vTpjWNuZeN1rvvGutLxLp9iDWrgrq03xVyDunu/hVS7nyBUMe9d9hzQST8ShEHQuLnYOmG/o8PrTxU3kCii26d32FMnrdw92h011m83x3JAp+Qd8a4DOulHwkNCLeZyLd4lEQ1PTVWsWXj4C89st3Ls214b5ANHtvwO6JS+I95KniQO6KQcesCBusdwYtbjN8sKbERrwRouwzPnPfiuxcV7NLDgXpHpPaCTspecBVQut961oRrqLMAz3XXxjTSwaqUpPqBz4Ti6uHptAcWgKoVDVVq3vzX3OjJWld30OKCS2RfU74DOTsSZ5jIj89wAVNowUozeB6FavFmLBpa4AdApwNg7DfntXxV6VOeIAzojvY/yPRdQVgEOt6sYVG94Afbc3734Otq22PnSyAM6IxzL6dq/KvauaANehImuci3nQUrQ+ptAqHY9ULHEipC6jf1pP6AzQpOv/NoLFBMLbfjRvh9UXEK2WwM/sDhSZVV2kj8jPmmosqNW8Q0jlVs8SfunlaLxJ06Gf2IEuwNRJQ5V/H1B0wPcHj6BWr459L5ZBXKySg9BVedJ1V0f/onFe+FYDQYlrdZdBYi7zRaL1s6yYV6ee/PDXt7jhZ0R74uUkOvpN/UBpDhTcbE+jNXNEKwq3dJgUC6vOOwVuDcf5LHrWLIHdNqfXfCSR3+kmKV9sBJIpf1/IgSrxp45HNRUHdBpM0I/SIkGItU6RVQ6ij2rrCgdfOzUL6nCarCx2/cJasrUuhVLx/8yOCCn3LZ+nhaJpdShrVdXREqlz32YSmDlz+0BF7/rVOvBBcgGzm2fvPK59rnyal9Ak+503rx507e+6gbkVCBWlXZQUD4FGLH/ggWYwNkQfl7/bBirSghSTJR20z62nwv7odzwi9S2+xHCkzobIkgsUE4c8f0Uz4ZqMOw9M6xa5+kh222FIpVbHPo4ts2woGKdOJK4BLW5fcOLVflmOFSMr05LXqBKp4E8ZdkAtVfa/dCgpkut21EN8FUYUQlrLW64qrC7kQvhKSutXrtfo7EzKqhxqHXSmVv+ud65cGM1GikAq/d6e2e/293f2X7dGw0UmBup3dFBDRdgZLWeyEluAV7fabaX70V630BZvd76eq83gqSc73eugpWtfuyQw05ys5Mn3gGdaf/r8mVZjJ1rEd853RbFx2Gkuma0oGTPB0Q3WQnq4obMSi0ap8sbDnAqKxholKCmSK27oTLbjbEmFUsrYMRGmxDUWNW6bAGyXO9sGcY4kwoEg2Gc04KSOiE3P3YrLqw0xphU0BNdySd0tnKYJXWad9h1mY2ee+MswNYOhkcKSuI07/FJUBcjmJcnvdHvWc56J125oKZIrXti6VxEkN4S1spdyAd1DQd0Rsn1fvo0+Sps9V5mzBhBDQ6XwwswSKgnL977l+VkwVrsHez3ExflgR65tUcWC04XLWPun6wnBtbi+slWAkFN9IBOkto7P1lPhLNavZMtM6mg0lOh1oej2j9txQWLDalP9zpJBhVbrctOboXTqDm7fTNOHbZ6N7e7QLdJBhX5gE6/VrK3mS7VYA/oW8/1+7sHkbssAwnV6x1smcXkg/J6fliMYSI+hDwdr2O2T9YjNu9cOK2f7JRYYYwpqGlQ637csNAxd09z61GTq9XqtQ6Oxx3UNKh1v6jgZfd3yrleqxUG2CJj8fXcaXuvY04gKLpaH7EULb4wtsnT7Mweb5zeW+/1ADIHs0UGEUul9fV7Bxu7XYh5gkGNOKDTx6MvcJRZS1gq9c1+J7u1tb15enoimvD3Tk5PN7cvzrv9ft+cn594UMOo/B/J2Q2X8T0dSAAAAABJRU5ErkJggg==
                filename: image_name.png
              biography: I'm a digital artist based in Paris, France. ...
              categories: Manga&Anime,3D,Comics
              cover_photo:
                content: iVBORw0KGgoAAAANSUhEUgAAASoAAACpCAMAAACrt4DfAAABUFBMVEVPk//////m5ubl5eUkJUYwbP/k5OT60J360J7y8vLt7e34+Pj19fXw8PD5+fnr6+v61an60qMgFi9IkP9Qlf88i/9RmP9Djv//0pkuaf82iP/w7OQACj//1aH/1JUhZf83dP91pfoAADwQGEKgu/MbHkPhxLALXv/z7uOOtPyCq/jw9P4hHz3gwJ04eP8aYv/F0e2VtfX//PSvyf+/0/xEetVKiOwkGC3W3Ore6P0rQ3xpnvsGEkAuLEjgupALFUG3yfAAACe+t8qnr9nHvMZBPFFeU1x7oO/RvbqYquHbx71kjP0+gP/74sSKpv6StPbX5P+zxvBgjeJAXJo/RWlBW5VBYKY1RHNAcMQsJDgdFDNDV4opMFdRdLvZ3egnNWM1LDyGens7asO8oIjBqpZWTVo6OVRnYm54Z2eehnanjnvJqYqdgWiykW7sz62jrtzuoXzIAAAXaElEQVR4nOVd+18TSbbPg9CdEEK3nRdpQkSCBKIGAioIIqujzojy0Luu7syyO1dxVr139v//7dapU/1Kujt9qjshfu4ZHQ8JkJNvzvn2t05VV6XSYLMZZj7eAjilbCaTLYA35/XmwSuClwcvD17R682DNwdeAbwSeAvsF886Hn8xs9PJbJ3vtM+2Dw5SYNWDlY2z7Yutc/g1mesJKmN7WXBT1w0VvNj5zka10ajVaoZhpGxjXxi1WqNxsNHeynbM/+dQmZ3Zi41Uo1JzITRsDLFGamO3K2KeZqhmk4pKxGJ7x9upRjhKLrwYXNtbpjn2oEZDlc34eANRueKbHRXVrB3VrE9UmX56dzMyTA5clc1j0xxXUC4PobK9LIScmgVDbJhlfDyBFzMRkOUVwct7vTx4GBB4GBB4GIbl7W82KkScHLS2zMxYgkIPUfKggl4KUitrpZFf7flyw8Bn5/cpDjCC4/VLO9WGFE4CrUp5Z9ZMOKjA2nO8iUNlzm5UavI4WWiddacGKhdN+dEoOSqR9ebeSpyEcoHV2NxPKig/mgqCCgHK2l7GziXwCl5vDjyMCry818uDh1HZXgE8HtXegRxDBYFlJhEU9xyd51F8iAWmkrgCMsvanh+j+9EohuZDno5XcNGoebmZTEY5YG104wYVxugD3D4xCTqfaSeXUQ5YbV4NUyNBE4FqKxWbzP2sYjDpcG1QJSNBsx61112pjAMosMbKrCkX1EgJ6geVzeMkRh+g0XwQjc6ld6m6nGJG7diUCSpN4/bJqPXxpRRaZWXeHJdaz05SrZ8bY0wpNAMY68dX6+0xpxRapd3JTBQqX0YfVOsOec6Oiorl9biLz7Laihk1qAFG91XrPl5qASxdYmZ5ae4VvN4cePPgFb1eHry81ytaXqFbHnvxWWaUL6MFhd48eHPgFbxeCTyOBYCSdvAZr1o/H4uWCrLalvnDqvXdCRWfZZUL8wdV6zuNySLFyX0CUEk3jGfdUc06UfUnc+kbwGqjHxbUiIZx2usNNoxLNqPbXgGcOa83D17R6+W9Xt7jdbavASnGV2f9kKAWiuDNe7058Aper+T1OD6pbDZrcRfzMj6eSC3miYSyvCJ4ea+XBw8+u+vIKbDKhjkbGBRT68wTjM48wegeDxPK9rK2Ny4Jel1Isbxqd34otT55Rnes0jYDuT0WVNmslWAs07J22SGjOx4UYNYuQIvRmTeY6/Dr+rvXiBTD6rjvE5SAyi7ArFV2jrdgY5Hx8VIFMM7eQR7yuNfLe728x5s/v1akGFZb/aGgCkWvNx/kIbd7vZJLrTPksrbnx+h+3G6n1gB5dmNo9DK32FhdZoYY3fEKQdyOaeTjQflkxyFBJd9puVytlt/ev3//rVEFc0HG3Crtd5k/hFpfkRkhl6vl++8ePbxh2X+9++uH+29TVbQH99//7cZfCR+BsWKOCypIMNsb4HaH0YO43ZPrO3SZwNLpw6MbN+7cmXHszp07HLOHH/k/7LnfKNlaa5uBBejH7Q6j+3E7FuAcGLKY5c2DUwzy8l4v7/WK+2RKL1cfvPu7ByZ/e/iAglVlr+gXXpA3H+Q5+ASJhRFqfSChXKklAdSjh6NxYnaDBFUqlZBad8RCwhKUSlTl1K/RgKJmFaOrzlSrdWKHqlz98DEiUDM0rkqBEh2+DF6nWvcWYImIVOrXG1GBYlDR9AKjdvYmgwswolp3FeA8WBEsyMsHeflBr79JKr/q/egpxS6J76lQGZt930CLoz0/LELFAlGtZ7ZIMr36DwJQDKoPZGlbOfcXC1HV+oBY8KEpWQmaIX3s1fcPKUjN3LlPzSr2GlOq1vttSlJV3xNoCrF6X6XmVWWnf41qPaQAx4sUE1bvyANpo5ANLcCI/RcsQOQzsNFePszrbxA4XQYpllf/TBGxMs76I4OPikCgWKCq9cwlIamqH2g8ZWP121uquOoGJZSfWg8XC0lJUJMgFMoPSNc+t328T8PK2AijqetR63vR1We5/E9pqMhYQVqNWa37cHtYAZoEpqq+k0eKYUUcCm6MLMCoaj2fjM1Tyk+OqIRRub02X0zmLUYUCyO5naCpqo/iJBVwO0mLGm0zilqPIBZ8aEpGgkYPvfxARid4sKKNBo3MNKn14lZ0Uq/+Gi+pmD0kUXvteKJqfUQB9qN39Mrl2EjNzDwmsdVBP0IB+gySBwuQM5aUPHd5+wSlQOsn+ButBCuX5DfkhwpFLGQDxcI2QSn8LQGoZj5SRoPGthmWUJFbe4lI0Ohxl1OxlIJld95R0qpqTo1aJ0xold/+PQmoaI32yt5k1HqE4TKh/sofkqi/mZkblJ4oVCBxcsuvACnN9IC2epEQdQJSgdudXykVWE6iwR5jIt5KLcpIObZUt+0jAalUo5tEa8+HpogS1Lwg9PTKv0kB89vq4CM3KDK0tjMdat08IHy+5X/JILV09PutgYfu/DdpYcx41Dp1KVqG0P4sp2QGgGsvms1Pq2teqEhkVUlicoszFi5uGenlBzxOlCXC+E8Sqlvfm2rzaMZThHcekaDaw5CBs8UiGB9vPsjjy2ESmIjfoVCVDFSr/24qqtJs/rHkfvQLRVlZnRj6stlE1Tpl8YsUVEu6oqmaomrf3IRFugQaK+Y0qHXKpysD1dInXQVTlOb3Q4ewbtCaoZmE1brMjSMlyjI9CagOofwAKI1hpb04lIOqchl/KZqzgK807EVY4Fg8pkwq06Fa/YNBxOqP/Z+DZasGGlS13WK0ZY0le1ljqeD1HLEQof/ix+1zbcpCIQuqtWBsBpC6UhRdZzBZmdX8vLYmAZWxU7Sn5GWXzfrQFEmC0tZUIVSH36Ni9eSKZRKHSIW/KvvTPHq8KgHVZv/a1XqfotUFVEtH+pehkYqfHf7RhOqDtNJ1BpbKXe2PNTpUK0lBlZW+cWSOtFDPgqqp/XtwpDJsa0tfNcglTlMq1CHgxf45WiJDlUoVbLUue+OIc7vNgn0TktcTt5V6vLzzGGn5pwUV4+dPj5+EI7V0ddQEflI5TfF04n9U5a4EVA37xqQF+9Yjl2ffeuTySl6Pi4XA/stotZ65JC3pF1DdBc7Rvy6FVOHq4TeVIaVzmtKBr4CpeCGqMlkFfZiYN7nFlKAZygjQnVXsjTfv/r76xJff1w6f/K4xOcVggT/su6H6FMCNgaXKZFXl3IemJqrWMyRZ5WSVpgPvNPVvV4eDaK2tLn359GfTqjegde7CNVDhPyaTVbXd2FDF3JQpQ+nrebKKZQcfBB99u5pZOlxdXQNbfbK09vzrURMEuq6IslPgAggXP07w7AuZrBJQxdmUybk53t4YpuD1nG0EfDYPSF/IZRXDCXKGp1ZTP/r29esVs9+/fjvSGU7wMNIUTykVqw9+hOMlk1VGuxBp84C0vWXA4MYwsbekOJPIqltHQDuWDGDvnsFjmaKjLuDPMqRQJ3CKUqG/AIDdvSUB1ZkZYw/jRCQoZbEsh4pR9pe7ql1bOpQaoMX+MFdTBI/zJxlIAA48q6Fk56Lh6Mva4RoVqs2gedOJqXXarVrl1F+efwO5xPUkVBXnaqwsnWeQuNJpHDVedirgpCCkOr8YNvXvV38hQrWSEFTymzIR72qr/E+zCc0nztT8cgZ5AoWHpcbJSYeU4uXJhjKK1uSjG/YE5KIOQ0Gmypr/26BCFXdTJmR0/ozllbye2LzR8ooZvtWX8EwaVJWndd6mUzGlVCEHPn/7rOEVUcMrnsbbnlCkOj4J+PArIBYns/pTkqKDSZs03+pLNPnAQ7y8HiLn9Tg+cTeQo0FVe7aM7xOFN6cfVf3z8dKTW1calBa/LqI2V5DFtatbT5Ye/2kPl8XPMFt+Rrn4IlQSG8glJkGJWaWLt4k6gb99RXsMGnT1CqWDhmSlcznBvryCwc/aY10M/3QcEvLfoVNe2tj0oamJqnWTIhaMX0T54SiY85XS/IwTMbe+K3jN45KKExbTE5+xAbH0vcl/AuC1oFLrv1BeeyM2VDHVOmW9eqr2kw2VoB2A6isOmg8/NcU1j6ePysuw+Ql76atfm6JtxeWWgOonQgUa2xyqOGrdhs5vq/WBLXr9NualqPXaK7t4NKv9pHmyCmkelQL3bous+twElFRU7dYveUWBqg05E3Vj3rTXywToqmC1Pjc7XIW7UlAhDyEw6nPgqicvQBJoiKLCaR8EffMF56ovWJk616d2Af5Mee2LjFtXSW/3HEOCUqAynjlcxUHi0lPRnt86vMWQAv2pogjVeIWCNV+wJ5+r4hIAT2s2VM8oxX+cSUaCykN1TlE3Ly2twMFioxVsHzTvfjqyJvtQaumqBYvS/P7pSBNTERbfC7XwkvDSsMgxKbXux+0R1HqX0gWtvHIUqH3JF61gHXSUqgrJrirOo7qATigqm+9uUz6lymU2rlp3xELWTqisO6Fcnp1Qzs7KmQJJMx8sW8IKqUrX3VNXDEINmzNcnuPAhj+sCsLHsSH+hmXSXFHDZvSsfYxG1mZ0J7WydkINeqN1VfjhLBnCLVspEILLdTdV8VaCjtqcAaciJPz/qqArHNRojqSykKJt6mDMDdeexOEscZZ3EO4ZAasdvFqu1xUES7PeOS891SYrDo8mtAOiid/IOzIsxer15dsHtHE63j1yrSthiDt2MNJ4+exnoap4AWoCD8QC4BAJxQEEbLCzhYmIifbzs5fEXbKMzfhQxVTrs8Ud8s56RuW2yBDB4ry0OK2Ljp+G3I4jZpVfCjmf8QTTGJ+TN14z2liAZLXu4BN7LegcbXcTbrXbOLvHe0/I7eKCyBNJE/qUVyV37YTC6dPb9Jes7BZjrwX1qT3aUYqX9A3jGFSiU2UNfjUFu1GYZoro7CE3qXb6icV7MlA1SiNWGGfHL0GLJjlsgEpc+q13L9a5WLxlt/ZQMIirpFgUI5VV5Wk4oJPYseJQ/dTEtS2g11W8Eipi3IK0jqWmKUJTqVitWLG0jgKasTIKqshZ5b9wIdK69QxpLRpCxcaCtvTmC82YpNKFbLB6d1xpiVUwSPiq4Lc6qf2JUO0ksG497hUwTxsFYuDQ4kPqRnmFXI7zEK7xtMonanTnIaR2UksPrbKVnYoDOum8frCMk6L2MiAcPlupZrVpgOlRdSo4PkQVTxvRcKtNya2TdLIy7OUanKd0HYfDFq2L+lOFXkAOs9csqBp9O9sDcxJQjT6gky5Caz/XVUWsLxONT8VWUlb9qaLeeLdUxXWO8Aipo4dmXCyM6YBOSmchT+zDYOi/LNsrgngvTySVKqa2rApEOaVZg2ZMxWUJqtqzCjBOZwHTSL5fxbjdpG+FXbNmslChoyjAgSBvtIhRjia6obiyQWjUJvnVUtX0lBz5YxLuXbageopyQTSkdNGEwpl3PjGKc6b2xRDQQ7EgU38wWzMNt05mSHfkCqvWsbR4m0os9cSmKCyowjVV4sKIgpR3XwBRUpsYrbE/JqhoMzZ83pRegZWf6oro0om1UxZWuHbB7ouq2HOAwQ2vwzplRktYOT0EVawDOiXnAcGTqMBUucl7VtaCKhspDWdNVftiKFY3qmIxkYSowtlS0gGdaa/H8UnmgM6uRHfhP8uiUafjYiBLJUD9ieY6fo2DZZxaVupPJRowzgzE9R/QSbt7RGB1u8knZXDZnuqatFLscSCOlnGJEU9CRaPXesg9I9exLSFtSTYaMDtPKly86JphdwwXIqP0AtyIcw/cKrvFMUAlfUBnRuLoDKZD+fWOj4ndzO5CSuMJx5dDwvPLEuWXSsU7oNOBKmjVXsHrBa3aW8A9eU3S/sXCoBfDpYEuBsNOE8ESDnhDBNKUyoY0Eid5GW3XWr1Yq/YwjWbjHtBZkvm4a0+XsTfMswpr0JVZYnKC94zh3/ormWNfalN3QCdtUbawyvGyIgQTHxErYmU67/ip/D+rpaWrckgZG+a0bSIuoRcAK5AMumKPihW76SluiMARDaTXMr1NzF9hL+FNxDPxD+iUSqtU7aUuLoRisYIqAMOlDFxe8Wby8n+kkDI2zawDlfTdEIDViHtsSqPusbE9ybRKGdVXy5g7AA3vSGkisZDMOVD1Pw/kzjyrXEof0Dl0j00iap2vCpUY3eC7+UWpKzpyN78/AldaQaNPx/XXdYU+8YBWO+MJZTP69at1XD4ke9ZdLfWUy08+foZxHoxlrFuP4LGnKelfPZ1H/vTpjWNuZeN1rvvGutLxLp9iDWrgrq03xVyDunu/hVS7nyBUMe9d9hzQST8ShEHQuLnYOmG/o8PrTxU3kCii26d32FMnrdw92h011m83x3JAp+Qd8a4DOulHwkNCLeZyLd4lEQ1PTVWsWXj4C89st3Ls214b5ANHtvwO6JS+I95KniQO6KQcesCBusdwYtbjN8sKbERrwRouwzPnPfiuxcV7NLDgXpHpPaCTspecBVQut961oRrqLMAz3XXxjTSwaqUpPqBz4Ti6uHptAcWgKoVDVVq3vzX3OjJWld30OKCS2RfU74DOTsSZ5jIj89wAVNowUozeB6FavFmLBpa4AdApwNg7DfntXxV6VOeIAzojvY/yPRdQVgEOt6sYVG94Afbc3734Otq22PnSyAM6IxzL6dq/KvauaANehImuci3nQUrQ+ptAqHY9ULHEipC6jf1pP6AzQpOv/NoLFBMLbfjRvh9UXEK2WwM/sDhSZVV2kj8jPmmosqNW8Q0jlVs8SfunlaLxJ06Gf2IEuwNRJQ5V/H1B0wPcHj6BWr459L5ZBXKySg9BVedJ1V0f/onFe+FYDQYlrdZdBYi7zRaL1s6yYV6ee/PDXt7jhZ0R74uUkOvpN/UBpDhTcbE+jNXNEKwq3dJgUC6vOOwVuDcf5LHrWLIHdNqfXfCSR3+kmKV9sBJIpf1/IgSrxp45HNRUHdBpM0I/SIkGItU6RVQ6ij2rrCgdfOzUL6nCarCx2/cJasrUuhVLx/8yOCCn3LZ+nhaJpdShrVdXREqlz32YSmDlz+0BF7/rVOvBBcgGzm2fvPK59rnyal9Ak+503rx507e+6gbkVCBWlXZQUD4FGLH/ggWYwNkQfl7/bBirSghSTJR20z62nwv7odzwi9S2+xHCkzobIkgsUE4c8f0Uz4ZqMOw9M6xa5+kh222FIpVbHPo4ts2woGKdOJK4BLW5fcOLVflmOFSMr05LXqBKp4E8ZdkAtVfa/dCgpkut21EN8FUYUQlrLW64qrC7kQvhKSutXrtfo7EzKqhxqHXSmVv+ud65cGM1GikAq/d6e2e/293f2X7dGw0UmBup3dFBDRdgZLWeyEluAV7fabaX70V630BZvd76eq83gqSc73eugpWtfuyQw05ys5Mn3gGdaf/r8mVZjJ1rEd853RbFx2Gkuma0oGTPB0Q3WQnq4obMSi0ap8sbDnAqKxholKCmSK27oTLbjbEmFUsrYMRGmxDUWNW6bAGyXO9sGcY4kwoEg2Gc04KSOiE3P3YrLqw0xphU0BNdySd0tnKYJXWad9h1mY2ee+MswNYOhkcKSuI07/FJUBcjmJcnvdHvWc56J125oKZIrXti6VxEkN4S1spdyAd1DQd0Rsn1fvo0+Sps9V5mzBhBDQ6XwwswSKgnL977l+VkwVrsHez3ExflgR65tUcWC04XLWPun6wnBtbi+slWAkFN9IBOkto7P1lPhLNavZMtM6mg0lOh1oej2j9txQWLDalP9zpJBhVbrctOboXTqDm7fTNOHbZ6N7e7QLdJBhX5gE6/VrK3mS7VYA/oW8/1+7sHkbssAwnV6x1smcXkg/J6fliMYSI+hDwdr2O2T9YjNu9cOK2f7JRYYYwpqGlQ637csNAxd09z61GTq9XqtQ6Oxx3UNKh1v6jgZfd3yrleqxUG2CJj8fXcaXuvY04gKLpaH7EULb4wtsnT7Mweb5zeW+/1ADIHs0UGEUul9fV7Bxu7XYh5gkGNOKDTx6MvcJRZS1gq9c1+J7u1tb15enoimvD3Tk5PN7cvzrv9ft+cn594UMOo/B/J2Q2X8T0dSAAAAABJRU5ErkJggg==
                filename: image_name.png
              facebook_link: https://www.facebook.com/Williams_Scottish
              location: New York, US
              native_currency: USD
              primary_language: en
              realname: Williams Scottish
              twitter_link: https://www.twitter.com/@Williams_Scottish
      responses:
        "200":
          description: OK response.
          content:
            application/json:
              schema:
                $ref: '#/components/schemas/UserdataProcessResult'
              example:
                avatar_image: ""
                biography: ""
                categories: ""
                cover_photo: ""
                data:
                - 78
                - 117
                - 109
                - 113
                - 117
                - 97
                - 109
                - 32
                - 97
                - 117
                - 116
                - 101
                - 109
                - 32
                - 116
                - 101
                - 109
                - 112
                - 111
                - 114
                - 97
                - 32
                - 110
                - 101
                - 113
                - 117
                - 101
                - 32
                - 101
                - 105
                - 117
                - 115
                - 46
                detail: All userdata is processed
                facebook_link: ""
                location: ""
                native_currency: ""
                primary_language: ""
                realname: ""
                response_code: 0
                twitter_link: ""
        "400":
          description: Bad Request response.
          content:
            application/vnd.goa.error:
              schema:
                $ref: '#/components/schemas/Error'
              example:
                id: 3F1FKVRR
                message: Value of ID must be an integer
                name: bad_request
        "500":
          description: Internal Server Error response.
          content:
            application/vnd.goa.error:
              schema:
                $ref: '#/components/schemas/Error'
              example:
                id: 3F1FKVRR
                message: Value of ID must be an integer
                name: bad_request
components:
  schemas:
    ArtworkDetail:
      type: object
      properties:
        artist_name:
          type: string
          description: Name of the artist
          example: Leonardo da Vinci
          maxLength: 256
        artist_pastelid:
          type: string
          description: Artist's PastelID
          example: jXYJud3rmrR1Sk2scvR47N4E4J5Vv48uCC6se2nzHrBRdjaKj3ybPoi1Y2VVoRqi1GnQrYKjSxQAC7NBtvtEdS
          pattern: ^[a-zA-Z0-9]+$
          minLength: 86
          maxLength: 86
        artist_website_url:
          type: string
          description: Artist website URL
          example: https://www.leonardodavinci.net
          maxLength: 256
        copies:
          type: integer
          description: Number of copies
          default: 1
          example: 1
          minimum: 1
          maximum: 1000
        description:
          type: string
          description: Description of the artwork
          example: The Mona Lisa is an oil painting by Italian artist, inventor, and
            writer Leonardo da Vinci. Likely completed in 1506, the piece features
            a portrait of a seated woman set against an imaginary landscape.
          maxLength: 1024
        drawing_nsfw_score:
          type: number
          description: nsfw score
          example: 1
          minimum: 0
          maximum: 1
        green_address:
          type: boolean
          description: Green address
          example: true
        hentai_nsfw_score:
          type: number
          description: nsfw score
          example: 1
          minimum: 0
          maximum: 1
        internet_rareness_score:
          type: number
          description: internet rareness score
          example: 1
          minimum: 0
          maximum: 1
        keywords:
          type: string
          description: Keywords
          example: Renaissance, sfumato, portrait
          maxLength: 256
        neutral_nsfw_score:
          type: number
          description: nsfw score
          example: 1
          minimum: 0
          maximum: 1
        nsfw_score:
          type: number
          description: nsfw score
          example: 1
          minimum: 0
          maximum: 1
        porn_nsfw_score:
          type: number
          description: nsfw score
          example: 1
          minimum: 0
          maximum: 1
        rareness_score:
          type: number
          description: pastel rareness score
          example: 1
          minimum: 0
          maximum: 1
        royalty:
          type: number
          description: how much artist should get on all future resales
          example: 0.06839602139785167
          format: double
        series_name:
          type: string
          description: Series name
          example: Famous artist
          maxLength: 256
        sexy_nsfw_score:
          type: number
          description: nsfw score
          example: 1
          minimum: 0
          maximum: 1
        storage_fee:
          type: integer
          description: Storage fee %
          example: 100
          format: int64
        thumbnail_1:
          type: string
          description: Thumbnail_1 image
          example:
          - 83
          - 105
          - 116
          - 32
          - 109
          - 97
          - 120
          - 105
          - 109
          - 101
          - 32
          - 97
          - 117
          - 116
          - 32
          - 115
          - 117
          - 110
          - 116
          - 46
          format: binary
        thumbnail_2:
          type: string
          description: Thumbnail_2 image
          example:
          - 78
          - 101
          - 109
          - 111
          - 32
          - 110
          - 101
          - 109
          - 111
          - 32
          - 108
          - 97
          - 98
          - 111
          - 114
          - 101
          - 32
          - 101
          - 115
          - 116
          - 32
          - 108
          - 97
          - 98
          - 111
          - 114
          - 117
          - 109
          - 32
          - 101
          - 97
          - 113
          - 117
          - 101
          - 32
          - 110
          - 101
          - 109
          - 111
          - 46
          format: binary
        title:
          type: string
          description: Name of the artwork
          example: Mona Lisa
          maxLength: 256
        txid:
          type: string
          description: txid
          example: 576e7b824634a488a2f0baacf5a53b237d883029f205df25b300b87c8877ab58
          minLength: 64
          maxLength: 64
        version:
          type: integer
          description: version
          example: 1
          format: int64
        youtube_url:
          type: string
          description: Artwork creation video youtube URL
          example: https://www.youtube.com/watch?v=0xl6Ufo4ZX0
          maxLength: 128
      example:
        artist_name: Leonardo da Vinci
        artist_pastelid: jXYJud3rmrR1Sk2scvR47N4E4J5Vv48uCC6se2nzHrBRdjaKj3ybPoi1Y2VVoRqi1GnQrYKjSxQAC7NBtvtEdS
        artist_website_url: https://www.leonardodavinci.net
        copies: 1
        description: The Mona Lisa is an oil painting by Italian artist, inventor,
          and writer Leonardo da Vinci. Likely completed in 1506, the piece features
          a portrait of a seated woman set against an imaginary landscape.
        drawing_nsfw_score: 1
        green_address: true
        hentai_nsfw_score: 1
        internet_rareness_score: 1
        keywords: Renaissance, sfumato, portrait
        neutral_nsfw_score: 1
        nsfw_score: 1
        porn_nsfw_score: 1
        rareness_score: 1
        royalty: 0.1868920243897319
        series_name: Famous artist
        sexy_nsfw_score: 1
        storage_fee: 100
        thumbnail_1:
        - 65
        - 32
        - 110
        - 105
        - 104
        - 105
        - 108
        - 32
        - 109
        - 111
        - 108
        - 108
        - 105
        - 116
        - 105
        - 97
        - 32
        - 112
        - 114
        - 97
        - 101
        - 115
        - 101
        - 110
        - 116
        - 105
        - 117
        - 109
        - 32
        - 113
        - 117
        - 97
        - 115
        - 105
        - 46
        thumbnail_2:
        - 70
        - 97
        - 99
        - 101
        - 114
        - 101
        - 32
        - 117
        - 116
        - 32
        - 113
        - 117
        - 105
        - 115
        - 113
        - 117
        - 97
        - 109
        - 32
        - 99
        - 117
        - 109
        - 113
        - 117
        - 101
        - 32
        - 102
        - 117
        - 103
        - 105
        - 116
        - 32
        - 113
        - 117
        - 105
        - 97
        - 32
        - 113
        - 117
        - 105
        - 97
        - 46
        title: Mona Lisa
        txid: 576e7b824634a488a2f0baacf5a53b237d883029f205df25b300b87c8877ab58
        version: 1
        youtube_url: https://www.youtube.com/watch?v=0xl6Ufo4ZX0
      required:
      - rareness_score
      - nsfw_score
      - title
      - description
      - artist_name
      - copies
      - artist_pastelid
      - txid
    ArtworkSearchResult:
      type: object
      properties:
        artwork:
          $ref: '#/components/schemas/ArtworkSummary'
        match_index:
          type: integer
          description: Sort index of the match based on score.This must be used to
            sort results on UI.
          example: 1800655259546909597
          format: int64
        matches:
          type: array
          items:
            $ref: '#/components/schemas/FuzzyMatch'
          description: Match result details
          example:
          - field_type: keyword
            matched_indexes:
            - 3296871063441268122
            - 1275827989906040522
            score: 153082285827655130
            str: Tempora non culpa voluptatibus rerum est.
          - field_type: keyword
            matched_indexes:
            - 3296871063441268122
            - 1275827989906040522
            score: 153082285827655130
            str: Tempora non culpa voluptatibus rerum est.
          - field_type: keyword
            matched_indexes:
            - 3296871063441268122
            - 1275827989906040522
            score: 153082285827655130
            str: Tempora non culpa voluptatibus rerum est.
          - field_type: keyword
            matched_indexes:
            - 3296871063441268122
            - 1275827989906040522
            score: 153082285827655130
            str: Tempora non culpa voluptatibus rerum est.
      example:
        artwork:
          artist_name: Leonardo da Vinci
          artist_pastelid: jXYJud3rmrR1Sk2scvR47N4E4J5Vv48uCC6se2nzHrBRdjaKj3ybPoi1Y2VVoRqi1GnQrYKjSxQAC7NBtvtEdS
          artist_website_url: https://www.leonardodavinci.net
          copies: 1
          description: The Mona Lisa is an oil painting by Italian artist, inventor,
            and writer Leonardo da Vinci. Likely completed in 1506, the piece features
            a portrait of a seated woman set against an imaginary landscape.
          keywords: Renaissance, sfumato, portrait
          series_name: Famous artist
          thumbnail_1:
          - 81
          - 117
          - 105
          - 97
          - 32
          - 101
          - 105
          - 117
          - 115
          - 32
          - 99
          - 117
          - 109
          - 32
          - 104
          - 97
          - 114
          - 117
          - 109
          - 32
          - 105
          - 108
          - 108
          - 117
          - 109
          - 32
          - 118
          - 101
          - 108
          - 105
          - 116
          - 46
          thumbnail_2:
          - 70
          - 97
          - 99
          - 101
          - 114
          - 101
          - 32
          - 110
          - 111
          - 110
          - 32
          - 113
          - 117
          - 105
          - 98
          - 117
          - 115
          - 100
          - 97
          - 109
          - 46
          title: Mona Lisa
          txid: 576e7b824634a488a2f0baacf5a53b237d883029f205df25b300b87c8877ab58
          youtube_url: https://www.youtube.com/watch?v=0xl6Ufo4ZX0
        match_index: 9130143329264775029
        matches:
        - field_type: keyword
          matched_indexes:
          - 3296871063441268122
          - 1275827989906040522
          score: 153082285827655130
          str: Tempora non culpa voluptatibus rerum est.
        - field_type: keyword
          matched_indexes:
          - 3296871063441268122
          - 1275827989906040522
          score: 153082285827655130
          str: Tempora non culpa voluptatibus rerum est.
        - field_type: keyword
          matched_indexes:
          - 3296871063441268122
          - 1275827989906040522
          score: 153082285827655130
          str: Tempora non culpa voluptatibus rerum est.
        - field_type: keyword
          matched_indexes:
          - 3296871063441268122
          - 1275827989906040522
          score: 153082285827655130
          str: Tempora non culpa voluptatibus rerum est.
      required:
      - artwork
      - matches
      - match_index
    ArtworkSummary:
      type: object
      properties:
        artist_name:
          type: string
          description: Name of the artist
          example: Leonardo da Vinci
          maxLength: 256
        artist_pastelid:
          type: string
          description: Artist's PastelID
          example: jXYJud3rmrR1Sk2scvR47N4E4J5Vv48uCC6se2nzHrBRdjaKj3ybPoi1Y2VVoRqi1GnQrYKjSxQAC7NBtvtEdS
          pattern: ^[a-zA-Z0-9]+$
          minLength: 86
          maxLength: 86
        artist_website_url:
          type: string
          description: Artist website URL
          example: https://www.leonardodavinci.net
          maxLength: 256
        copies:
          type: integer
          description: Number of copies
          default: 1
          example: 1
          minimum: 1
          maximum: 1000
        description:
          type: string
          description: Description of the artwork
          example: The Mona Lisa is an oil painting by Italian artist, inventor, and
            writer Leonardo da Vinci. Likely completed in 1506, the piece features
            a portrait of a seated woman set against an imaginary landscape.
          maxLength: 1024
        keywords:
          type: string
          description: Keywords
          example: Renaissance, sfumato, portrait
          maxLength: 256
        series_name:
          type: string
          description: Series name
          example: Famous artist
          maxLength: 256
        thumbnail_1:
          type: string
          description: Thumbnail_1 image
          example:
          - 69
          - 116
          - 32
          - 115
          - 101
          - 100
          - 32
          - 112
          - 114
          - 97
          - 101
          - 115
          - 101
          - 110
          - 116
          - 105
          - 117
          - 109
          - 32
          - 101
          - 116
          - 32
          - 101
          - 111
          - 115
          - 46
          format: binary
        thumbnail_2:
          type: string
          description: Thumbnail_2 image
          example:
          - 65
          - 110
          - 105
          - 109
          - 105
          - 32
          - 101
          - 117
          - 109
          - 46
          format: binary
        title:
          type: string
          description: Name of the artwork
          example: Mona Lisa
          maxLength: 256
        txid:
          type: string
          description: txid
          example: 576e7b824634a488a2f0baacf5a53b237d883029f205df25b300b87c8877ab58
          minLength: 64
          maxLength: 64
        youtube_url:
          type: string
          description: Artwork creation video youtube URL
          example: https://www.youtube.com/watch?v=0xl6Ufo4ZX0
          maxLength: 128
      description: Artwork response
      example:
        artist_name: Leonardo da Vinci
        artist_pastelid: jXYJud3rmrR1Sk2scvR47N4E4J5Vv48uCC6se2nzHrBRdjaKj3ybPoi1Y2VVoRqi1GnQrYKjSxQAC7NBtvtEdS
        artist_website_url: https://www.leonardodavinci.net
        copies: 1
        description: The Mona Lisa is an oil painting by Italian artist, inventor,
          and writer Leonardo da Vinci. Likely completed in 1506, the piece features
          a portrait of a seated woman set against an imaginary landscape.
        keywords: Renaissance, sfumato, portrait
        series_name: Famous artist
        thumbnail_1:
        - 82
        - 101
        - 109
        - 32
        - 118
        - 101
        - 108
        - 105
        - 116
        - 32
        - 97
        - 108
        - 105
        - 113
        - 117
        - 105
        - 100
        - 46
        thumbnail_2:
        - 86
        - 101
        - 108
        - 105
        - 116
        - 32
        - 100
        - 111
        - 108
        - 111
        - 114
        - 101
        - 115
        - 32
        - 105
        - 116
        - 97
        - 113
        - 117
        - 101
        - 32
        - 111
        - 112
        - 116
        - 105
        - 111
        - 32
        - 115
        - 97
        - 101
        - 112
        - 101
        - 32
        - 102
        - 97
        - 99
        - 105
        - 108
        - 105
        - 115
        - 32
        - 114
        - 101
        - 112
        - 101
        - 108
        - 108
        - 101
        - 110
        - 100
        - 117
        - 115
        - 46
        title: Mona Lisa
        txid: 576e7b824634a488a2f0baacf5a53b237d883029f205df25b300b87c8877ab58
        youtube_url: https://www.youtube.com/watch?v=0xl6Ufo4ZX0
      required:
      - title
      - description
      - artist_name
      - copies
      - artist_pastelid
      - txid
    ArtworkTicket:
      type: object
      properties:
        artist_name:
          type: string
          description: Name of the artist
          example: Leonardo da Vinci
          maxLength: 256
        artist_pastelid:
          type: string
          description: Artist's PastelID
          example: jXYJud3rmrR1Sk2scvR47N4E4J5Vv48uCC6se2nzHrBRdjaKj3ybPoi1Y2VVoRqi1GnQrYKjSxQAC7NBtvtEdS
          pattern: ^[a-zA-Z0-9]+$
          minLength: 86
          maxLength: 86
        artist_pastelid_passphrase:
          type: string
          description: Passphrase of the artist's PastelID
          example: qwerasdf1234
        artist_website_url:
          type: string
          description: Artist website URL
          example: https://www.leonardodavinci.net
          maxLength: 256
        description:
          type: string
          description: Description of the artwork
          example: The Mona Lisa is an oil painting by Italian artist, inventor, and
            writer Leonardo da Vinci. Likely completed in 1506, the piece features
            a portrait of a seated woman set against an imaginary landscape.
          maxLength: 1024
        green:
          type: boolean
          description: To donate 2% of the sale proceeds on every sale to TeamTrees
            which plants trees
          default: false
          example: false
        issued_copies:
          type: integer
          description: Number of copies issued
          default: 1
          example: 1
          minimum: 1
          maximum: 1000
        keywords:
          type: string
          description: Keywords
          example: Renaissance, sfumato, portrait
          maxLength: 256
        maximum_fee:
          type: number
          description: Used to find a suitable masternode with a fee equal or less
          default: 1
          example: 100
          minimum: 1e-05
        name:
          type: string
          description: Name of the artwork
          example: Mona Lisa
          maxLength: 256
        royalty:
          type: number
          description: Percentage the artist received in future sales. If set to 0%
            he only get paids for the first sale on each copy of the NFT
          default: 0
          example: 12
          minimum: 0
          maximum: 100
        series_name:
          type: string
          description: Series name
          example: Famous artist
          maxLength: 256
        spendable_address:
          type: string
          description: Spendable address
          example: PtiqRXn2VQwBjp1K8QXR2uW2w2oZ3Ns7N6j
          pattern: ^[a-zA-Z0-9]+$
          minLength: 35
          maxLength: 35
        thumbnail_coordinate:
          $ref: '#/components/schemas/Thumbnailcoordinate2'
        youtube_url:
          type: string
          description: Artwork creation video youtube URL
          example: https://www.youtube.com/watch?v=0xl6Ufo4ZX0
          maxLength: 128
      description: Ticket of the registration artwork
      example:
        artist_name: Leonardo da Vinci
        artist_pastelid: jXYJud3rmrR1Sk2scvR47N4E4J5Vv48uCC6se2nzHrBRdjaKj3ybPoi1Y2VVoRqi1GnQrYKjSxQAC7NBtvtEdS
        artist_pastelid_passphrase: qwerasdf1234
        artist_website_url: https://www.leonardodavinci.net
        description: The Mona Lisa is an oil painting by Italian artist, inventor,
          and writer Leonardo da Vinci. Likely completed in 1506, the piece features
          a portrait of a seated woman set against an imaginary landscape.
        green: false
        issued_copies: 1
        keywords: Renaissance, sfumato, portrait
        maximum_fee: 100
        name: Mona Lisa
        royalty: 12
        series_name: Famous artist
        spendable_address: PtiqRXn2VQwBjp1K8QXR2uW2w2oZ3Ns7N6j
        thumbnail_coordinate:
          bottom_right_x: 640
          bottom_right_y: 480
          top_left_x: 0
          top_left_y: 0
        youtube_url: https://www.youtube.com/watch?v=0xl6Ufo4ZX0
      required:
      - artist_name
      - name
      - issued_copies
      - artist_pastelid
      - artist_pastelid_passphrase
      - spendable_address
      - maximum_fee
    CreateUserdataRequestBody:
      type: object
      properties:
        artist_pastelid:
          type: string
          description: Artist's PastelID
          example: jXYJud3rmrR1Sk2scvR47N4E4J5Vv48uCC6se2nzHrBRdjaKj3ybPoi1Y2VVoRqi1GnQrYKjSxQAC7NBtvtEdS
          pattern: ^[a-zA-Z0-9]+$
          minLength: 86
          maxLength: 86
        artist_pastelid_passphrase:
          type: string
          description: Passphrase of the artist's PastelID
          example: qwerasdf1234
        avatar_image:
          $ref: '#/components/schemas/UserImageUploadPayload'
        biography:
          type: string
          description: Biography of the user
          example: I'm a digital artist based in Paris, France. ...
          maxLength: 1024
        categories:
          type: string
          description: The categories of user's work, separate by ,
          example: Manga&Anime,3D,Comics
        cover_photo:
          $ref: '#/components/schemas/UserImageUploadPayload'
        facebook_link:
          type: string
          description: Facebook link of the user
          example: https://www.facebook.com/Williams_Scottish
          maxLength: 128
        location:
          type: string
          description: Location of the user
          example: New York, US
          maxLength: 256
        native_currency:
          type: string
          description: Native currency of user in ISO 4217 Alphabetic Code
          example: USD
          minLength: 3
          maxLength: 3
        primary_language:
          type: string
          description: Primary language of the user, follow ISO 639-2 standard
          example: en
          maxLength: 30
        realname:
          type: string
          description: Real name of the user
          example: Williams Scottish
          maxLength: 256
        twitter_link:
          type: string
          description: Twitter link of the user
          example: https://www.twitter.com/@Williams_Scottish
          maxLength: 128
      example:
        artist_pastelid: jXYJud3rmrR1Sk2scvR47N4E4J5Vv48uCC6se2nzHrBRdjaKj3ybPoi1Y2VVoRqi1GnQrYKjSxQAC7NBtvtEdS
        artist_pastelid_passphrase: qwerasdf1234
        avatar_image:
          content: iVBORw0KGgoAAAANSUhEUgAAASoAAACpCAMAAACrt4DfAAABUFBMVEVPk//////m5ubl5eUkJUYwbP/k5OT60J360J7y8vLt7e34+Pj19fXw8PD5+fnr6+v61an60qMgFi9IkP9Qlf88i/9RmP9Djv//0pkuaf82iP/w7OQACj//1aH/1JUhZf83dP91pfoAADwQGEKgu/MbHkPhxLALXv/z7uOOtPyCq/jw9P4hHz3gwJ04eP8aYv/F0e2VtfX//PSvyf+/0/xEetVKiOwkGC3W3Ore6P0rQ3xpnvsGEkAuLEjgupALFUG3yfAAACe+t8qnr9nHvMZBPFFeU1x7oO/RvbqYquHbx71kjP0+gP/74sSKpv6StPbX5P+zxvBgjeJAXJo/RWlBW5VBYKY1RHNAcMQsJDgdFDNDV4opMFdRdLvZ3egnNWM1LDyGens7asO8oIjBqpZWTVo6OVRnYm54Z2eehnanjnvJqYqdgWiykW7sz62jrtzuoXzIAAAXaElEQVR4nOVd+18TSbbPg9CdEEK3nRdpQkSCBKIGAioIIqujzojy0Luu7syyO1dxVr139v//7dapU/1Kujt9qjshfu4ZHQ8JkJNvzvn2t05VV6XSYLMZZj7eAjilbCaTLYA35/XmwSuClwcvD17R682DNwdeAbwSeAvsF886Hn8xs9PJbJ3vtM+2Dw5SYNWDlY2z7Yutc/g1mesJKmN7WXBT1w0VvNj5zka10ajVaoZhpGxjXxi1WqNxsNHeynbM/+dQmZ3Zi41Uo1JzITRsDLFGamO3K2KeZqhmk4pKxGJ7x9upRjhKLrwYXNtbpjn2oEZDlc34eANRueKbHRXVrB3VrE9UmX56dzMyTA5clc1j0xxXUC4PobK9LIScmgVDbJhlfDyBFzMRkOUVwct7vTx4GBB4GBB4GIbl7W82KkScHLS2zMxYgkIPUfKggl4KUitrpZFf7flyw8Bn5/cpDjCC4/VLO9WGFE4CrUp5Z9ZMOKjA2nO8iUNlzm5UavI4WWiddacGKhdN+dEoOSqR9ebeSpyEcoHV2NxPKig/mgqCCgHK2l7GziXwCl5vDjyMCry818uDh1HZXgE8HtXegRxDBYFlJhEU9xyd51F8iAWmkrgCMsvanh+j+9EohuZDno5XcNGoebmZTEY5YG104wYVxugD3D4xCTqfaSeXUQ5YbV4NUyNBE4FqKxWbzP2sYjDpcG1QJSNBsx61112pjAMosMbKrCkX1EgJ6geVzeMkRh+g0XwQjc6ld6m6nGJG7diUCSpN4/bJqPXxpRRaZWXeHJdaz05SrZ8bY0wpNAMY68dX6+0xpxRapd3JTBQqX0YfVOsOec6Oiorl9biLz7Laihk1qAFG91XrPl5qASxdYmZ5ae4VvN4cePPgFb1eHry81ytaXqFbHnvxWWaUL6MFhd48eHPgFbxeCTyOBYCSdvAZr1o/H4uWCrLalvnDqvXdCRWfZZUL8wdV6zuNySLFyX0CUEk3jGfdUc06UfUnc+kbwGqjHxbUiIZx2usNNoxLNqPbXgGcOa83D17R6+W9Xt7jdbavASnGV2f9kKAWiuDNe7058Aper+T1OD6pbDZrcRfzMj6eSC3miYSyvCJ4ea+XBw8+u+vIKbDKhjkbGBRT68wTjM48wegeDxPK9rK2Ny4Jel1Isbxqd34otT55Rnes0jYDuT0WVNmslWAs07J22SGjOx4UYNYuQIvRmTeY6/Dr+rvXiBTD6rjvE5SAyi7ArFV2jrdgY5Hx8VIFMM7eQR7yuNfLe728x5s/v1akGFZb/aGgCkWvNx/kIbd7vZJLrTPksrbnx+h+3G6n1gB5dmNo9DK32FhdZoYY3fEKQdyOaeTjQflkxyFBJd9puVytlt/ev3//rVEFc0HG3Crtd5k/hFpfkRkhl6vl++8ePbxh2X+9++uH+29TVbQH99//7cZfCR+BsWKOCypIMNsb4HaH0YO43ZPrO3SZwNLpw6MbN+7cmXHszp07HLOHH/k/7LnfKNlaa5uBBejH7Q6j+3E7FuAcGLKY5c2DUwzy8l4v7/WK+2RKL1cfvPu7ByZ/e/iAglVlr+gXXpA3H+Q5+ASJhRFqfSChXKklAdSjh6NxYnaDBFUqlZBad8RCwhKUSlTl1K/RgKJmFaOrzlSrdWKHqlz98DEiUDM0rkqBEh2+DF6nWvcWYImIVOrXG1GBYlDR9AKjdvYmgwswolp3FeA8WBEsyMsHeflBr79JKr/q/egpxS6J76lQGZt930CLoz0/LELFAlGtZ7ZIMr36DwJQDKoPZGlbOfcXC1HV+oBY8KEpWQmaIX3s1fcPKUjN3LlPzSr2GlOq1vttSlJV3xNoCrF6X6XmVWWnf41qPaQAx4sUE1bvyANpo5ANLcCI/RcsQOQzsNFePszrbxA4XQYpllf/TBGxMs76I4OPikCgWKCq9cwlIamqH2g8ZWP121uquOoGJZSfWg8XC0lJUJMgFMoPSNc+t328T8PK2AijqetR63vR1We5/E9pqMhYQVqNWa37cHtYAZoEpqq+k0eKYUUcCm6MLMCoaj2fjM1Tyk+OqIRRub02X0zmLUYUCyO5naCpqo/iJBVwO0mLGm0zilqPIBZ8aEpGgkYPvfxARid4sKKNBo3MNKn14lZ0Uq/+Gi+pmD0kUXvteKJqfUQB9qN39Mrl2EjNzDwmsdVBP0IB+gySBwuQM5aUPHd5+wSlQOsn+ButBCuX5DfkhwpFLGQDxcI2QSn8LQGoZj5SRoPGthmWUJFbe4lI0Ohxl1OxlIJld95R0qpqTo1aJ0xold/+PQmoaI32yt5k1HqE4TKh/sofkqi/mZkblJ4oVCBxcsuvACnN9IC2epEQdQJSgdudXykVWE6iwR5jIt5KLcpIObZUt+0jAalUo5tEa8+HpogS1Lwg9PTKv0kB89vq4CM3KDK0tjMdat08IHy+5X/JILV09PutgYfu/DdpYcx41Dp1KVqG0P4sp2QGgGsvms1Pq2teqEhkVUlicoszFi5uGenlBzxOlCXC+E8Sqlvfm2rzaMZThHcekaDaw5CBs8UiGB9vPsjjy2ESmIjfoVCVDFSr/24qqtJs/rHkfvQLRVlZnRj6stlE1Tpl8YsUVEu6oqmaomrf3IRFugQaK+Y0qHXKpysD1dInXQVTlOb3Q4ewbtCaoZmE1brMjSMlyjI9CagOofwAKI1hpb04lIOqchl/KZqzgK807EVY4Fg8pkwq06Fa/YNBxOqP/Z+DZasGGlS13WK0ZY0le1ljqeD1HLEQof/ix+1zbcpCIQuqtWBsBpC6UhRdZzBZmdX8vLYmAZWxU7Sn5GWXzfrQFEmC0tZUIVSH36Ni9eSKZRKHSIW/KvvTPHq8KgHVZv/a1XqfotUFVEtH+pehkYqfHf7RhOqDtNJ1BpbKXe2PNTpUK0lBlZW+cWSOtFDPgqqp/XtwpDJsa0tfNcglTlMq1CHgxf45WiJDlUoVbLUue+OIc7vNgn0TktcTt5V6vLzzGGn5pwUV4+dPj5+EI7V0ddQEflI5TfF04n9U5a4EVA37xqQF+9Yjl2ffeuTySl6Pi4XA/stotZ65JC3pF1DdBc7Rvy6FVOHq4TeVIaVzmtKBr4CpeCGqMlkFfZiYN7nFlKAZygjQnVXsjTfv/r76xJff1w6f/K4xOcVggT/su6H6FMCNgaXKZFXl3IemJqrWMyRZ5WSVpgPvNPVvV4eDaK2tLn359GfTqjegde7CNVDhPyaTVbXd2FDF3JQpQ+nrebKKZQcfBB99u5pZOlxdXQNbfbK09vzrURMEuq6IslPgAggXP07w7AuZrBJQxdmUybk53t4YpuD1nG0EfDYPSF/IZRXDCXKGp1ZTP/r29esVs9+/fjvSGU7wMNIUTykVqw9+hOMlk1VGuxBp84C0vWXA4MYwsbekOJPIqltHQDuWDGDvnsFjmaKjLuDPMqRQJ3CKUqG/AIDdvSUB1ZkZYw/jRCQoZbEsh4pR9pe7ql1bOpQaoMX+MFdTBI/zJxlIAA48q6Fk56Lh6Mva4RoVqs2gedOJqXXarVrl1F+efwO5xPUkVBXnaqwsnWeQuNJpHDVedirgpCCkOr8YNvXvV38hQrWSEFTymzIR72qr/E+zCc0nztT8cgZ5AoWHpcbJSYeU4uXJhjKK1uSjG/YE5KIOQ0Gmypr/26BCFXdTJmR0/ozllbye2LzR8ooZvtWX8EwaVJWndd6mUzGlVCEHPn/7rOEVUcMrnsbbnlCkOj4J+PArIBYns/pTkqKDSZs03+pLNPnAQ7y8HiLn9Tg+cTeQo0FVe7aM7xOFN6cfVf3z8dKTW1calBa/LqI2V5DFtatbT5Ye/2kPl8XPMFt+Rrn4IlQSG8glJkGJWaWLt4k6gb99RXsMGnT1CqWDhmSlcznBvryCwc/aY10M/3QcEvLfoVNe2tj0oamJqnWTIhaMX0T54SiY85XS/IwTMbe+K3jN45KKExbTE5+xAbH0vcl/AuC1oFLrv1BeeyM2VDHVOmW9eqr2kw2VoB2A6isOmg8/NcU1j6ePysuw+Ql76atfm6JtxeWWgOonQgUa2xyqOGrdhs5vq/WBLXr9NualqPXaK7t4NKv9pHmyCmkelQL3bous+twElFRU7dYveUWBqg05E3Vj3rTXywToqmC1Pjc7XIW7UlAhDyEw6nPgqicvQBJoiKLCaR8EffMF56ovWJk616d2Af5Mee2LjFtXSW/3HEOCUqAynjlcxUHi0lPRnt86vMWQAv2pogjVeIWCNV+wJ5+r4hIAT2s2VM8oxX+cSUaCykN1TlE3Ly2twMFioxVsHzTvfjqyJvtQaumqBYvS/P7pSBNTERbfC7XwkvDSsMgxKbXux+0R1HqX0gWtvHIUqH3JF61gHXSUqgrJrirOo7qATigqm+9uUz6lymU2rlp3xELWTqisO6Fcnp1Qzs7KmQJJMx8sW8IKqUrX3VNXDEINmzNcnuPAhj+sCsLHsSH+hmXSXFHDZvSsfYxG1mZ0J7WydkINeqN1VfjhLBnCLVspEILLdTdV8VaCjtqcAaciJPz/qqArHNRojqSykKJt6mDMDdeexOEscZZ3EO4ZAasdvFqu1xUES7PeOS891SYrDo8mtAOiid/IOzIsxer15dsHtHE63j1yrSthiDt2MNJ4+exnoap4AWoCD8QC4BAJxQEEbLCzhYmIifbzs5fEXbKMzfhQxVTrs8Ud8s56RuW2yBDB4ry0OK2Ljp+G3I4jZpVfCjmf8QTTGJ+TN14z2liAZLXu4BN7LegcbXcTbrXbOLvHe0/I7eKCyBNJE/qUVyV37YTC6dPb9Jes7BZjrwX1qT3aUYqX9A3jGFSiU2UNfjUFu1GYZoro7CE3qXb6icV7MlA1SiNWGGfHL0GLJjlsgEpc+q13L9a5WLxlt/ZQMIirpFgUI5VV5Wk4oJPYseJQ/dTEtS2g11W8Eipi3IK0jqWmKUJTqVitWLG0jgKasTIKqshZ5b9wIdK69QxpLRpCxcaCtvTmC82YpNKFbLB6d1xpiVUwSPiq4Lc6qf2JUO0ksG497hUwTxsFYuDQ4kPqRnmFXI7zEK7xtMonanTnIaR2UksPrbKVnYoDOum8frCMk6L2MiAcPlupZrVpgOlRdSo4PkQVTxvRcKtNya2TdLIy7OUanKd0HYfDFq2L+lOFXkAOs9csqBp9O9sDcxJQjT6gky5Caz/XVUWsLxONT8VWUlb9qaLeeLdUxXWO8Aipo4dmXCyM6YBOSmchT+zDYOi/LNsrgngvTySVKqa2rApEOaVZg2ZMxWUJqtqzCjBOZwHTSL5fxbjdpG+FXbNmslChoyjAgSBvtIhRjia6obiyQWjUJvnVUtX0lBz5YxLuXbageopyQTSkdNGEwpl3PjGKc6b2xRDQQ7EgU38wWzMNt05mSHfkCqvWsbR4m0os9cSmKCyowjVV4sKIgpR3XwBRUpsYrbE/JqhoMzZ83pRegZWf6oro0om1UxZWuHbB7ouq2HOAwQ2vwzplRktYOT0EVawDOiXnAcGTqMBUucl7VtaCKhspDWdNVftiKFY3qmIxkYSowtlS0gGdaa/H8UnmgM6uRHfhP8uiUafjYiBLJUD9ieY6fo2DZZxaVupPJRowzgzE9R/QSbt7RGB1u8knZXDZnuqatFLscSCOlnGJEU9CRaPXesg9I9exLSFtSTYaMDtPKly86JphdwwXIqP0AtyIcw/cKrvFMUAlfUBnRuLoDKZD+fWOj4ndzO5CSuMJx5dDwvPLEuWXSsU7oNOBKmjVXsHrBa3aW8A9eU3S/sXCoBfDpYEuBsNOE8ESDnhDBNKUyoY0Eid5GW3XWr1Yq/YwjWbjHtBZkvm4a0+XsTfMswpr0JVZYnKC94zh3/ormWNfalN3QCdtUbawyvGyIgQTHxErYmU67/ip/D+rpaWrckgZG+a0bSIuoRcAK5AMumKPihW76SluiMARDaTXMr1NzF9hL+FNxDPxD+iUSqtU7aUuLoRisYIqAMOlDFxe8Wby8n+kkDI2zawDlfTdEIDViHtsSqPusbE9ybRKGdVXy5g7AA3vSGkisZDMOVD1Pw/kzjyrXEof0Dl0j00iap2vCpUY3eC7+UWpKzpyN78/AldaQaNPx/XXdYU+8YBWO+MJZTP69at1XD4ke9ZdLfWUy08+foZxHoxlrFuP4LGnKelfPZ1H/vTpjWNuZeN1rvvGutLxLp9iDWrgrq03xVyDunu/hVS7nyBUMe9d9hzQST8ShEHQuLnYOmG/o8PrTxU3kCii26d32FMnrdw92h011m83x3JAp+Qd8a4DOulHwkNCLeZyLd4lEQ1PTVWsWXj4C89st3Ls214b5ANHtvwO6JS+I95KniQO6KQcesCBusdwYtbjN8sKbERrwRouwzPnPfiuxcV7NLDgXpHpPaCTspecBVQut961oRrqLMAz3XXxjTSwaqUpPqBz4Ti6uHptAcWgKoVDVVq3vzX3OjJWld30OKCS2RfU74DOTsSZ5jIj89wAVNowUozeB6FavFmLBpa4AdApwNg7DfntXxV6VOeIAzojvY/yPRdQVgEOt6sYVG94Afbc3734Otq22PnSyAM6IxzL6dq/KvauaANehImuci3nQUrQ+ptAqHY9ULHEipC6jf1pP6AzQpOv/NoLFBMLbfjRvh9UXEK2WwM/sDhSZVV2kj8jPmmosqNW8Q0jlVs8SfunlaLxJ06Gf2IEuwNRJQ5V/H1B0wPcHj6BWr459L5ZBXKySg9BVedJ1V0f/onFe+FYDQYlrdZdBYi7zRaL1s6yYV6ee/PDXt7jhZ0R74uUkOvpN/UBpDhTcbE+jNXNEKwq3dJgUC6vOOwVuDcf5LHrWLIHdNqfXfCSR3+kmKV9sBJIpf1/IgSrxp45HNRUHdBpM0I/SIkGItU6RVQ6ij2rrCgdfOzUL6nCarCx2/cJasrUuhVLx/8yOCCn3LZ+nhaJpdShrVdXREqlz32YSmDlz+0BF7/rVOvBBcgGzm2fvPK59rnyal9Ak+503rx507e+6gbkVCBWlXZQUD4FGLH/ggWYwNkQfl7/bBirSghSTJR20z62nwv7odzwi9S2+xHCkzobIkgsUE4c8f0Uz4ZqMOw9M6xa5+kh222FIpVbHPo4ts2woGKdOJK4BLW5fcOLVflmOFSMr05LXqBKp4E8ZdkAtVfa/dCgpkut21EN8FUYUQlrLW64qrC7kQvhKSutXrtfo7EzKqhxqHXSmVv+ud65cGM1GikAq/d6e2e/293f2X7dGw0UmBup3dFBDRdgZLWeyEluAV7fabaX70V630BZvd76eq83gqSc73eugpWtfuyQw05ys5Mn3gGdaf/r8mVZjJ1rEd853RbFx2Gkuma0oGTPB0Q3WQnq4obMSi0ap8sbDnAqKxholKCmSK27oTLbjbEmFUsrYMRGmxDUWNW6bAGyXO9sGcY4kwoEg2Gc04KSOiE3P3YrLqw0xphU0BNdySd0tnKYJXWad9h1mY2ee+MswNYOhkcKSuI07/FJUBcjmJcnvdHvWc56J125oKZIrXti6VxEkN4S1spdyAd1DQd0Rsn1fvo0+Sps9V5mzBhBDQ6XwwswSKgnL977l+VkwVrsHez3ExflgR65tUcWC04XLWPun6wnBtbi+slWAkFN9IBOkto7P1lPhLNavZMtM6mg0lOh1oej2j9txQWLDalP9zpJBhVbrctOboXTqDm7fTNOHbZ6N7e7QLdJBhX5gE6/VrK3mS7VYA/oW8/1+7sHkbssAwnV6x1smcXkg/J6fliMYSI+hDwdr2O2T9YjNu9cOK2f7JRYYYwpqGlQ637csNAxd09z61GTq9XqtQ6Oxx3UNKh1v6jgZfd3yrleqxUG2CJj8fXcaXuvY04gKLpaH7EULb4wtsnT7Mweb5zeW+/1ADIHs0UGEUul9fV7Bxu7XYh5gkGNOKDTx6MvcJRZS1gq9c1+J7u1tb15enoimvD3Tk5PN7cvzrv9ft+cn594UMOo/B/J2Q2X8T0dSAAAAABJRU5ErkJggg==
          filename: image_name.png
        biography: I'm a digital artist based in Paris, France. ...
        categories: Manga&Anime,3D,Comics
        cover_photo:
          content: iVBORw0KGgoAAAANSUhEUgAAASoAAACpCAMAAACrt4DfAAABUFBMVEVPk//////m5ubl5eUkJUYwbP/k5OT60J360J7y8vLt7e34+Pj19fXw8PD5+fnr6+v61an60qMgFi9IkP9Qlf88i/9RmP9Djv//0pkuaf82iP/w7OQACj//1aH/1JUhZf83dP91pfoAADwQGEKgu/MbHkPhxLALXv/z7uOOtPyCq/jw9P4hHz3gwJ04eP8aYv/F0e2VtfX//PSvyf+/0/xEetVKiOwkGC3W3Ore6P0rQ3xpnvsGEkAuLEjgupALFUG3yfAAACe+t8qnr9nHvMZBPFFeU1x7oO/RvbqYquHbx71kjP0+gP/74sSKpv6StPbX5P+zxvBgjeJAXJo/RWlBW5VBYKY1RHNAcMQsJDgdFDNDV4opMFdRdLvZ3egnNWM1LDyGens7asO8oIjBqpZWTVo6OVRnYm54Z2eehnanjnvJqYqdgWiykW7sz62jrtzuoXzIAAAXaElEQVR4nOVd+18TSbbPg9CdEEK3nRdpQkSCBKIGAioIIqujzojy0Luu7syyO1dxVr139v//7dapU/1Kujt9qjshfu4ZHQ8JkJNvzvn2t05VV6XSYLMZZj7eAjilbCaTLYA35/XmwSuClwcvD17R682DNwdeAbwSeAvsF886Hn8xs9PJbJ3vtM+2Dw5SYNWDlY2z7Yutc/g1mesJKmN7WXBT1w0VvNj5zka10ajVaoZhpGxjXxi1WqNxsNHeynbM/+dQmZ3Zi41Uo1JzITRsDLFGamO3K2KeZqhmk4pKxGJ7x9upRjhKLrwYXNtbpjn2oEZDlc34eANRueKbHRXVrB3VrE9UmX56dzMyTA5clc1j0xxXUC4PobK9LIScmgVDbJhlfDyBFzMRkOUVwct7vTx4GBB4GBB4GIbl7W82KkScHLS2zMxYgkIPUfKggl4KUitrpZFf7flyw8Bn5/cpDjCC4/VLO9WGFE4CrUp5Z9ZMOKjA2nO8iUNlzm5UavI4WWiddacGKhdN+dEoOSqR9ebeSpyEcoHV2NxPKig/mgqCCgHK2l7GziXwCl5vDjyMCry818uDh1HZXgE8HtXegRxDBYFlJhEU9xyd51F8iAWmkrgCMsvanh+j+9EohuZDno5XcNGoebmZTEY5YG104wYVxugD3D4xCTqfaSeXUQ5YbV4NUyNBE4FqKxWbzP2sYjDpcG1QJSNBsx61112pjAMosMbKrCkX1EgJ6geVzeMkRh+g0XwQjc6ld6m6nGJG7diUCSpN4/bJqPXxpRRaZWXeHJdaz05SrZ8bY0wpNAMY68dX6+0xpxRapd3JTBQqX0YfVOsOec6Oiorl9biLz7Laihk1qAFG91XrPl5qASxdYmZ5ae4VvN4cePPgFb1eHry81ytaXqFbHnvxWWaUL6MFhd48eHPgFbxeCTyOBYCSdvAZr1o/H4uWCrLalvnDqvXdCRWfZZUL8wdV6zuNySLFyX0CUEk3jGfdUc06UfUnc+kbwGqjHxbUiIZx2usNNoxLNqPbXgGcOa83D17R6+W9Xt7jdbavASnGV2f9kKAWiuDNe7058Aper+T1OD6pbDZrcRfzMj6eSC3miYSyvCJ4ea+XBw8+u+vIKbDKhjkbGBRT68wTjM48wegeDxPK9rK2Ny4Jel1Isbxqd34otT55Rnes0jYDuT0WVNmslWAs07J22SGjOx4UYNYuQIvRmTeY6/Dr+rvXiBTD6rjvE5SAyi7ArFV2jrdgY5Hx8VIFMM7eQR7yuNfLe728x5s/v1akGFZb/aGgCkWvNx/kIbd7vZJLrTPksrbnx+h+3G6n1gB5dmNo9DK32FhdZoYY3fEKQdyOaeTjQflkxyFBJd9puVytlt/ev3//rVEFc0HG3Crtd5k/hFpfkRkhl6vl++8ePbxh2X+9++uH+29TVbQH99//7cZfCR+BsWKOCypIMNsb4HaH0YO43ZPrO3SZwNLpw6MbN+7cmXHszp07HLOHH/k/7LnfKNlaa5uBBejH7Q6j+3E7FuAcGLKY5c2DUwzy8l4v7/WK+2RKL1cfvPu7ByZ/e/iAglVlr+gXXpA3H+Q5+ASJhRFqfSChXKklAdSjh6NxYnaDBFUqlZBad8RCwhKUSlTl1K/RgKJmFaOrzlSrdWKHqlz98DEiUDM0rkqBEh2+DF6nWvcWYImIVOrXG1GBYlDR9AKjdvYmgwswolp3FeA8WBEsyMsHeflBr79JKr/q/egpxS6J76lQGZt930CLoz0/LELFAlGtZ7ZIMr36DwJQDKoPZGlbOfcXC1HV+oBY8KEpWQmaIX3s1fcPKUjN3LlPzSr2GlOq1vttSlJV3xNoCrF6X6XmVWWnf41qPaQAx4sUE1bvyANpo5ANLcCI/RcsQOQzsNFePszrbxA4XQYpllf/TBGxMs76I4OPikCgWKCq9cwlIamqH2g8ZWP121uquOoGJZSfWg8XC0lJUJMgFMoPSNc+t328T8PK2AijqetR63vR1We5/E9pqMhYQVqNWa37cHtYAZoEpqq+k0eKYUUcCm6MLMCoaj2fjM1Tyk+OqIRRub02X0zmLUYUCyO5naCpqo/iJBVwO0mLGm0zilqPIBZ8aEpGgkYPvfxARid4sKKNBo3MNKn14lZ0Uq/+Gi+pmD0kUXvteKJqfUQB9qN39Mrl2EjNzDwmsdVBP0IB+gySBwuQM5aUPHd5+wSlQOsn+ButBCuX5DfkhwpFLGQDxcI2QSn8LQGoZj5SRoPGthmWUJFbe4lI0Ohxl1OxlIJld95R0qpqTo1aJ0xold/+PQmoaI32yt5k1HqE4TKh/sofkqi/mZkblJ4oVCBxcsuvACnN9IC2epEQdQJSgdudXykVWE6iwR5jIt5KLcpIObZUt+0jAalUo5tEa8+HpogS1Lwg9PTKv0kB89vq4CM3KDK0tjMdat08IHy+5X/JILV09PutgYfu/DdpYcx41Dp1KVqG0P4sp2QGgGsvms1Pq2teqEhkVUlicoszFi5uGenlBzxOlCXC+E8Sqlvfm2rzaMZThHcekaDaw5CBs8UiGB9vPsjjy2ESmIjfoVCVDFSr/24qqtJs/rHkfvQLRVlZnRj6stlE1Tpl8YsUVEu6oqmaomrf3IRFugQaK+Y0qHXKpysD1dInXQVTlOb3Q4ewbtCaoZmE1brMjSMlyjI9CagOofwAKI1hpb04lIOqchl/KZqzgK807EVY4Fg8pkwq06Fa/YNBxOqP/Z+DZasGGlS13WK0ZY0le1ljqeD1HLEQof/ix+1zbcpCIQuqtWBsBpC6UhRdZzBZmdX8vLYmAZWxU7Sn5GWXzfrQFEmC0tZUIVSH36Ni9eSKZRKHSIW/KvvTPHq8KgHVZv/a1XqfotUFVEtH+pehkYqfHf7RhOqDtNJ1BpbKXe2PNTpUK0lBlZW+cWSOtFDPgqqp/XtwpDJsa0tfNcglTlMq1CHgxf45WiJDlUoVbLUue+OIc7vNgn0TktcTt5V6vLzzGGn5pwUV4+dPj5+EI7V0ddQEflI5TfF04n9U5a4EVA37xqQF+9Yjl2ffeuTySl6Pi4XA/stotZ65JC3pF1DdBc7Rvy6FVOHq4TeVIaVzmtKBr4CpeCGqMlkFfZiYN7nFlKAZygjQnVXsjTfv/r76xJff1w6f/K4xOcVggT/su6H6FMCNgaXKZFXl3IemJqrWMyRZ5WSVpgPvNPVvV4eDaK2tLn359GfTqjegde7CNVDhPyaTVbXd2FDF3JQpQ+nrebKKZQcfBB99u5pZOlxdXQNbfbK09vzrURMEuq6IslPgAggXP07w7AuZrBJQxdmUybk53t4YpuD1nG0EfDYPSF/IZRXDCXKGp1ZTP/r29esVs9+/fjvSGU7wMNIUTykVqw9+hOMlk1VGuxBp84C0vWXA4MYwsbekOJPIqltHQDuWDGDvnsFjmaKjLuDPMqRQJ3CKUqG/AIDdvSUB1ZkZYw/jRCQoZbEsh4pR9pe7ql1bOpQaoMX+MFdTBI/zJxlIAA48q6Fk56Lh6Mva4RoVqs2gedOJqXXarVrl1F+efwO5xPUkVBXnaqwsnWeQuNJpHDVedirgpCCkOr8YNvXvV38hQrWSEFTymzIR72qr/E+zCc0nztT8cgZ5AoWHpcbJSYeU4uXJhjKK1uSjG/YE5KIOQ0Gmypr/26BCFXdTJmR0/ozllbye2LzR8ooZvtWX8EwaVJWndd6mUzGlVCEHPn/7rOEVUcMrnsbbnlCkOj4J+PArIBYns/pTkqKDSZs03+pLNPnAQ7y8HiLn9Tg+cTeQo0FVe7aM7xOFN6cfVf3z8dKTW1calBa/LqI2V5DFtatbT5Ye/2kPl8XPMFt+Rrn4IlQSG8glJkGJWaWLt4k6gb99RXsMGnT1CqWDhmSlcznBvryCwc/aY10M/3QcEvLfoVNe2tj0oamJqnWTIhaMX0T54SiY85XS/IwTMbe+K3jN45KKExbTE5+xAbH0vcl/AuC1oFLrv1BeeyM2VDHVOmW9eqr2kw2VoB2A6isOmg8/NcU1j6ePysuw+Ql76atfm6JtxeWWgOonQgUa2xyqOGrdhs5vq/WBLXr9NualqPXaK7t4NKv9pHmyCmkelQL3bous+twElFRU7dYveUWBqg05E3Vj3rTXywToqmC1Pjc7XIW7UlAhDyEw6nPgqicvQBJoiKLCaR8EffMF56ovWJk616d2Af5Mee2LjFtXSW/3HEOCUqAynjlcxUHi0lPRnt86vMWQAv2pogjVeIWCNV+wJ5+r4hIAT2s2VM8oxX+cSUaCykN1TlE3Ly2twMFioxVsHzTvfjqyJvtQaumqBYvS/P7pSBNTERbfC7XwkvDSsMgxKbXux+0R1HqX0gWtvHIUqH3JF61gHXSUqgrJrirOo7qATigqm+9uUz6lymU2rlp3xELWTqisO6Fcnp1Qzs7KmQJJMx8sW8IKqUrX3VNXDEINmzNcnuPAhj+sCsLHsSH+hmXSXFHDZvSsfYxG1mZ0J7WydkINeqN1VfjhLBnCLVspEILLdTdV8VaCjtqcAaciJPz/qqArHNRojqSykKJt6mDMDdeexOEscZZ3EO4ZAasdvFqu1xUES7PeOS891SYrDo8mtAOiid/IOzIsxer15dsHtHE63j1yrSthiDt2MNJ4+exnoap4AWoCD8QC4BAJxQEEbLCzhYmIifbzs5fEXbKMzfhQxVTrs8Ud8s56RuW2yBDB4ry0OK2Ljp+G3I4jZpVfCjmf8QTTGJ+TN14z2liAZLXu4BN7LegcbXcTbrXbOLvHe0/I7eKCyBNJE/qUVyV37YTC6dPb9Jes7BZjrwX1qT3aUYqX9A3jGFSiU2UNfjUFu1GYZoro7CE3qXb6icV7MlA1SiNWGGfHL0GLJjlsgEpc+q13L9a5WLxlt/ZQMIirpFgUI5VV5Wk4oJPYseJQ/dTEtS2g11W8Eipi3IK0jqWmKUJTqVitWLG0jgKasTIKqshZ5b9wIdK69QxpLRpCxcaCtvTmC82YpNKFbLB6d1xpiVUwSPiq4Lc6qf2JUO0ksG497hUwTxsFYuDQ4kPqRnmFXI7zEK7xtMonanTnIaR2UksPrbKVnYoDOum8frCMk6L2MiAcPlupZrVpgOlRdSo4PkQVTxvRcKtNya2TdLIy7OUanKd0HYfDFq2L+lOFXkAOs9csqBp9O9sDcxJQjT6gky5Caz/XVUWsLxONT8VWUlb9qaLeeLdUxXWO8Aipo4dmXCyM6YBOSmchT+zDYOi/LNsrgngvTySVKqa2rApEOaVZg2ZMxWUJqtqzCjBOZwHTSL5fxbjdpG+FXbNmslChoyjAgSBvtIhRjia6obiyQWjUJvnVUtX0lBz5YxLuXbageopyQTSkdNGEwpl3PjGKc6b2xRDQQ7EgU38wWzMNt05mSHfkCqvWsbR4m0os9cSmKCyowjVV4sKIgpR3XwBRUpsYrbE/JqhoMzZ83pRegZWf6oro0om1UxZWuHbB7ouq2HOAwQ2vwzplRktYOT0EVawDOiXnAcGTqMBUucl7VtaCKhspDWdNVftiKFY3qmIxkYSowtlS0gGdaa/H8UnmgM6uRHfhP8uiUafjYiBLJUD9ieY6fo2DZZxaVupPJRowzgzE9R/QSbt7RGB1u8knZXDZnuqatFLscSCOlnGJEU9CRaPXesg9I9exLSFtSTYaMDtPKly86JphdwwXIqP0AtyIcw/cKrvFMUAlfUBnRuLoDKZD+fWOj4ndzO5CSuMJx5dDwvPLEuWXSsU7oNOBKmjVXsHrBa3aW8A9eU3S/sXCoBfDpYEuBsNOE8ESDnhDBNKUyoY0Eid5GW3XWr1Yq/YwjWbjHtBZkvm4a0+XsTfMswpr0JVZYnKC94zh3/ormWNfalN3QCdtUbawyvGyIgQTHxErYmU67/ip/D+rpaWrckgZG+a0bSIuoRcAK5AMumKPihW76SluiMARDaTXMr1NzF9hL+FNxDPxD+iUSqtU7aUuLoRisYIqAMOlDFxe8Wby8n+kkDI2zawDlfTdEIDViHtsSqPusbE9ybRKGdVXy5g7AA3vSGkisZDMOVD1Pw/kzjyrXEof0Dl0j00iap2vCpUY3eC7+UWpKzpyN78/AldaQaNPx/XXdYU+8YBWO+MJZTP69at1XD4ke9ZdLfWUy08+foZxHoxlrFuP4LGnKelfPZ1H/vTpjWNuZeN1rvvGutLxLp9iDWrgrq03xVyDunu/hVS7nyBUMe9d9hzQST8ShEHQuLnYOmG/o8PrTxU3kCii26d32FMnrdw92h011m83x3JAp+Qd8a4DOulHwkNCLeZyLd4lEQ1PTVWsWXj4C89st3Ls214b5ANHtvwO6JS+I95KniQO6KQcesCBusdwYtbjN8sKbERrwRouwzPnPfiuxcV7NLDgXpHpPaCTspecBVQut961oRrqLMAz3XXxjTSwaqUpPqBz4Ti6uHptAcWgKoVDVVq3vzX3OjJWld30OKCS2RfU74DOTsSZ5jIj89wAVNowUozeB6FavFmLBpa4AdApwNg7DfntXxV6VOeIAzojvY/yPRdQVgEOt6sYVG94Afbc3734Otq22PnSyAM6IxzL6dq/KvauaANehImuci3nQUrQ+ptAqHY9ULHEipC6jf1pP6AzQpOv/NoLFBMLbfjRvh9UXEK2WwM/sDhSZVV2kj8jPmmosqNW8Q0jlVs8SfunlaLxJ06Gf2IEuwNRJQ5V/H1B0wPcHj6BWr459L5ZBXKySg9BVedJ1V0f/onFe+FYDQYlrdZdBYi7zRaL1s6yYV6ee/PDXt7jhZ0R74uUkOvpN/UBpDhTcbE+jNXNEKwq3dJgUC6vOOwVuDcf5LHrWLIHdNqfXfCSR3+kmKV9sBJIpf1/IgSrxp45HNRUHdBpM0I/SIkGItU6RVQ6ij2rrCgdfOzUL6nCarCx2/cJasrUuhVLx/8yOCCn3LZ+nhaJpdShrVdXREqlz32YSmDlz+0BF7/rVOvBBcgGzm2fvPK59rnyal9Ak+503rx507e+6gbkVCBWlXZQUD4FGLH/ggWYwNkQfl7/bBirSghSTJR20z62nwv7odzwi9S2+xHCkzobIkgsUE4c8f0Uz4ZqMOw9M6xa5+kh222FIpVbHPo4ts2woGKdOJK4BLW5fcOLVflmOFSMr05LXqBKp4E8ZdkAtVfa/dCgpkut21EN8FUYUQlrLW64qrC7kQvhKSutXrtfo7EzKqhxqHXSmVv+ud65cGM1GikAq/d6e2e/293f2X7dGw0UmBup3dFBDRdgZLWeyEluAV7fabaX70V630BZvd76eq83gqSc73eugpWtfuyQw05ys5Mn3gGdaf/r8mVZjJ1rEd853RbFx2Gkuma0oGTPB0Q3WQnq4obMSi0ap8sbDnAqKxholKCmSK27oTLbjbEmFUsrYMRGmxDUWNW6bAGyXO9sGcY4kwoEg2Gc04KSOiE3P3YrLqw0xphU0BNdySd0tnKYJXWad9h1mY2ee+MswNYOhkcKSuI07/FJUBcjmJcnvdHvWc56J125oKZIrXti6VxEkN4S1spdyAd1DQd0Rsn1fvo0+Sps9V5mzBhBDQ6XwwswSKgnL977l+VkwVrsHez3ExflgR65tUcWC04XLWPun6wnBtbi+slWAkFN9IBOkto7P1lPhLNavZMtM6mg0lOh1oej2j9txQWLDalP9zpJBhVbrctOboXTqDm7fTNOHbZ6N7e7QLdJBhX5gE6/VrK3mS7VYA/oW8/1+7sHkbssAwnV6x1smcXkg/J6fliMYSI+hDwdr2O2T9YjNu9cOK2f7JRYYYwpqGlQ637csNAxd09z61GTq9XqtQ6Oxx3UNKh1v6jgZfd3yrleqxUG2CJj8fXcaXuvY04gKLpaH7EULb4wtsnT7Mweb5zeW+/1ADIHs0UGEUul9fV7Bxu7XYh5gkGNOKDTx6MvcJRZS1gq9c1+J7u1tb15enoimvD3Tk5PN7cvzrv9ft+cn594UMOo/B/J2Q2X8T0dSAAAAABJRU5ErkJggg==
          filename: image_name.png
        facebook_link: https://www.facebook.com/Williams_Scottish
        location: New York, US
        native_currency: USD
        primary_language: en
        realname: Williams Scottish
        twitter_link: https://www.twitter.com/@Williams_Scottish
      required:
      - artist_pastelid
      - artist_pastelid_passphrase
    DownloadResult:
      type: object
      properties:
        file:
          type: string
          description: File downloaded
          example:
          - 80
          - 114
          - 97
          - 101
          - 115
          - 101
          - 110
          - 116
          - 105
          - 117
          - 109
          - 32
          - 113
          - 117
          - 105
          - 98
          - 117
          - 115
          - 100
          - 97
          - 109
          - 32
          - 101
          - 115
          - 116
          - 32
          - 105
          - 100
          - 32
          - 100
          - 111
          - 108
          - 111
          - 114
          - 101
          - 115
          - 32
          - 116
          - 101
          - 109
          - 112
          - 111
          - 114
          - 101
          - 46
          format: binary
      example:
        file:
        - 82
        - 101
        - 109
        - 32
        - 101
        - 117
        - 109
        - 46
      required:
      - file
    Error:
      type: object
      properties:
        fault:
          type: boolean
          description: Is the error a server-side fault?
          example: false
        id:
          type: string
          description: ID is a unique identifier for this particular occurrence of
            the problem.
          example: 123abc
        message:
          type: string
          description: Message is a human-readable explanation specific to this occurrence
            of the problem.
          example: parameter 'p' must be an integer
        name:
          type: string
          description: Name is the name of this class of errors.
          example: bad_request
        temporary:
          type: boolean
          description: Is the error temporary?
          example: false
        timeout:
          type: boolean
          description: Is the error a timeout?
          example: false
      example:
        id: 3F1FKVRR
        message: Value of ID must be an integer
        name: bad_request
      required:
      - name
      - id
      - message
      - temporary
      - timeout
      - fault
    FuzzyMatch:
      type: object
      properties:
        field_type:
          type: string
          description: Field that is matched
          example: art_title
          enum:
          - artist_name
          - art_title
          - series
          - descr
          - keyword
        matched_indexes:
          type: array
          items:
            type: integer
            example: 2586738553284921992
            format: int64
          description: The indexes of matched characters. Useful for highlighting
            matches
          example:
          - 5029986014983987712
          - 3569253748999532986
          - 7456929263213888469
        score:
          type: integer
          description: Score used to rank matches
          example: 6027131220944758260
          format: int64
        str:
          type: string
          description: String that is matched
          example: Et vel est eligendi.
      example:
        field_type: keyword
        matched_indexes:
        - 7125288587316150454
        - 3053517935004004982
        score: 3942202410450048095
        str: Incidunt laboriosam.
    GetFollowersRequestBody:
      type: object
      properties:
        limit:
          type: integer
          description: limit for paginated list
          example: 10
          format: int64
        offset:
          type: integer
          description: offset for paginated list
          example: 0
          format: int64
        pastelid:
          type: string
          description: Artist's PastelID
          example: jXYJud3rmrR1Sk2scvR47N4E4J5Vv48uCC6se2nzHrBRdjaKj3ybPoi1Y2VVoRqi1GnQrYKjSxQAC7NBtvtEdS
          pattern: ^[a-zA-Z0-9]+$
          minLength: 86
          maxLength: 86
      example:
        limit: 10
        offset: 0
        pastelid: jXYJud3rmrR1Sk2scvR47N4E4J5Vv48uCC6se2nzHrBRdjaKj3ybPoi1Y2VVoRqi1GnQrYKjSxQAC7NBtvtEdS
      required:
      - pastelid
    GetFollowersResponseBody:
      type: object
      properties:
        result:
          type: array
          items:
            $ref: '#/components/schemas/UserRelationshipInfo'
          description: Artist's PastelID
          example:
          - avatar_thumbnail:
            - 73
            - 117
            - 115
            - 116
            - 111
            - 32
            - 101
            - 116
            - 32
            - 112
            - 97
            - 114
            - 105
            - 97
            - 116
            - 117
            - 114
            - 46
            followers_count: 10
            realname: Williams Scottish
            username: w_scottish
          - avatar_thumbnail:
            - 73
            - 117
            - 115
            - 116
            - 111
            - 32
            - 101
            - 116
            - 32
            - 112
            - 97
            - 114
            - 105
            - 97
            - 116
<<<<<<< HEAD
            - 117
            - 114
=======
            - 105
            - 115
            - 46
            followers_count: 10
            realname: Williams Scottish
            username: w_scottish
          - avatar_thumbnail:
            - 68
            - 101
            - 115
            - 101
            - 114
            - 117
            - 110
            - 116
            - 32
            - 105
            - 112
            - 115
            - 97
            - 32
            - 112
            - 101
            - 114
            - 115
            - 112
            - 105
            - 99
            - 105
            - 97
            - 116
            - 105
            - 115
>>>>>>> b839612b
            - 46
            followers_count: 10
            realname: Williams Scottish
            username: w_scottish
        total_count:
          type: integer
          description: total number of users in relationship with this user
          example: 10
          format: int64
      example:
        result:
        - avatar_thumbnail:
          - 73
          - 117
          - 115
          - 116
          - 111
          - 32
          - 101
          - 116
          - 32
          - 112
          - 97
          - 114
          - 105
          - 97
          - 116
          - 117
          - 114
          - 46
          followers_count: 10
          realname: Williams Scottish
          username: w_scottish
        - avatar_thumbnail:
          - 73
          - 117
          - 115
          - 116
          - 111
          - 32
          - 101
          - 116
          - 32
          - 112
          - 97
          - 114
          - 105
          - 97
          - 116
          - 117
          - 114
          - 46
          followers_count: 10
          pastelid: jXYJud3rmrR1Sk2scvR47N4E4J5Vv48uCC6se2nzHrBRdjaKj3ybPoi1Y2VVoRqi1GnQrYKjSxQAC7NBtvtEdS
          realname: Williams Scottish
          username: w_scottish
        - avatar_thumbnail:
          - 73
          - 117
          - 115
          - 116
          - 111
          - 32
          - 101
          - 116
          - 32
          - 112
          - 97
          - 114
          - 105
          - 97
          - 116
          - 117
          - 114
          - 46
          followers_count: 10
          pastelid: jXYJud3rmrR1Sk2scvR47N4E4J5Vv48uCC6se2nzHrBRdjaKj3ybPoi1Y2VVoRqi1GnQrYKjSxQAC7NBtvtEdS
          realname: Williams Scottish
          username: w_scottish
        - avatar_thumbnail:
          - 73
          - 117
          - 115
          - 116
          - 111
          - 32
          - 101
          - 116
          - 32
          - 112
          - 97
          - 114
          - 105
          - 97
          - 116
          - 117
          - 114
          - 46
          followers_count: 10
          realname: Williams Scottish
          username: w_scottish
        total_count: 10
      required:
      - total_count
    GetUsersLikeArtRequestBody:
      type: object
      properties:
        art_id:
          type: string
          description: art id that we want to get like data
          example: jXYJud3rmrR1Sk2scvR47N4E4J5Vv48uCC6se2nzHrBRdjaKj3ybPoi1Y2VVoRqi1GnQrYKjSxQAC7NBtvtEdS
          pattern: ^[a-zA-Z0-9]+$
          minLength: 86
          maxLength: 86
        limit:
          type: integer
          description: limit for paginated list
          example: 10
          format: int64
        offset:
          type: integer
          description: offset for paginated list
          example: 0
          format: int64
      example:
        art_id: jXYJud3rmrR1Sk2scvR47N4E4J5Vv48uCC6se2nzHrBRdjaKj3ybPoi1Y2VVoRqi1GnQrYKjSxQAC7NBtvtEdS
        limit: 10
        offset: 0
      required:
      - art_id
    Image:
      type: object
      properties:
        expires_in:
          type: string
          description: Image expiration
          example: 2006-01-02T15:04:05Z07:00
          format: date-time
        image_id:
          type: string
          description: Uploaded image ID
          example: VK7mpAqZ
          minLength: 8
          maxLength: 8
      example:
        expires_in: 2006-01-02T15:04:05Z07:00
        image_id: VK7mpAqZ
      required:
      - image_id
      - expires_in
    RegisterRequestBody:
      type: object
      properties:
        artist_name:
          type: string
          description: Name of the artist
          example: Leonardo da Vinci
          maxLength: 256
        artist_pastelid:
          type: string
          description: Artist's PastelID
          example: jXYJud3rmrR1Sk2scvR47N4E4J5Vv48uCC6se2nzHrBRdjaKj3ybPoi1Y2VVoRqi1GnQrYKjSxQAC7NBtvtEdS
          pattern: ^[a-zA-Z0-9]+$
          minLength: 86
          maxLength: 86
        artist_pastelid_passphrase:
          type: string
          description: Passphrase of the artist's PastelID
          example: qwerasdf1234
        artist_website_url:
          type: string
          description: Artist website URL
          example: https://www.leonardodavinci.net
          maxLength: 256
        description:
          type: string
          description: Description of the artwork
          example: The Mona Lisa is an oil painting by Italian artist, inventor, and
            writer Leonardo da Vinci. Likely completed in 1506, the piece features
            a portrait of a seated woman set against an imaginary landscape.
          maxLength: 1024
        green:
          type: boolean
          description: To donate 2% of the sale proceeds on every sale to TeamTrees
            which plants trees
          default: false
          example: false
        image_id:
          type: string
          description: Uploaded image ID
          example: VK7mpAqZ
          minLength: 8
          maxLength: 8
        issued_copies:
          type: integer
          description: Number of copies issued
          default: 1
          example: 1
          minimum: 1
          maximum: 1000
        keywords:
          type: string
          description: Keywords
          example: Renaissance, sfumato, portrait
          maxLength: 256
        maximum_fee:
          type: number
          description: Used to find a suitable masternode with a fee equal or less
          default: 1
          example: 100
          minimum: 1e-05
        name:
          type: string
          description: Name of the artwork
          example: Mona Lisa
          maxLength: 256
        royalty:
          type: number
          description: Percentage the artist received in future sales. If set to 0%
            he only get paids for the first sale on each copy of the NFT
          default: 0
          example: 12
          minimum: 0
          maximum: 100
        series_name:
          type: string
          description: Series name
          example: Famous artist
          maxLength: 256
        spendable_address:
          type: string
          description: Spendable address
          example: PtiqRXn2VQwBjp1K8QXR2uW2w2oZ3Ns7N6j
          pattern: ^[a-zA-Z0-9]+$
          minLength: 35
          maxLength: 35
        thumbnail_coordinate:
          $ref: '#/components/schemas/Thumbnailcoordinate'
        youtube_url:
          type: string
          description: Artwork creation video youtube URL
          example: https://www.youtube.com/watch?v=0xl6Ufo4ZX0
          maxLength: 128
      example:
        artist_name: Leonardo da Vinci
        artist_pastelid: jXYJud3rmrR1Sk2scvR47N4E4J5Vv48uCC6se2nzHrBRdjaKj3ybPoi1Y2VVoRqi1GnQrYKjSxQAC7NBtvtEdS
        artist_pastelid_passphrase: qwerasdf1234
        artist_website_url: https://www.leonardodavinci.net
        description: The Mona Lisa is an oil painting by Italian artist, inventor,
          and writer Leonardo da Vinci. Likely completed in 1506, the piece features
          a portrait of a seated woman set against an imaginary landscape.
        green: false
        image_id: VK7mpAqZ
        issued_copies: 1
        keywords: Renaissance, sfumato, portrait
        maximum_fee: 100
        name: Mona Lisa
        royalty: 12
        series_name: Famous artist
        spendable_address: PtiqRXn2VQwBjp1K8QXR2uW2w2oZ3Ns7N6j
        thumbnail_coordinate:
          bottom_right_x: 640
          bottom_right_y: 480
          top_left_x: 0
          top_left_y: 0
        youtube_url: https://www.youtube.com/watch?v=0xl6Ufo4ZX0
      required:
      - image_id
      - artist_name
      - name
      - issued_copies
      - artist_pastelid
      - artist_pastelid_passphrase
      - spendable_address
      - maximum_fee
    RegisterResult:
      type: object
      properties:
        task_id:
          type: string
          description: Task ID of the registration process
          example: n6Qn6TFM
          minLength: 8
          maxLength: 8
      example:
        task_id: n6Qn6TFM
      required:
      - task_id
    RegisterTaskResponseBody:
      type: object
      properties:
        id:
          type: string
          description: JOb ID of the registration process
          example: n6Qn6TFM
          minLength: 8
          maxLength: 8
        states:
          type: array
          items:
            $ref: '#/components/schemas/TaskState'
          description: List of states from the very beginning of the process
          example:
          - date: 2006-01-02T15:04:05Z07:00
            status: Task Started
          - date: 2006-01-02T15:04:05Z07:00
            status: Task Started
          - date: 2006-01-02T15:04:05Z07:00
            status: Task Started
        status:
          type: string
          description: Status of the registration process
          example: Task Started
          enum:
          - Task Started
          - Connected
          - Image Probed
          - Image And Thumbnail Uploaded
          - Status Gen ReptorQ Symbols
          - Ticket Accepted
          - Ticket Registered
          - Ticket Activated
          - Error Insufficient Fee
          - Error Fingerprints Dont Match
          - Error ThumbnailHashes Dont Match
          - Error GenRaptorQ Symbols Failed
          - Task Rejected
          - Task Completed
        ticket:
          $ref: '#/components/schemas/ArtworkTicket'
        txid:
          type: string
          description: txid
          example: 576e7b824634a488a2f0baacf5a53b237d883029f205df25b300b87c8877ab58
          minLength: 64
          maxLength: 64
      description: RegisterTaskResponseBody result type (default view)
      example:
        id: n6Qn6TFM
        states:
        - date: 2006-01-02T15:04:05Z07:00
          status: Task Started
        - date: 2006-01-02T15:04:05Z07:00
          status: Task Started
        status: Task Started
        ticket:
          artist_name: Leonardo da Vinci
          artist_pastelid: jXYJud3rmrR1Sk2scvR47N4E4J5Vv48uCC6se2nzHrBRdjaKj3ybPoi1Y2VVoRqi1GnQrYKjSxQAC7NBtvtEdS
          artist_pastelid_passphrase: qwerasdf1234
          artist_website_url: https://www.leonardodavinci.net
          description: The Mona Lisa is an oil painting by Italian artist, inventor,
            and writer Leonardo da Vinci. Likely completed in 1506, the piece features
            a portrait of a seated woman set against an imaginary landscape.
          green: false
          issued_copies: 1
          keywords: Renaissance, sfumato, portrait
          maximum_fee: 100
          name: Mona Lisa
          royalty: 12
          series_name: Famous artist
          spendable_address: PtiqRXn2VQwBjp1K8QXR2uW2w2oZ3Ns7N6j
          thumbnail_coordinate:
            bottom_right_x: 640
            bottom_right_y: 480
            top_left_x: 0
            top_left_y: 0
          youtube_url: https://www.youtube.com/watch?v=0xl6Ufo4ZX0
        txid: 576e7b824634a488a2f0baacf5a53b237d883029f205df25b300b87c8877ab58
      required:
      - id
      - status
      - ticket
    SetUserFollowRelationRequestBody:
      type: object
      properties:
        followee_pastel_id:
          type: string
          description: Followee's PastelID
          example: jXYJud3rmrR1Sk2scvR47N4E4J5Vv48uCC6se2nzHrBRdjaKj3ybPoi1Y2VaoRqi1GnQrYKjSxQAC7NBtvtEdS
          pattern: ^[a-zA-Z0-9]+$
          minLength: 86
          maxLength: 86
        follower_pastel_id:
          type: string
          description: Follower's PastelID
          example: jXYJud3rmrR1Sk2scvR47N4E4J5Vv48uCC6se2nzHrBRdjaKj3ybPoi1Y2VVoRqi1GnQrYKjSxQAC7NBtvtEdS
          pattern: ^[a-zA-Z0-9]+$
          minLength: 86
          maxLength: 86
      example:
        followee_pastel_id: jXYJud3rmrR1Sk2scvR47N4E4J5Vv48uCC6se2nzHrBRdjaKj3ybPoi1Y2VaoRqi1GnQrYKjSxQAC7NBtvtEdS
        follower_pastel_id: jXYJud3rmrR1Sk2scvR47N4E4J5Vv48uCC6se2nzHrBRdjaKj3ybPoi1Y2VVoRqi1GnQrYKjSxQAC7NBtvtEdS
      required:
      - follower_pastel_id
      - followee_pastel_id
    SetUserFollowRelationResponseBody:
      type: object
      properties:
        detail:
          type: string
          description: The detail of why result is success/fail, depend on response_code
          example: All userdata is processed
          maxLength: 256
        response_code:
          type: integer
          description: Result of the request is success or not
          example: 0
          format: int64
      example:
        detail: All userdata is processed
        response_code: 0
      required:
      - response_code
      - detail
    SetUserLikeArtRequestBody:
      type: object
      properties:
        art_pastel_id:
          type: string
          description: Art's PastelID
          example: jXYJud3rmrR1Sk2scvR47N4E4J5Vv48uCC6se2nzHrBRdjaKj3ybPoi1Y2VaoRqi1GnQrYKjSxQAC7NBtvtEdS
          pattern: ^[a-zA-Z0-9]+$
          minLength: 86
          maxLength: 86
        user_pastel_id:
          type: string
          description: User's PastelID
          example: jXYJud3rmrR1Sk2scvR47N4E4J5Vv48uCC6se2nzHrBRdjaKj3ybPoi1Y2VVoRqi1GnQrYKjSxQAC7NBtvtEdS
          pattern: ^[a-zA-Z0-9]+$
          minLength: 86
          maxLength: 86
      example:
        art_pastel_id: jXYJud3rmrR1Sk2scvR47N4E4J5Vv48uCC6se2nzHrBRdjaKj3ybPoi1Y2VaoRqi1GnQrYKjSxQAC7NBtvtEdS
        user_pastel_id: jXYJud3rmrR1Sk2scvR47N4E4J5Vv48uCC6se2nzHrBRdjaKj3ybPoi1Y2VVoRqi1GnQrYKjSxQAC7NBtvtEdS
      required:
      - user_pastel_id
      - art_pastel_id
    TaskResponseTiny:
      type: object
      properties:
        id:
          type: string
          description: JOb ID of the registration process
          example: n6Qn6TFM
          minLength: 8
          maxLength: 8
        status:
          type: string
          description: Status of the registration process
          example: Task Started
          enum:
          - Task Started
          - Connected
          - Image Probed
          - Image And Thumbnail Uploaded
          - Status Gen ReptorQ Symbols
          - Ticket Accepted
          - Ticket Registered
          - Ticket Activated
          - Error Insufficient Fee
          - Error Fingerprints Dont Match
          - Error ThumbnailHashes Dont Match
          - Error GenRaptorQ Symbols Failed
          - Task Rejected
          - Task Completed
        ticket:
          $ref: '#/components/schemas/ArtworkTicket'
        txid:
          type: string
          description: txid
          example: 576e7b824634a488a2f0baacf5a53b237d883029f205df25b300b87c8877ab58
          minLength: 64
          maxLength: 64
      description: TaskResponse result type (tiny view)
      example:
        id: n6Qn6TFM
        status: Task Started
        ticket:
          artist_name: Leonardo da Vinci
          artist_pastelid: jXYJud3rmrR1Sk2scvR47N4E4J5Vv48uCC6se2nzHrBRdjaKj3ybPoi1Y2VVoRqi1GnQrYKjSxQAC7NBtvtEdS
          artist_pastelid_passphrase: qwerasdf1234
          artist_website_url: https://www.leonardodavinci.net
          description: The Mona Lisa is an oil painting by Italian artist, inventor,
            and writer Leonardo da Vinci. Likely completed in 1506, the piece features
            a portrait of a seated woman set against an imaginary landscape.
          green: false
          issued_copies: 1
          keywords: Renaissance, sfumato, portrait
          maximum_fee: 100
          name: Mona Lisa
          royalty: 12
          series_name: Famous artist
          spendable_address: PtiqRXn2VQwBjp1K8QXR2uW2w2oZ3Ns7N6j
          thumbnail_coordinate:
            bottom_right_x: 640
            bottom_right_y: 480
            top_left_x: 0
            top_left_y: 0
          youtube_url: https://www.youtube.com/watch?v=0xl6Ufo4ZX0
        txid: 576e7b824634a488a2f0baacf5a53b237d883029f205df25b300b87c8877ab58
      required:
      - id
      - status
      - ticket
    TaskResponseTinyCollection:
      type: array
      items:
        $ref: '#/components/schemas/TaskResponseTiny'
      description: RegisterTasksResponseBody is the result type for an array of TaskResponse
        (tiny view)
      example:
      - id: n6Qn6TFM
        status: Task Started
        ticket:
          artist_name: Leonardo da Vinci
          artist_pastelid: jXYJud3rmrR1Sk2scvR47N4E4J5Vv48uCC6se2nzHrBRdjaKj3ybPoi1Y2VVoRqi1GnQrYKjSxQAC7NBtvtEdS
          artist_pastelid_passphrase: qwerasdf1234
          artist_website_url: https://www.leonardodavinci.net
          description: The Mona Lisa is an oil painting by Italian artist, inventor,
            and writer Leonardo da Vinci. Likely completed in 1506, the piece features
            a portrait of a seated woman set against an imaginary landscape.
          green: false
          issued_copies: 1
          keywords: Renaissance, sfumato, portrait
          maximum_fee: 100
          name: Mona Lisa
          royalty: 12
          series_name: Famous artist
          spendable_address: PtiqRXn2VQwBjp1K8QXR2uW2w2oZ3Ns7N6j
          thumbnail_coordinate:
            bottom_right_x: 640
            bottom_right_y: 480
            top_left_x: 0
            top_left_y: 0
          youtube_url: https://www.youtube.com/watch?v=0xl6Ufo4ZX0
        txid: 576e7b824634a488a2f0baacf5a53b237d883029f205df25b300b87c8877ab58
      - id: n6Qn6TFM
        status: Task Started
        ticket:
          artist_name: Leonardo da Vinci
          artist_pastelid: jXYJud3rmrR1Sk2scvR47N4E4J5Vv48uCC6se2nzHrBRdjaKj3ybPoi1Y2VVoRqi1GnQrYKjSxQAC7NBtvtEdS
          artist_pastelid_passphrase: qwerasdf1234
          artist_website_url: https://www.leonardodavinci.net
          description: The Mona Lisa is an oil painting by Italian artist, inventor,
            and writer Leonardo da Vinci. Likely completed in 1506, the piece features
            a portrait of a seated woman set against an imaginary landscape.
          green: false
          issued_copies: 1
          keywords: Renaissance, sfumato, portrait
          maximum_fee: 100
          name: Mona Lisa
          royalty: 12
          series_name: Famous artist
          spendable_address: PtiqRXn2VQwBjp1K8QXR2uW2w2oZ3Ns7N6j
          thumbnail_coordinate:
            bottom_right_x: 640
            bottom_right_y: 480
            top_left_x: 0
            top_left_y: 0
          youtube_url: https://www.youtube.com/watch?v=0xl6Ufo4ZX0
        txid: 576e7b824634a488a2f0baacf5a53b237d883029f205df25b300b87c8877ab58
      - id: n6Qn6TFM
        status: Task Started
        ticket:
          artist_name: Leonardo da Vinci
          artist_pastelid: jXYJud3rmrR1Sk2scvR47N4E4J5Vv48uCC6se2nzHrBRdjaKj3ybPoi1Y2VVoRqi1GnQrYKjSxQAC7NBtvtEdS
          artist_pastelid_passphrase: qwerasdf1234
          artist_website_url: https://www.leonardodavinci.net
          description: The Mona Lisa is an oil painting by Italian artist, inventor,
            and writer Leonardo da Vinci. Likely completed in 1506, the piece features
            a portrait of a seated woman set against an imaginary landscape.
          green: false
          issued_copies: 1
          keywords: Renaissance, sfumato, portrait
          maximum_fee: 100
          name: Mona Lisa
          royalty: 12
          series_name: Famous artist
          spendable_address: PtiqRXn2VQwBjp1K8QXR2uW2w2oZ3Ns7N6j
          thumbnail_coordinate:
            bottom_right_x: 640
            bottom_right_y: 480
            top_left_x: 0
            top_left_y: 0
          youtube_url: https://www.youtube.com/watch?v=0xl6Ufo4ZX0
        txid: 576e7b824634a488a2f0baacf5a53b237d883029f205df25b300b87c8877ab58
    TaskState:
      type: object
      properties:
        date:
          type: string
          description: Date of the status creation
          example: 2006-01-02T15:04:05Z07:00
        status:
          type: string
          description: Status of the registration process
          example: Task Started
          enum:
          - Task Started
          - Connected
          - Image Probed
          - Image And Thumbnail Uploaded
          - Status Gen ReptorQ Symbols
          - Ticket Accepted
          - Ticket Registered
          - Ticket Activated
          - Error Insufficient Fee
          - Error Fingerprints Dont Match
          - Error ThumbnailHashes Dont Match
          - Error GenRaptorQ Symbols Failed
          - Task Rejected
          - Task Completed
      example:
        date: 2006-01-02T15:04:05Z07:00
        status: Task Started
      required:
      - date
      - status
    Thumbnailcoordinate:
      type: object
      properties:
        bottom_right_x:
          type: integer
          description: X coordinate of the thumbnail's bottom right conner
          default: 0
          example: 640
          format: int64
        bottom_right_y:
          type: integer
          description: Y coordinate of the thumbnail's bottom right conner
          default: 0
          example: 480
          format: int64
        top_left_x:
          type: integer
          description: X coordinate of the thumbnail's top left conner
          default: 0
          example: 0
          format: int64
        top_left_y:
          type: integer
          description: Y coordinate of the thumbnail's top left conner
          default: 0
          example: 0
          format: int64
      description: Coordinate of the thumbnail
      example:
        bottom_right_x: 640
        bottom_right_y: 480
        top_left_x: 0
        top_left_y: 0
      required:
      - top_left_x
      - top_left_y
      - bottom_right_x
      - bottom_right_y
    Thumbnailcoordinate2:
      type: object
      properties:
        bottom_right_x:
          type: integer
          description: X coordinate of the thumbnail's bottom right conner
          default: 0
          example: 640
          format: int64
        bottom_right_y:
          type: integer
          description: Y coordinate of the thumbnail's bottom right conner
          default: 0
          example: 480
          format: int64
        top_left_x:
          type: integer
          description: X coordinate of the thumbnail's top left conner
          default: 0
          example: 0
          format: int64
        top_left_y:
          type: integer
          description: Y coordinate of the thumbnail's top left conner
          default: 0
          example: 0
          format: int64
      description: Coordinate of the thumbnail
      example:
        bottom_right_x: 640
        bottom_right_y: 480
        top_left_x: 0
        top_left_y: 0
      required:
      - top_left_x
      - top_left_y
      - bottom_right_x
      - bottom_right_y
    UploadImageRequestBody:
      type: object
      properties:
        file:
          type: string
          description: File to upload
          example:
          - 65
          - 109
          - 101
          - 116
          - 32
          - 110
          - 117
          - 109
          - 113
          - 117
          - 97
          - 109
          - 32
          - 97
          - 115
          - 112
          - 101
          - 114
          - 110
          - 97
          - 116
          - 117
          - 114
          - 46
          format: binary
        filename:
          type: string
          description: For internal use
      example:
        file:
        - 83
        - 117
        - 115
        - 99
        - 105
        - 112
        - 105
        - 116
        - 32
        - 113
        - 117
        - 105
        - 100
        - 101
        - 109
        - 32
        - 100
        - 111
        - 108
        - 111
        - 114
        - 32
        - 114
        - 101
        - 114
        - 117
        - 109
        - 46
      required:
      - file
    UserImageUploadPayload:
      type: object
      properties:
        content:
          type: string
          description: File to upload (byte array of the file content)
          example: iVBORw0KGgoAAAANSUhEUgAAASoAAACpCAMAAACrt4DfAAABUFBMVEVPk//////m5ubl5eUkJUYwbP/k5OT60J360J7y8vLt7e34+Pj19fXw8PD5+fnr6+v61an60qMgFi9IkP9Qlf88i/9RmP9Djv//0pkuaf82iP/w7OQACj//1aH/1JUhZf83dP91pfoAADwQGEKgu/MbHkPhxLALXv/z7uOOtPyCq/jw9P4hHz3gwJ04eP8aYv/F0e2VtfX//PSvyf+/0/xEetVKiOwkGC3W3Ore6P0rQ3xpnvsGEkAuLEjgupALFUG3yfAAACe+t8qnr9nHvMZBPFFeU1x7oO/RvbqYquHbx71kjP0+gP/74sSKpv6StPbX5P+zxvBgjeJAXJo/RWlBW5VBYKY1RHNAcMQsJDgdFDNDV4opMFdRdLvZ3egnNWM1LDyGens7asO8oIjBqpZWTVo6OVRnYm54Z2eehnanjnvJqYqdgWiykW7sz62jrtzuoXzIAAAXaElEQVR4nOVd+18TSbbPg9CdEEK3nRdpQkSCBKIGAioIIqujzojy0Luu7syyO1dxVr139v//7dapU/1Kujt9qjshfu4ZHQ8JkJNvzvn2t05VV6XSYLMZZj7eAjilbCaTLYA35/XmwSuClwcvD17R682DNwdeAbwSeAvsF886Hn8xs9PJbJ3vtM+2Dw5SYNWDlY2z7Yutc/g1mesJKmN7WXBT1w0VvNj5zka10ajVaoZhpGxjXxi1WqNxsNHeynbM/+dQmZ3Zi41Uo1JzITRsDLFGamO3K2KeZqhmk4pKxGJ7x9upRjhKLrwYXNtbpjn2oEZDlc34eANRueKbHRXVrB3VrE9UmX56dzMyTA5clc1j0xxXUC4PobK9LIScmgVDbJhlfDyBFzMRkOUVwct7vTx4GBB4GBB4GIbl7W82KkScHLS2zMxYgkIPUfKggl4KUitrpZFf7flyw8Bn5/cpDjCC4/VLO9WGFE4CrUp5Z9ZMOKjA2nO8iUNlzm5UavI4WWiddacGKhdN+dEoOSqR9ebeSpyEcoHV2NxPKig/mgqCCgHK2l7GziXwCl5vDjyMCry818uDh1HZXgE8HtXegRxDBYFlJhEU9xyd51F8iAWmkrgCMsvanh+j+9EohuZDno5XcNGoebmZTEY5YG104wYVxugD3D4xCTqfaSeXUQ5YbV4NUyNBE4FqKxWbzP2sYjDpcG1QJSNBsx61112pjAMosMbKrCkX1EgJ6geVzeMkRh+g0XwQjc6ld6m6nGJG7diUCSpN4/bJqPXxpRRaZWXeHJdaz05SrZ8bY0wpNAMY68dX6+0xpxRapd3JTBQqX0YfVOsOec6Oiorl9biLz7Laihk1qAFG91XrPl5qASxdYmZ5ae4VvN4cePPgFb1eHry81ytaXqFbHnvxWWaUL6MFhd48eHPgFbxeCTyOBYCSdvAZr1o/H4uWCrLalvnDqvXdCRWfZZUL8wdV6zuNySLFyX0CUEk3jGfdUc06UfUnc+kbwGqjHxbUiIZx2usNNoxLNqPbXgGcOa83D17R6+W9Xt7jdbavASnGV2f9kKAWiuDNe7058Aper+T1OD6pbDZrcRfzMj6eSC3miYSyvCJ4ea+XBw8+u+vIKbDKhjkbGBRT68wTjM48wegeDxPK9rK2Ny4Jel1Isbxqd34otT55Rnes0jYDuT0WVNmslWAs07J22SGjOx4UYNYuQIvRmTeY6/Dr+rvXiBTD6rjvE5SAyi7ArFV2jrdgY5Hx8VIFMM7eQR7yuNfLe728x5s/v1akGFZb/aGgCkWvNx/kIbd7vZJLrTPksrbnx+h+3G6n1gB5dmNo9DK32FhdZoYY3fEKQdyOaeTjQflkxyFBJd9puVytlt/ev3//rVEFc0HG3Crtd5k/hFpfkRkhl6vl++8ePbxh2X+9++uH+29TVbQH99//7cZfCR+BsWKOCypIMNsb4HaH0YO43ZPrO3SZwNLpw6MbN+7cmXHszp07HLOHH/k/7LnfKNlaa5uBBejH7Q6j+3E7FuAcGLKY5c2DUwzy8l4v7/WK+2RKL1cfvPu7ByZ/e/iAglVlr+gXXpA3H+Q5+ASJhRFqfSChXKklAdSjh6NxYnaDBFUqlZBad8RCwhKUSlTl1K/RgKJmFaOrzlSrdWKHqlz98DEiUDM0rkqBEh2+DF6nWvcWYImIVOrXG1GBYlDR9AKjdvYmgwswolp3FeA8WBEsyMsHeflBr79JKr/q/egpxS6J76lQGZt930CLoz0/LELFAlGtZ7ZIMr36DwJQDKoPZGlbOfcXC1HV+oBY8KEpWQmaIX3s1fcPKUjN3LlPzSr2GlOq1vttSlJV3xNoCrF6X6XmVWWnf41qPaQAx4sUE1bvyANpo5ANLcCI/RcsQOQzsNFePszrbxA4XQYpllf/TBGxMs76I4OPikCgWKCq9cwlIamqH2g8ZWP121uquOoGJZSfWg8XC0lJUJMgFMoPSNc+t328T8PK2AijqetR63vR1We5/E9pqMhYQVqNWa37cHtYAZoEpqq+k0eKYUUcCm6MLMCoaj2fjM1Tyk+OqIRRub02X0zmLUYUCyO5naCpqo/iJBVwO0mLGm0zilqPIBZ8aEpGgkYPvfxARid4sKKNBo3MNKn14lZ0Uq/+Gi+pmD0kUXvteKJqfUQB9qN39Mrl2EjNzDwmsdVBP0IB+gySBwuQM5aUPHd5+wSlQOsn+ButBCuX5DfkhwpFLGQDxcI2QSn8LQGoZj5SRoPGthmWUJFbe4lI0Ohxl1OxlIJld95R0qpqTo1aJ0xold/+PQmoaI32yt5k1HqE4TKh/sofkqi/mZkblJ4oVCBxcsuvACnN9IC2epEQdQJSgdudXykVWE6iwR5jIt5KLcpIObZUt+0jAalUo5tEa8+HpogS1Lwg9PTKv0kB89vq4CM3KDK0tjMdat08IHy+5X/JILV09PutgYfu/DdpYcx41Dp1KVqG0P4sp2QGgGsvms1Pq2teqEhkVUlicoszFi5uGenlBzxOlCXC+E8Sqlvfm2rzaMZThHcekaDaw5CBs8UiGB9vPsjjy2ESmIjfoVCVDFSr/24qqtJs/rHkfvQLRVlZnRj6stlE1Tpl8YsUVEu6oqmaomrf3IRFugQaK+Y0qHXKpysD1dInXQVTlOb3Q4ewbtCaoZmE1brMjSMlyjI9CagOofwAKI1hpb04lIOqchl/KZqzgK807EVY4Fg8pkwq06Fa/YNBxOqP/Z+DZasGGlS13WK0ZY0le1ljqeD1HLEQof/ix+1zbcpCIQuqtWBsBpC6UhRdZzBZmdX8vLYmAZWxU7Sn5GWXzfrQFEmC0tZUIVSH36Ni9eSKZRKHSIW/KvvTPHq8KgHVZv/a1XqfotUFVEtH+pehkYqfHf7RhOqDtNJ1BpbKXe2PNTpUK0lBlZW+cWSOtFDPgqqp/XtwpDJsa0tfNcglTlMq1CHgxf45WiJDlUoVbLUue+OIc7vNgn0TktcTt5V6vLzzGGn5pwUV4+dPj5+EI7V0ddQEflI5TfF04n9U5a4EVA37xqQF+9Yjl2ffeuTySl6Pi4XA/stotZ65JC3pF1DdBc7Rvy6FVOHq4TeVIaVzmtKBr4CpeCGqMlkFfZiYN7nFlKAZygjQnVXsjTfv/r76xJff1w6f/K4xOcVggT/su6H6FMCNgaXKZFXl3IemJqrWMyRZ5WSVpgPvNPVvV4eDaK2tLn359GfTqjegde7CNVDhPyaTVbXd2FDF3JQpQ+nrebKKZQcfBB99u5pZOlxdXQNbfbK09vzrURMEuq6IslPgAggXP07w7AuZrBJQxdmUybk53t4YpuD1nG0EfDYPSF/IZRXDCXKGp1ZTP/r29esVs9+/fjvSGU7wMNIUTykVqw9+hOMlk1VGuxBp84C0vWXA4MYwsbekOJPIqltHQDuWDGDvnsFjmaKjLuDPMqRQJ3CKUqG/AIDdvSUB1ZkZYw/jRCQoZbEsh4pR9pe7ql1bOpQaoMX+MFdTBI/zJxlIAA48q6Fk56Lh6Mva4RoVqs2gedOJqXXarVrl1F+efwO5xPUkVBXnaqwsnWeQuNJpHDVedirgpCCkOr8YNvXvV38hQrWSEFTymzIR72qr/E+zCc0nztT8cgZ5AoWHpcbJSYeU4uXJhjKK1uSjG/YE5KIOQ0Gmypr/26BCFXdTJmR0/ozllbye2LzR8ooZvtWX8EwaVJWndd6mUzGlVCEHPn/7rOEVUcMrnsbbnlCkOj4J+PArIBYns/pTkqKDSZs03+pLNPnAQ7y8HiLn9Tg+cTeQo0FVe7aM7xOFN6cfVf3z8dKTW1calBa/LqI2V5DFtatbT5Ye/2kPl8XPMFt+Rrn4IlQSG8glJkGJWaWLt4k6gb99RXsMGnT1CqWDhmSlcznBvryCwc/aY10M/3QcEvLfoVNe2tj0oamJqnWTIhaMX0T54SiY85XS/IwTMbe+K3jN45KKExbTE5+xAbH0vcl/AuC1oFLrv1BeeyM2VDHVOmW9eqr2kw2VoB2A6isOmg8/NcU1j6ePysuw+Ql76atfm6JtxeWWgOonQgUa2xyqOGrdhs5vq/WBLXr9NualqPXaK7t4NKv9pHmyCmkelQL3bous+twElFRU7dYveUWBqg05E3Vj3rTXywToqmC1Pjc7XIW7UlAhDyEw6nPgqicvQBJoiKLCaR8EffMF56ovWJk616d2Af5Mee2LjFtXSW/3HEOCUqAynjlcxUHi0lPRnt86vMWQAv2pogjVeIWCNV+wJ5+r4hIAT2s2VM8oxX+cSUaCykN1TlE3Ly2twMFioxVsHzTvfjqyJvtQaumqBYvS/P7pSBNTERbfC7XwkvDSsMgxKbXux+0R1HqX0gWtvHIUqH3JF61gHXSUqgrJrirOo7qATigqm+9uUz6lymU2rlp3xELWTqisO6Fcnp1Qzs7KmQJJMx8sW8IKqUrX3VNXDEINmzNcnuPAhj+sCsLHsSH+hmXSXFHDZvSsfYxG1mZ0J7WydkINeqN1VfjhLBnCLVspEILLdTdV8VaCjtqcAaciJPz/qqArHNRojqSykKJt6mDMDdeexOEscZZ3EO4ZAasdvFqu1xUES7PeOS891SYrDo8mtAOiid/IOzIsxer15dsHtHE63j1yrSthiDt2MNJ4+exnoap4AWoCD8QC4BAJxQEEbLCzhYmIifbzs5fEXbKMzfhQxVTrs8Ud8s56RuW2yBDB4ry0OK2Ljp+G3I4jZpVfCjmf8QTTGJ+TN14z2liAZLXu4BN7LegcbXcTbrXbOLvHe0/I7eKCyBNJE/qUVyV37YTC6dPb9Jes7BZjrwX1qT3aUYqX9A3jGFSiU2UNfjUFu1GYZoro7CE3qXb6icV7MlA1SiNWGGfHL0GLJjlsgEpc+q13L9a5WLxlt/ZQMIirpFgUI5VV5Wk4oJPYseJQ/dTEtS2g11W8Eipi3IK0jqWmKUJTqVitWLG0jgKasTIKqshZ5b9wIdK69QxpLRpCxcaCtvTmC82YpNKFbLB6d1xpiVUwSPiq4Lc6qf2JUO0ksG497hUwTxsFYuDQ4kPqRnmFXI7zEK7xtMonanTnIaR2UksPrbKVnYoDOum8frCMk6L2MiAcPlupZrVpgOlRdSo4PkQVTxvRcKtNya2TdLIy7OUanKd0HYfDFq2L+lOFXkAOs9csqBp9O9sDcxJQjT6gky5Caz/XVUWsLxONT8VWUlb9qaLeeLdUxXWO8Aipo4dmXCyM6YBOSmchT+zDYOi/LNsrgngvTySVKqa2rApEOaVZg2ZMxWUJqtqzCjBOZwHTSL5fxbjdpG+FXbNmslChoyjAgSBvtIhRjia6obiyQWjUJvnVUtX0lBz5YxLuXbageopyQTSkdNGEwpl3PjGKc6b2xRDQQ7EgU38wWzMNt05mSHfkCqvWsbR4m0os9cSmKCyowjVV4sKIgpR3XwBRUpsYrbE/JqhoMzZ83pRegZWf6oro0om1UxZWuHbB7ouq2HOAwQ2vwzplRktYOT0EVawDOiXnAcGTqMBUucl7VtaCKhspDWdNVftiKFY3qmIxkYSowtlS0gGdaa/H8UnmgM6uRHfhP8uiUafjYiBLJUD9ieY6fo2DZZxaVupPJRowzgzE9R/QSbt7RGB1u8knZXDZnuqatFLscSCOlnGJEU9CRaPXesg9I9exLSFtSTYaMDtPKly86JphdwwXIqP0AtyIcw/cKrvFMUAlfUBnRuLoDKZD+fWOj4ndzO5CSuMJx5dDwvPLEuWXSsU7oNOBKmjVXsHrBa3aW8A9eU3S/sXCoBfDpYEuBsNOE8ESDnhDBNKUyoY0Eid5GW3XWr1Yq/YwjWbjHtBZkvm4a0+XsTfMswpr0JVZYnKC94zh3/ormWNfalN3QCdtUbawyvGyIgQTHxErYmU67/ip/D+rpaWrckgZG+a0bSIuoRcAK5AMumKPihW76SluiMARDaTXMr1NzF9hL+FNxDPxD+iUSqtU7aUuLoRisYIqAMOlDFxe8Wby8n+kkDI2zawDlfTdEIDViHtsSqPusbE9ybRKGdVXy5g7AA3vSGkisZDMOVD1Pw/kzjyrXEof0Dl0j00iap2vCpUY3eC7+UWpKzpyN78/AldaQaNPx/XXdYU+8YBWO+MJZTP69at1XD4ke9ZdLfWUy08+foZxHoxlrFuP4LGnKelfPZ1H/vTpjWNuZeN1rvvGutLxLp9iDWrgrq03xVyDunu/hVS7nyBUMe9d9hzQST8ShEHQuLnYOmG/o8PrTxU3kCii26d32FMnrdw92h011m83x3JAp+Qd8a4DOulHwkNCLeZyLd4lEQ1PTVWsWXj4C89st3Ls214b5ANHtvwO6JS+I95KniQO6KQcesCBusdwYtbjN8sKbERrwRouwzPnPfiuxcV7NLDgXpHpPaCTspecBVQut961oRrqLMAz3XXxjTSwaqUpPqBz4Ti6uHptAcWgKoVDVVq3vzX3OjJWld30OKCS2RfU74DOTsSZ5jIj89wAVNowUozeB6FavFmLBpa4AdApwNg7DfntXxV6VOeIAzojvY/yPRdQVgEOt6sYVG94Afbc3734Otq22PnSyAM6IxzL6dq/KvauaANehImuci3nQUrQ+ptAqHY9ULHEipC6jf1pP6AzQpOv/NoLFBMLbfjRvh9UXEK2WwM/sDhSZVV2kj8jPmmosqNW8Q0jlVs8SfunlaLxJ06Gf2IEuwNRJQ5V/H1B0wPcHj6BWr459L5ZBXKySg9BVedJ1V0f/onFe+FYDQYlrdZdBYi7zRaL1s6yYV6ee/PDXt7jhZ0R74uUkOvpN/UBpDhTcbE+jNXNEKwq3dJgUC6vOOwVuDcf5LHrWLIHdNqfXfCSR3+kmKV9sBJIpf1/IgSrxp45HNRUHdBpM0I/SIkGItU6RVQ6ij2rrCgdfOzUL6nCarCx2/cJasrUuhVLx/8yOCCn3LZ+nhaJpdShrVdXREqlz32YSmDlz+0BF7/rVOvBBcgGzm2fvPK59rnyal9Ak+503rx507e+6gbkVCBWlXZQUD4FGLH/ggWYwNkQfl7/bBirSghSTJR20z62nwv7odzwi9S2+xHCkzobIkgsUE4c8f0Uz4ZqMOw9M6xa5+kh222FIpVbHPo4ts2woGKdOJK4BLW5fcOLVflmOFSMr05LXqBKp4E8ZdkAtVfa/dCgpkut21EN8FUYUQlrLW64qrC7kQvhKSutXrtfo7EzKqhxqHXSmVv+ud65cGM1GikAq/d6e2e/293f2X7dGw0UmBup3dFBDRdgZLWeyEluAV7fabaX70V630BZvd76eq83gqSc73eugpWtfuyQw05ys5Mn3gGdaf/r8mVZjJ1rEd853RbFx2Gkuma0oGTPB0Q3WQnq4obMSi0ap8sbDnAqKxholKCmSK27oTLbjbEmFUsrYMRGmxDUWNW6bAGyXO9sGcY4kwoEg2Gc04KSOiE3P3YrLqw0xphU0BNdySd0tnKYJXWad9h1mY2ee+MswNYOhkcKSuI07/FJUBcjmJcnvdHvWc56J125oKZIrXti6VxEkN4S1spdyAd1DQd0Rsn1fvo0+Sps9V5mzBhBDQ6XwwswSKgnL977l+VkwVrsHez3ExflgR65tUcWC04XLWPun6wnBtbi+slWAkFN9IBOkto7P1lPhLNavZMtM6mg0lOh1oej2j9txQWLDalP9zpJBhVbrctOboXTqDm7fTNOHbZ6N7e7QLdJBhX5gE6/VrK3mS7VYA/oW8/1+7sHkbssAwnV6x1smcXkg/J6fliMYSI+hDwdr2O2T9YjNu9cOK2f7JRYYYwpqGlQ637csNAxd09z61GTq9XqtQ6Oxx3UNKh1v6jgZfd3yrleqxUG2CJj8fXcaXuvY04gKLpaH7EULb4wtsnT7Mweb5zeW+/1ADIHs0UGEUul9fV7Bxu7XYh5gkGNOKDTx6MvcJRZS1gq9c1+J7u1tb15enoimvD3Tk5PN7cvzrv9ft+cn594UMOo/B/J2Q2X8T0dSAAAAABJRU5ErkJggg==
          format: binary
        filename:
          type: string
          description: File name of the user image
          example: image_name.png
          pattern: ^.*\.(png|PNG|jpeg|JPEG|jpg|JPG)$
      description: User image upload payload
      example:
        content: iVBORw0KGgoAAAANSUhEUgAAASoAAACpCAMAAACrt4DfAAABUFBMVEVPk//////m5ubl5eUkJUYwbP/k5OT60J360J7y8vLt7e34+Pj19fXw8PD5+fnr6+v61an60qMgFi9IkP9Qlf88i/9RmP9Djv//0pkuaf82iP/w7OQACj//1aH/1JUhZf83dP91pfoAADwQGEKgu/MbHkPhxLALXv/z7uOOtPyCq/jw9P4hHz3gwJ04eP8aYv/F0e2VtfX//PSvyf+/0/xEetVKiOwkGC3W3Ore6P0rQ3xpnvsGEkAuLEjgupALFUG3yfAAACe+t8qnr9nHvMZBPFFeU1x7oO/RvbqYquHbx71kjP0+gP/74sSKpv6StPbX5P+zxvBgjeJAXJo/RWlBW5VBYKY1RHNAcMQsJDgdFDNDV4opMFdRdLvZ3egnNWM1LDyGens7asO8oIjBqpZWTVo6OVRnYm54Z2eehnanjnvJqYqdgWiykW7sz62jrtzuoXzIAAAXaElEQVR4nOVd+18TSbbPg9CdEEK3nRdpQkSCBKIGAioIIqujzojy0Luu7syyO1dxVr139v//7dapU/1Kujt9qjshfu4ZHQ8JkJNvzvn2t05VV6XSYLMZZj7eAjilbCaTLYA35/XmwSuClwcvD17R682DNwdeAbwSeAvsF886Hn8xs9PJbJ3vtM+2Dw5SYNWDlY2z7Yutc/g1mesJKmN7WXBT1w0VvNj5zka10ajVaoZhpGxjXxi1WqNxsNHeynbM/+dQmZ3Zi41Uo1JzITRsDLFGamO3K2KeZqhmk4pKxGJ7x9upRjhKLrwYXNtbpjn2oEZDlc34eANRueKbHRXVrB3VrE9UmX56dzMyTA5clc1j0xxXUC4PobK9LIScmgVDbJhlfDyBFzMRkOUVwct7vTx4GBB4GBB4GIbl7W82KkScHLS2zMxYgkIPUfKggl4KUitrpZFf7flyw8Bn5/cpDjCC4/VLO9WGFE4CrUp5Z9ZMOKjA2nO8iUNlzm5UavI4WWiddacGKhdN+dEoOSqR9ebeSpyEcoHV2NxPKig/mgqCCgHK2l7GziXwCl5vDjyMCry818uDh1HZXgE8HtXegRxDBYFlJhEU9xyd51F8iAWmkrgCMsvanh+j+9EohuZDno5XcNGoebmZTEY5YG104wYVxugD3D4xCTqfaSeXUQ5YbV4NUyNBE4FqKxWbzP2sYjDpcG1QJSNBsx61112pjAMosMbKrCkX1EgJ6geVzeMkRh+g0XwQjc6ld6m6nGJG7diUCSpN4/bJqPXxpRRaZWXeHJdaz05SrZ8bY0wpNAMY68dX6+0xpxRapd3JTBQqX0YfVOsOec6Oiorl9biLz7Laihk1qAFG91XrPl5qASxdYmZ5ae4VvN4cePPgFb1eHry81ytaXqFbHnvxWWaUL6MFhd48eHPgFbxeCTyOBYCSdvAZr1o/H4uWCrLalvnDqvXdCRWfZZUL8wdV6zuNySLFyX0CUEk3jGfdUc06UfUnc+kbwGqjHxbUiIZx2usNNoxLNqPbXgGcOa83D17R6+W9Xt7jdbavASnGV2f9kKAWiuDNe7058Aper+T1OD6pbDZrcRfzMj6eSC3miYSyvCJ4ea+XBw8+u+vIKbDKhjkbGBRT68wTjM48wegeDxPK9rK2Ny4Jel1Isbxqd34otT55Rnes0jYDuT0WVNmslWAs07J22SGjOx4UYNYuQIvRmTeY6/Dr+rvXiBTD6rjvE5SAyi7ArFV2jrdgY5Hx8VIFMM7eQR7yuNfLe728x5s/v1akGFZb/aGgCkWvNx/kIbd7vZJLrTPksrbnx+h+3G6n1gB5dmNo9DK32FhdZoYY3fEKQdyOaeTjQflkxyFBJd9puVytlt/ev3//rVEFc0HG3Crtd5k/hFpfkRkhl6vl++8ePbxh2X+9++uH+29TVbQH99//7cZfCR+BsWKOCypIMNsb4HaH0YO43ZPrO3SZwNLpw6MbN+7cmXHszp07HLOHH/k/7LnfKNlaa5uBBejH7Q6j+3E7FuAcGLKY5c2DUwzy8l4v7/WK+2RKL1cfvPu7ByZ/e/iAglVlr+gXXpA3H+Q5+ASJhRFqfSChXKklAdSjh6NxYnaDBFUqlZBad8RCwhKUSlTl1K/RgKJmFaOrzlSrdWKHqlz98DEiUDM0rkqBEh2+DF6nWvcWYImIVOrXG1GBYlDR9AKjdvYmgwswolp3FeA8WBEsyMsHeflBr79JKr/q/egpxS6J76lQGZt930CLoz0/LELFAlGtZ7ZIMr36DwJQDKoPZGlbOfcXC1HV+oBY8KEpWQmaIX3s1fcPKUjN3LlPzSr2GlOq1vttSlJV3xNoCrF6X6XmVWWnf41qPaQAx4sUE1bvyANpo5ANLcCI/RcsQOQzsNFePszrbxA4XQYpllf/TBGxMs76I4OPikCgWKCq9cwlIamqH2g8ZWP121uquOoGJZSfWg8XC0lJUJMgFMoPSNc+t328T8PK2AijqetR63vR1We5/E9pqMhYQVqNWa37cHtYAZoEpqq+k0eKYUUcCm6MLMCoaj2fjM1Tyk+OqIRRub02X0zmLUYUCyO5naCpqo/iJBVwO0mLGm0zilqPIBZ8aEpGgkYPvfxARid4sKKNBo3MNKn14lZ0Uq/+Gi+pmD0kUXvteKJqfUQB9qN39Mrl2EjNzDwmsdVBP0IB+gySBwuQM5aUPHd5+wSlQOsn+ButBCuX5DfkhwpFLGQDxcI2QSn8LQGoZj5SRoPGthmWUJFbe4lI0Ohxl1OxlIJld95R0qpqTo1aJ0xold/+PQmoaI32yt5k1HqE4TKh/sofkqi/mZkblJ4oVCBxcsuvACnN9IC2epEQdQJSgdudXykVWE6iwR5jIt5KLcpIObZUt+0jAalUo5tEa8+HpogS1Lwg9PTKv0kB89vq4CM3KDK0tjMdat08IHy+5X/JILV09PutgYfu/DdpYcx41Dp1KVqG0P4sp2QGgGsvms1Pq2teqEhkVUlicoszFi5uGenlBzxOlCXC+E8Sqlvfm2rzaMZThHcekaDaw5CBs8UiGB9vPsjjy2ESmIjfoVCVDFSr/24qqtJs/rHkfvQLRVlZnRj6stlE1Tpl8YsUVEu6oqmaomrf3IRFugQaK+Y0qHXKpysD1dInXQVTlOb3Q4ewbtCaoZmE1brMjSMlyjI9CagOofwAKI1hpb04lIOqchl/KZqzgK807EVY4Fg8pkwq06Fa/YNBxOqP/Z+DZasGGlS13WK0ZY0le1ljqeD1HLEQof/ix+1zbcpCIQuqtWBsBpC6UhRdZzBZmdX8vLYmAZWxU7Sn5GWXzfrQFEmC0tZUIVSH36Ni9eSKZRKHSIW/KvvTPHq8KgHVZv/a1XqfotUFVEtH+pehkYqfHf7RhOqDtNJ1BpbKXe2PNTpUK0lBlZW+cWSOtFDPgqqp/XtwpDJsa0tfNcglTlMq1CHgxf45WiJDlUoVbLUue+OIc7vNgn0TktcTt5V6vLzzGGn5pwUV4+dPj5+EI7V0ddQEflI5TfF04n9U5a4EVA37xqQF+9Yjl2ffeuTySl6Pi4XA/stotZ65JC3pF1DdBc7Rvy6FVOHq4TeVIaVzmtKBr4CpeCGqMlkFfZiYN7nFlKAZygjQnVXsjTfv/r76xJff1w6f/K4xOcVggT/su6H6FMCNgaXKZFXl3IemJqrWMyRZ5WSVpgPvNPVvV4eDaK2tLn359GfTqjegde7CNVDhPyaTVbXd2FDF3JQpQ+nrebKKZQcfBB99u5pZOlxdXQNbfbK09vzrURMEuq6IslPgAggXP07w7AuZrBJQxdmUybk53t4YpuD1nG0EfDYPSF/IZRXDCXKGp1ZTP/r29esVs9+/fjvSGU7wMNIUTykVqw9+hOMlk1VGuxBp84C0vWXA4MYwsbekOJPIqltHQDuWDGDvnsFjmaKjLuDPMqRQJ3CKUqG/AIDdvSUB1ZkZYw/jRCQoZbEsh4pR9pe7ql1bOpQaoMX+MFdTBI/zJxlIAA48q6Fk56Lh6Mva4RoVqs2gedOJqXXarVrl1F+efwO5xPUkVBXnaqwsnWeQuNJpHDVedirgpCCkOr8YNvXvV38hQrWSEFTymzIR72qr/E+zCc0nztT8cgZ5AoWHpcbJSYeU4uXJhjKK1uSjG/YE5KIOQ0Gmypr/26BCFXdTJmR0/ozllbye2LzR8ooZvtWX8EwaVJWndd6mUzGlVCEHPn/7rOEVUcMrnsbbnlCkOj4J+PArIBYns/pTkqKDSZs03+pLNPnAQ7y8HiLn9Tg+cTeQo0FVe7aM7xOFN6cfVf3z8dKTW1calBa/LqI2V5DFtatbT5Ye/2kPl8XPMFt+Rrn4IlQSG8glJkGJWaWLt4k6gb99RXsMGnT1CqWDhmSlcznBvryCwc/aY10M/3QcEvLfoVNe2tj0oamJqnWTIhaMX0T54SiY85XS/IwTMbe+K3jN45KKExbTE5+xAbH0vcl/AuC1oFLrv1BeeyM2VDHVOmW9eqr2kw2VoB2A6isOmg8/NcU1j6ePysuw+Ql76atfm6JtxeWWgOonQgUa2xyqOGrdhs5vq/WBLXr9NualqPXaK7t4NKv9pHmyCmkelQL3bous+twElFRU7dYveUWBqg05E3Vj3rTXywToqmC1Pjc7XIW7UlAhDyEw6nPgqicvQBJoiKLCaR8EffMF56ovWJk616d2Af5Mee2LjFtXSW/3HEOCUqAynjlcxUHi0lPRnt86vMWQAv2pogjVeIWCNV+wJ5+r4hIAT2s2VM8oxX+cSUaCykN1TlE3Ly2twMFioxVsHzTvfjqyJvtQaumqBYvS/P7pSBNTERbfC7XwkvDSsMgxKbXux+0R1HqX0gWtvHIUqH3JF61gHXSUqgrJrirOo7qATigqm+9uUz6lymU2rlp3xELWTqisO6Fcnp1Qzs7KmQJJMx8sW8IKqUrX3VNXDEINmzNcnuPAhj+sCsLHsSH+hmXSXFHDZvSsfYxG1mZ0J7WydkINeqN1VfjhLBnCLVspEILLdTdV8VaCjtqcAaciJPz/qqArHNRojqSykKJt6mDMDdeexOEscZZ3EO4ZAasdvFqu1xUES7PeOS891SYrDo8mtAOiid/IOzIsxer15dsHtHE63j1yrSthiDt2MNJ4+exnoap4AWoCD8QC4BAJxQEEbLCzhYmIifbzs5fEXbKMzfhQxVTrs8Ud8s56RuW2yBDB4ry0OK2Ljp+G3I4jZpVfCjmf8QTTGJ+TN14z2liAZLXu4BN7LegcbXcTbrXbOLvHe0/I7eKCyBNJE/qUVyV37YTC6dPb9Jes7BZjrwX1qT3aUYqX9A3jGFSiU2UNfjUFu1GYZoro7CE3qXb6icV7MlA1SiNWGGfHL0GLJjlsgEpc+q13L9a5WLxlt/ZQMIirpFgUI5VV5Wk4oJPYseJQ/dTEtS2g11W8Eipi3IK0jqWmKUJTqVitWLG0jgKasTIKqshZ5b9wIdK69QxpLRpCxcaCtvTmC82YpNKFbLB6d1xpiVUwSPiq4Lc6qf2JUO0ksG497hUwTxsFYuDQ4kPqRnmFXI7zEK7xtMonanTnIaR2UksPrbKVnYoDOum8frCMk6L2MiAcPlupZrVpgOlRdSo4PkQVTxvRcKtNya2TdLIy7OUanKd0HYfDFq2L+lOFXkAOs9csqBp9O9sDcxJQjT6gky5Caz/XVUWsLxONT8VWUlb9qaLeeLdUxXWO8Aipo4dmXCyM6YBOSmchT+zDYOi/LNsrgngvTySVKqa2rApEOaVZg2ZMxWUJqtqzCjBOZwHTSL5fxbjdpG+FXbNmslChoyjAgSBvtIhRjia6obiyQWjUJvnVUtX0lBz5YxLuXbageopyQTSkdNGEwpl3PjGKc6b2xRDQQ7EgU38wWzMNt05mSHfkCqvWsbR4m0os9cSmKCyowjVV4sKIgpR3XwBRUpsYrbE/JqhoMzZ83pRegZWf6oro0om1UxZWuHbB7ouq2HOAwQ2vwzplRktYOT0EVawDOiXnAcGTqMBUucl7VtaCKhspDWdNVftiKFY3qmIxkYSowtlS0gGdaa/H8UnmgM6uRHfhP8uiUafjYiBLJUD9ieY6fo2DZZxaVupPJRowzgzE9R/QSbt7RGB1u8knZXDZnuqatFLscSCOlnGJEU9CRaPXesg9I9exLSFtSTYaMDtPKly86JphdwwXIqP0AtyIcw/cKrvFMUAlfUBnRuLoDKZD+fWOj4ndzO5CSuMJx5dDwvPLEuWXSsU7oNOBKmjVXsHrBa3aW8A9eU3S/sXCoBfDpYEuBsNOE8ESDnhDBNKUyoY0Eid5GW3XWr1Yq/YwjWbjHtBZkvm4a0+XsTfMswpr0JVZYnKC94zh3/ormWNfalN3QCdtUbawyvGyIgQTHxErYmU67/ip/D+rpaWrckgZG+a0bSIuoRcAK5AMumKPihW76SluiMARDaTXMr1NzF9hL+FNxDPxD+iUSqtU7aUuLoRisYIqAMOlDFxe8Wby8n+kkDI2zawDlfTdEIDViHtsSqPusbE9ybRKGdVXy5g7AA3vSGkisZDMOVD1Pw/kzjyrXEof0Dl0j00iap2vCpUY3eC7+UWpKzpyN78/AldaQaNPx/XXdYU+8YBWO+MJZTP69at1XD4ke9ZdLfWUy08+foZxHoxlrFuP4LGnKelfPZ1H/vTpjWNuZeN1rvvGutLxLp9iDWrgrq03xVyDunu/hVS7nyBUMe9d9hzQST8ShEHQuLnYOmG/o8PrTxU3kCii26d32FMnrdw92h011m83x3JAp+Qd8a4DOulHwkNCLeZyLd4lEQ1PTVWsWXj4C89st3Ls214b5ANHtvwO6JS+I95KniQO6KQcesCBusdwYtbjN8sKbERrwRouwzPnPfiuxcV7NLDgXpHpPaCTspecBVQut961oRrqLMAz3XXxjTSwaqUpPqBz4Ti6uHptAcWgKoVDVVq3vzX3OjJWld30OKCS2RfU74DOTsSZ5jIj89wAVNowUozeB6FavFmLBpa4AdApwNg7DfntXxV6VOeIAzojvY/yPRdQVgEOt6sYVG94Afbc3734Otq22PnSyAM6IxzL6dq/KvauaANehImuci3nQUrQ+ptAqHY9ULHEipC6jf1pP6AzQpOv/NoLFBMLbfjRvh9UXEK2WwM/sDhSZVV2kj8jPmmosqNW8Q0jlVs8SfunlaLxJ06Gf2IEuwNRJQ5V/H1B0wPcHj6BWr459L5ZBXKySg9BVedJ1V0f/onFe+FYDQYlrdZdBYi7zRaL1s6yYV6ee/PDXt7jhZ0R74uUkOvpN/UBpDhTcbE+jNXNEKwq3dJgUC6vOOwVuDcf5LHrWLIHdNqfXfCSR3+kmKV9sBJIpf1/IgSrxp45HNRUHdBpM0I/SIkGItU6RVQ6ij2rrCgdfOzUL6nCarCx2/cJasrUuhVLx/8yOCCn3LZ+nhaJpdShrVdXREqlz32YSmDlz+0BF7/rVOvBBcgGzm2fvPK59rnyal9Ak+503rx507e+6gbkVCBWlXZQUD4FGLH/ggWYwNkQfl7/bBirSghSTJR20z62nwv7odzwi9S2+xHCkzobIkgsUE4c8f0Uz4ZqMOw9M6xa5+kh222FIpVbHPo4ts2woGKdOJK4BLW5fcOLVflmOFSMr05LXqBKp4E8ZdkAtVfa/dCgpkut21EN8FUYUQlrLW64qrC7kQvhKSutXrtfo7EzKqhxqHXSmVv+ud65cGM1GikAq/d6e2e/293f2X7dGw0UmBup3dFBDRdgZLWeyEluAV7fabaX70V630BZvd76eq83gqSc73eugpWtfuyQw05ys5Mn3gGdaf/r8mVZjJ1rEd853RbFx2Gkuma0oGTPB0Q3WQnq4obMSi0ap8sbDnAqKxholKCmSK27oTLbjbEmFUsrYMRGmxDUWNW6bAGyXO9sGcY4kwoEg2Gc04KSOiE3P3YrLqw0xphU0BNdySd0tnKYJXWad9h1mY2ee+MswNYOhkcKSuI07/FJUBcjmJcnvdHvWc56J125oKZIrXti6VxEkN4S1spdyAd1DQd0Rsn1fvo0+Sps9V5mzBhBDQ6XwwswSKgnL977l+VkwVrsHez3ExflgR65tUcWC04XLWPun6wnBtbi+slWAkFN9IBOkto7P1lPhLNavZMtM6mg0lOh1oej2j9txQWLDalP9zpJBhVbrctOboXTqDm7fTNOHbZ6N7e7QLdJBhX5gE6/VrK3mS7VYA/oW8/1+7sHkbssAwnV6x1smcXkg/J6fliMYSI+hDwdr2O2T9YjNu9cOK2f7JRYYYwpqGlQ637csNAxd09z61GTq9XqtQ6Oxx3UNKh1v6jgZfd3yrleqxUG2CJj8fXcaXuvY04gKLpaH7EULb4wtsnT7Mweb5zeW+/1ADIHs0UGEUul9fV7Bxu7XYh5gkGNOKDTx6MvcJRZS1gq9c1+J7u1tb15enoimvD3Tk5PN7cvzrv9ft+cn594UMOo/B/J2Q2X8T0dSAAAAABJRU5ErkJggg==
        filename: image_name.png
      required:
      - content
    UserRelationshipInfo:
      type: object
      properties:
        avatar_thumbnail:
          type: string
          description: 40x40 avatar thumbnail
          example:
          - 80
          - 108
          - 97
          - 99
          - 101
          - 97
          - 116
          - 32
          - 111
          - 112
          - 116
          - 105
          - 111
          - 32
          - 113
          - 117
          - 97
          - 101
          - 114
          - 97
          - 116
          - 46
          format: binary
        followers_count:
          type: integer
          description: number of users follow this user
          example: 10
          format: int64
        realname:
          type: string
          description: Real name of the user
          example: Williams Scottish
          maxLength: 256
        username:
          type: string
          description: Username of the user
          example: w_scottish
          maxLength: 256
      example:
        avatar_thumbnail:
        - 82
        - 101
        - 112
        - 114
        - 101
        - 104
        - 101
        - 110
        - 100
        - 101
        - 114
        - 105
        - 116
        - 32
        - 105
        - 112
        - 115
        - 117
        - 109
        - 46
        followers_count: 10
        realname: Williams Scottish
        username: w_scottish
      required:
      - username
      - followers_count
    UserdataProcessResult:
      type: object
      properties:
        avatar_image:
          type: string
          description: Error detail on avatar
          example: ""
          maxLength: 256
        biography:
          type: string
          description: Error detail on biography
          example: ""
          maxLength: 256
        categories:
          type: string
          description: Error detail on categories
          example: ""
          maxLength: 256
        cover_photo:
          type: string
          description: Error detail on cover photo
          example: ""
          maxLength: 256
        data:
          type: string
          description: Metadata Layer process metric response
          example:
          - 81
          - 117
          - 105
          - 32
          - 105
          - 117
          - 114
          - 101
          - 32
          - 101
          - 115
          - 116
          - 32
          - 110
          - 101
          - 99
          - 101
          - 115
          - 115
          - 105
          - 116
          - 97
          - 116
          - 105
          - 98
          - 117
          - 115
          - 32
          - 100
          - 111
          - 108
          - 111
          - 114
          - 32
          - 118
          - 111
          - 108
          - 117
          - 112
          - 116
          - 97
          - 116
          - 117
          - 109
          - 46
          format: binary
        detail:
          type: string
          description: The detail of why result is success/fail, depend on response_code
          example: All userdata is processed
          maxLength: 256
        facebook_link:
          type: string
          description: Error detail on facebook_link
          example: ""
          maxLength: 256
        location:
          type: string
          description: Error detail on location
          example: ""
          maxLength: 256
        native_currency:
          type: string
          description: Error detail on native_currency
          example: ""
          maxLength: 256
        primary_language:
          type: string
          description: Error detail on primary_language
          example: ""
          maxLength: 256
        realname:
          type: string
          description: Error detail on realname
          example: ""
          maxLength: 256
        response_code:
          type: integer
          description: Result of the request is success or not
          example: 0
          format: int64
        twitter_link:
          type: string
          description: Error detail on twitter_link
          example: ""
          maxLength: 256
      example:
        avatar_image: ""
        biography: ""
        categories: ""
        cover_photo: ""
        data:
        - 79
        - 109
        - 110
        - 105
        - 115
        - 32
        - 97
        - 115
        - 112
        - 101
        - 114
        - 110
        - 97
        - 116
        - 117
        - 114
        - 32
        - 102
        - 117
        - 103
        - 105
        - 116
        - 32
        - 109
        - 97
        - 105
        - 111
        - 114
        - 101
        - 115
        - 32
        - 110
        - 105
        - 104
        - 105
        - 108
        - 46
        detail: All userdata is processed
        facebook_link: ""
        location: ""
        native_currency: ""
        primary_language: ""
        realname: ""
        response_code: 0
        twitter_link: ""
      required:
      - response_code
      - detail
  securitySchemes:
    api_key_header_Authorization:
      type: apiKey
      description: Art Owner's passphrase to authenticate
      name: Authorization
      in: header
tags:
- name: artworks
  description: Pastel Artwork
- name: userdatas
  description: Pastel Process User Specified Data<|MERGE_RESOLUTION|>--- conflicted
+++ resolved
@@ -1443,21 +1443,8 @@
                   - 117
                   - 115
                   - 116
-<<<<<<< HEAD
                   - 111
                   - 32
-=======
-                  - 105
-                  - 115
-                  - 46
-                  followers_count: 10
-                  realname: Williams Scottish
-                  username: w_scottish
-                - avatar_thumbnail:
-                  - 68
-                  - 101
-                  - 115
->>>>>>> b839612b
                   - 101
                   - 116
                   - 32
@@ -1467,21 +1454,6 @@
                   - 105
                   - 97
                   - 116
-<<<<<<< HEAD
-=======
-                  - 105
-                  - 115
-                  - 46
-                  followers_count: 10
-                  realname: Williams Scottish
-                  username: w_scottish
-                - avatar_thumbnail:
-                  - 68
-                  - 101
-                  - 115
-                  - 101
-                  - 114
->>>>>>> b839612b
                   - 117
                   - 114
                   - 46
@@ -2838,44 +2810,8 @@
             - 105
             - 97
             - 116
-<<<<<<< HEAD
             - 117
             - 114
-=======
-            - 105
-            - 115
-            - 46
-            followers_count: 10
-            realname: Williams Scottish
-            username: w_scottish
-          - avatar_thumbnail:
-            - 68
-            - 101
-            - 115
-            - 101
-            - 114
-            - 117
-            - 110
-            - 116
-            - 32
-            - 105
-            - 112
-            - 115
-            - 97
-            - 32
-            - 112
-            - 101
-            - 114
-            - 115
-            - 112
-            - 105
-            - 99
-            - 105
-            - 97
-            - 116
-            - 105
-            - 115
->>>>>>> b839612b
             - 46
             followers_count: 10
             realname: Williams Scottish
@@ -2929,7 +2865,6 @@
           - 114
           - 46
           followers_count: 10
-          pastelid: jXYJud3rmrR1Sk2scvR47N4E4J5Vv48uCC6se2nzHrBRdjaKj3ybPoi1Y2VVoRqi1GnQrYKjSxQAC7NBtvtEdS
           realname: Williams Scottish
           username: w_scottish
         - avatar_thumbnail:
@@ -2952,7 +2887,6 @@
           - 114
           - 46
           followers_count: 10
-          pastelid: jXYJud3rmrR1Sk2scvR47N4E4J5Vv48uCC6se2nzHrBRdjaKj3ybPoi1Y2VVoRqi1GnQrYKjSxQAC7NBtvtEdS
           realname: Williams Scottish
           username: w_scottish
         - avatar_thumbnail:
