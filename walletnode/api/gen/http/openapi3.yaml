openapi: 3.0.3
info:
  title: WalletNode REST API
  version: "1.0"
servers:
- url: http://localhost:8080
paths:
  /artworks/{txid}:
    get:
      tags:
      - artworks
      summary: Returns the detail of Artwork
      description: Gets the Artwork detail
      operationId: artworks#artworkGet
      parameters:
      - name: txid
        in: path
        description: txid
        required: true
        schema:
          type: string
          description: txid
          example: 576e7b824634a488a2f0baacf5a53b237d883029f205df25b300b87c8877ab58
          minLength: 64
          maxLength: 64
        example: 576e7b824634a488a2f0baacf5a53b237d883029f205df25b300b87c8877ab58
      responses:
        "200":
          description: OK response.
          content:
            application/json:
              schema:
                $ref: '#/components/schemas/ArtworkDetail'
              example:
                artist_name: Leonardo da Vinci
                artist_pastelid: jXYJud3rmrR1Sk2scvR47N4E4J5Vv48uCC6se2nzHrBRdjaKj3ybPoi1Y2VVoRqi1GnQrYKjSxQAC7NBtvtEdS
                artist_website_url: https://www.leonardodavinci.net
                copies: 1
                description: The Mona Lisa is an oil painting by Italian artist, inventor,
                  and writer Leonardo da Vinci. Likely completed in 1506, the piece
                  features a portrait of a seated woman set against an imaginary landscape.
                drawing_nsfw_score: 1
                green_address: true
                hentai_nsfw_score: 1
                internet_rareness_score: 1
                keywords: Renaissance, sfumato, portrait
                neutral_nsfw_score: 1
                nsfw_score: 1
                porn_nsfw_score: 1
                rareness_score: 1
                royalty: 0.8422043798623209
                series_name: Famous artist
                sexy_nsfw_score: 1
                storage_fee: 100
                thumbnail:
                - 73
                - 108
                - 108
                - 117
                - 109
                - 32
                - 118
                - 101
                - 108
                - 105
                - 116
                - 32
                - 118
                - 101
                - 110
                - 105
                - 97
                - 109
                - 32
                - 102
                - 97
                - 99
                - 101
                - 114
                - 101
                - 32
                - 110
                - 111
                - 110
                - 32
                - 113
                - 117
                - 105
                - 98
                - 117
                - 115
                - 100
                - 97
                - 109
                - 46
                title: Mona Lisa
                txid: 576e7b824634a488a2f0baacf5a53b237d883029f205df25b300b87c8877ab58
                version: 1
                youtube_url: https://www.youtube.com/watch?v=0xl6Ufo4ZX0
        "400":
          description: Bad Request response.
          content:
            application/vnd.goa.error:
              schema:
                $ref: '#/components/schemas/Error'
              example:
                id: 3F1FKVRR
                message: Value of ID must be an integer
                name: bad_request
        "404":
          description: Not Found response.
          content:
            application/vnd.goa.error:
              schema:
                $ref: '#/components/schemas/Error'
              example:
                id: 3F1FKVRR
                message: Value of ID must be an integer
                name: bad_request
        "500":
          description: Internal Server Error response.
          content:
            application/vnd.goa.error:
              schema:
                $ref: '#/components/schemas/Error'
              example:
                id: 3F1FKVRR
                message: Value of ID must be an integer
                name: bad_request
  /artworks/download:
    get:
      tags:
      - artworks
      summary: Downloads artwork
      description: Download registered artwork.
      operationId: artworks#download
      parameters:
      - name: txid
        in: query
        description: Art Registration Ticket transaction ID
        allowEmptyValue: true
        required: true
        schema:
          type: string
          description: Art Registration Ticket transaction ID
          example: 576e7b824634a488a2f0baacf5a53b237d883029f205df25b300b87c8877ab58
          minLength: 64
          maxLength: 64
        example: 576e7b824634a488a2f0baacf5a53b237d883029f205df25b300b87c8877ab58
      - name: pid
        in: query
        description: Owner's PastelID
        allowEmptyValue: true
        required: true
        schema:
          type: string
          description: Owner's PastelID
          example: jXYJud3rmrR1Sk2scvR47N4E4J5Vv48uCC6se2nzHrBRdjaKj3ybPoi1Y2VVoRqi1GnQrYKjSxQAC7NBtvtEdS
          pattern: ^[a-zA-Z0-9]+$
          minLength: 86
          maxLength: 86
        example: jXYJud3rmrR1Sk2scvR47N4E4J5Vv48uCC6se2nzHrBRdjaKj3ybPoi1Y2VVoRqi1GnQrYKjSxQAC7NBtvtEdS
      responses:
        "200":
          description: OK response.
          content:
            application/json:
              schema:
                $ref: '#/components/schemas/DownloadResult'
              example:
                file:
                - 84
                - 101
                - 109
                - 112
                - 111
                - 114
                - 97
                - 32
                - 110
                - 111
                - 110
                - 32
                - 99
                - 117
                - 108
                - 112
                - 97
                - 32
                - 118
                - 111
                - 108
                - 117
                - 112
                - 116
                - 97
                - 116
                - 105
                - 98
                - 117
                - 115
                - 32
                - 114
                - 101
                - 114
                - 117
                - 109
                - 32
                - 101
                - 115
                - 116
                - 46
        "404":
          description: Not Found response.
          content:
            application/vnd.goa.error:
              schema:
                $ref: '#/components/schemas/Error'
              example:
                id: 3F1FKVRR
                message: Value of ID must be an integer
                name: bad_request
        "500":
          description: Internal Server Error response.
          content:
            application/vnd.goa.error:
              schema:
                $ref: '#/components/schemas/Error'
              example:
                id: 3F1FKVRR
                message: Value of ID must be an integer
                name: bad_request
      security:
      - api_key_header_Authorization: []
  /artworks/register:
    get:
      tags:
      - artworks
      summary: Returns list of tasks
      description: List of all tasks.
      operationId: artworks#registerTasks
      responses:
        "200":
          description: OK response.
          content:
            application/json:
              schema:
                $ref: '#/components/schemas/TaskResponseTinyCollection'
              example:
              - id: n6Qn6TFM
                status: Task Started
                ticket:
                  artist_name: Leonardo da Vinci
                  artist_pastelid: jXYJud3rmrR1Sk2scvR47N4E4J5Vv48uCC6se2nzHrBRdjaKj3ybPoi1Y2VVoRqi1GnQrYKjSxQAC7NBtvtEdS
                  artist_pastelid_passphrase: qwerasdf1234
                  artist_website_url: https://www.leonardodavinci.net
                  description: The Mona Lisa is an oil painting by Italian artist,
                    inventor, and writer Leonardo da Vinci. Likely completed in 1506,
                    the piece features a portrait of a seated woman set against an
                    imaginary landscape.
                  green: false
                  issued_copies: 1
                  keywords: Renaissance, sfumato, portrait
                  maximum_fee: 100
                  name: Mona Lisa
                  royalty: 12
                  series_name: Famous artist
                  spendable_address: PtiqRXn2VQwBjp1K8QXR2uW2w2oZ3Ns7N6j
                  thumbnail_coordinate:
                    bottom_right_x: 640
                    bottom_right_y: 480
                    top_left_x: 0
                    top_left_y: 0
                  youtube_url: https://www.youtube.com/watch?v=0xl6Ufo4ZX0
                txid: 576e7b824634a488a2f0baacf5a53b237d883029f205df25b300b87c8877ab58
              - id: n6Qn6TFM
                status: Task Started
                ticket:
                  artist_name: Leonardo da Vinci
                  artist_pastelid: jXYJud3rmrR1Sk2scvR47N4E4J5Vv48uCC6se2nzHrBRdjaKj3ybPoi1Y2VVoRqi1GnQrYKjSxQAC7NBtvtEdS
                  artist_pastelid_passphrase: qwerasdf1234
                  artist_website_url: https://www.leonardodavinci.net
                  description: The Mona Lisa is an oil painting by Italian artist,
                    inventor, and writer Leonardo da Vinci. Likely completed in 1506,
                    the piece features a portrait of a seated woman set against an
                    imaginary landscape.
                  green: false
                  issued_copies: 1
                  keywords: Renaissance, sfumato, portrait
                  maximum_fee: 100
                  name: Mona Lisa
                  royalty: 12
                  series_name: Famous artist
                  spendable_address: PtiqRXn2VQwBjp1K8QXR2uW2w2oZ3Ns7N6j
                  thumbnail_coordinate:
                    bottom_right_x: 640
                    bottom_right_y: 480
                    top_left_x: 0
                    top_left_y: 0
                  youtube_url: https://www.youtube.com/watch?v=0xl6Ufo4ZX0
                txid: 576e7b824634a488a2f0baacf5a53b237d883029f205df25b300b87c8877ab58
              - id: n6Qn6TFM
                status: Task Started
                ticket:
                  artist_name: Leonardo da Vinci
                  artist_pastelid: jXYJud3rmrR1Sk2scvR47N4E4J5Vv48uCC6se2nzHrBRdjaKj3ybPoi1Y2VVoRqi1GnQrYKjSxQAC7NBtvtEdS
                  artist_pastelid_passphrase: qwerasdf1234
                  artist_website_url: https://www.leonardodavinci.net
                  description: The Mona Lisa is an oil painting by Italian artist,
                    inventor, and writer Leonardo da Vinci. Likely completed in 1506,
                    the piece features a portrait of a seated woman set against an
                    imaginary landscape.
                  green: false
                  issued_copies: 1
                  keywords: Renaissance, sfumato, portrait
                  maximum_fee: 100
                  name: Mona Lisa
                  royalty: 12
                  series_name: Famous artist
                  spendable_address: PtiqRXn2VQwBjp1K8QXR2uW2w2oZ3Ns7N6j
                  thumbnail_coordinate:
                    bottom_right_x: 640
                    bottom_right_y: 480
                    top_left_x: 0
                    top_left_y: 0
                  youtube_url: https://www.youtube.com/watch?v=0xl6Ufo4ZX0
                txid: 576e7b824634a488a2f0baacf5a53b237d883029f205df25b300b87c8877ab58
        "500":
          description: Internal Server Error response.
          content:
            application/vnd.goa.error:
              schema:
                $ref: '#/components/schemas/Error'
              example:
                id: 3F1FKVRR
                message: Value of ID must be an integer
                name: bad_request
    post:
      tags:
      - artworks
      summary: Registers a new artwork
      description: Runs a new registration process for the new artwork.
      operationId: artworks#register
      requestBody:
        required: true
        content:
          application/json:
            schema:
              $ref: '#/components/schemas/RegisterRequestBody'
            example:
              artist_name: Leonardo da Vinci
              artist_pastelid: jXYJud3rmrR1Sk2scvR47N4E4J5Vv48uCC6se2nzHrBRdjaKj3ybPoi1Y2VVoRqi1GnQrYKjSxQAC7NBtvtEdS
              artist_pastelid_passphrase: qwerasdf1234
              artist_website_url: https://www.leonardodavinci.net
              description: The Mona Lisa is an oil painting by Italian artist, inventor,
                and writer Leonardo da Vinci. Likely completed in 1506, the piece
                features a portrait of a seated woman set against an imaginary landscape.
              green: false
              image_id: VK7mpAqZ
              issued_copies: 1
              keywords: Renaissance, sfumato, portrait
              maximum_fee: 100
              name: Mona Lisa
              royalty: 12
              series_name: Famous artist
              spendable_address: PtiqRXn2VQwBjp1K8QXR2uW2w2oZ3Ns7N6j
              thumbnail_coordinate:
                bottom_right_x: 640
                bottom_right_y: 480
                top_left_x: 0
                top_left_y: 0
              youtube_url: https://www.youtube.com/watch?v=0xl6Ufo4ZX0
      responses:
        "201":
          description: Created response.
          content:
            application/json:
              schema:
                $ref: '#/components/schemas/RegisterResult'
              example:
                task_id: n6Qn6TFM
        "400":
          description: Bad Request response.
          content:
            application/vnd.goa.error:
              schema:
                $ref: '#/components/schemas/Error'
              example:
                id: 3F1FKVRR
                message: Value of ID must be an integer
                name: bad_request
        "500":
          description: Internal Server Error response.
          content:
            application/vnd.goa.error:
              schema:
                $ref: '#/components/schemas/Error'
              example:
                id: 3F1FKVRR
                message: Value of ID must be an integer
                name: bad_request
  /artworks/register/{taskId}:
    get:
      tags:
      - artworks
      summary: Find task by ID
      description: Returns a single task.
      operationId: artworks#registerTask
      parameters:
      - name: taskId
        in: path
        description: Task ID of the registration process
        required: true
        schema:
          type: string
          description: Task ID of the registration process
          example: n6Qn6TFM
          minLength: 8
          maxLength: 8
        example: n6Qn6TFM
      responses:
        "200":
          description: OK response.
          content:
            application/json:
              schema:
                $ref: '#/components/schemas/RegisterTaskResponseBody'
              example:
                id: n6Qn6TFM
                states:
                - date: 2006-01-02T15:04:05Z07:00
                  status: Task Started
                - date: 2006-01-02T15:04:05Z07:00
                  status: Task Started
                - date: 2006-01-02T15:04:05Z07:00
                  status: Task Started
                - date: 2006-01-02T15:04:05Z07:00
                  status: Task Started
                status: Task Started
                ticket:
                  artist_name: Leonardo da Vinci
                  artist_pastelid: jXYJud3rmrR1Sk2scvR47N4E4J5Vv48uCC6se2nzHrBRdjaKj3ybPoi1Y2VVoRqi1GnQrYKjSxQAC7NBtvtEdS
                  artist_pastelid_passphrase: qwerasdf1234
                  artist_website_url: https://www.leonardodavinci.net
                  description: The Mona Lisa is an oil painting by Italian artist,
                    inventor, and writer Leonardo da Vinci. Likely completed in 1506,
                    the piece features a portrait of a seated woman set against an
                    imaginary landscape.
                  green: false
                  issued_copies: 1
                  keywords: Renaissance, sfumato, portrait
                  maximum_fee: 100
                  name: Mona Lisa
                  royalty: 12
                  series_name: Famous artist
                  spendable_address: PtiqRXn2VQwBjp1K8QXR2uW2w2oZ3Ns7N6j
                  thumbnail_coordinate:
                    bottom_right_x: 640
                    bottom_right_y: 480
                    top_left_x: 0
                    top_left_y: 0
                  youtube_url: https://www.youtube.com/watch?v=0xl6Ufo4ZX0
                txid: 576e7b824634a488a2f0baacf5a53b237d883029f205df25b300b87c8877ab58
        "404":
          description: Not Found response.
          content:
            application/vnd.goa.error:
              schema:
                $ref: '#/components/schemas/Error'
              example:
                id: 3F1FKVRR
                message: Value of ID must be an integer
                name: bad_request
        "500":
          description: Internal Server Error response.
          content:
            application/vnd.goa.error:
              schema:
                $ref: '#/components/schemas/Error'
              example:
                id: 3F1FKVRR
                message: Value of ID must be an integer
                name: bad_request
  /artworks/register/{taskId}/state:
    get:
      tags:
      - artworks
      summary: Streams state by task ID
      description: Streams the state of the registration process.
      operationId: artworks#registerTaskState
      parameters:
      - name: taskId
        in: path
        description: Task ID of the registration process
        required: true
        schema:
          type: string
          description: Task ID of the registration process
          example: n6Qn6TFM
          minLength: 8
          maxLength: 8
        example: n6Qn6TFM
      responses:
        "101":
          description: Switching Protocols response.
          content:
            application/json:
              schema:
                $ref: '#/components/schemas/TaskState'
              example:
                date: 2006-01-02T15:04:05Z07:00
                status: Task Started
        "404":
          description: Not Found response.
          content:
            application/vnd.goa.error:
              schema:
                $ref: '#/components/schemas/Error'
              example:
                id: 3F1FKVRR
                message: Value of ID must be an integer
                name: bad_request
        "500":
          description: Internal Server Error response.
          content:
            application/vnd.goa.error:
              schema:
                $ref: '#/components/schemas/Error'
              example:
                id: 3F1FKVRR
                message: Value of ID must be an integer
                name: bad_request
  /artworks/register/upload:
    post:
      tags:
      - artworks
      summary: Uploads an image
      description: Upload the image that is used when registering a new artwork.
      operationId: artworks#uploadImage
      requestBody:
        required: true
        content:
          multipart/form-data:
            schema:
              $ref: '#/components/schemas/UploadImageRequestBody'
            example:
              file:
              - 69
              - 116
              - 32
              - 101
              - 117
              - 109
              - 32
              - 97
              - 117
              - 116
              - 32
              - 105
              - 116
              - 97
              - 113
              - 117
              - 101
              - 46
      responses:
        "201":
          description: Created response.
          content:
            application/json:
              schema:
                $ref: '#/components/schemas/Image'
              example:
                expires_in: 2006-01-02T15:04:05Z07:00
                image_id: VK7mpAqZ
        "400":
          description: Bad Request response.
          content:
            application/vnd.goa.error:
              schema:
                $ref: '#/components/schemas/Error'
              example:
                id: 3F1FKVRR
                message: Value of ID must be an integer
                name: bad_request
        "500":
          description: Internal Server Error response.
          content:
            application/vnd.goa.error:
              schema:
                $ref: '#/components/schemas/Error'
              example:
                id: 3F1FKVRR
                message: Value of ID must be an integer
                name: bad_request
  /artworks/search:
    get:
      tags:
      - artworks
      summary: Streams the search result for Artwork
      description: Streams the search result for artwork
      operationId: artworks#artSearch
      parameters:
      - name: artist
        in: query
        description: Artist PastelID or special value; mine
        allowEmptyValue: true
        schema:
          type: string
          description: Artist PastelID or special value; mine
          example: 9c4
          maxLength: 256
        example: sku
      - name: limit
        in: query
        description: Number of results to be return
        allowEmptyValue: true
        schema:
          type: integer
          description: Number of results to be return
          default: 10
          example: 10
          minimum: 10
          maximum: 200
        example: 10
      - name: query
        in: query
        description: Query is search query entered by user
        allowEmptyValue: true
        required: true
        schema:
          type: string
          description: Query is search query entered by user
          example: Nemo eum aliquid.
        example: In nostrum occaecati.
      - name: artist_name
        in: query
        description: Name of the artist
        allowEmptyValue: true
        schema:
          type: boolean
          description: Name of the artist
          default: true
          example: false
        example: true
      - name: art_title
        in: query
        description: Title of artwork
        allowEmptyValue: true
        schema:
          type: boolean
          description: Title of artwork
          default: true
          example: true
        example: true
      - name: series
        in: query
        description: Artwork series name
        allowEmptyValue: true
        schema:
          type: boolean
          description: Artwork series name
          default: true
          example: false
        example: true
      - name: descr
        in: query
        description: Artist written statement
        allowEmptyValue: true
        schema:
          type: boolean
          description: Artist written statement
          default: true
          example: true
        example: false
      - name: keyword
        in: query
        description: Keyword that Artist assigns to Artwork
        allowEmptyValue: true
        schema:
          type: boolean
          description: Keyword that Artist assigns to Artwork
          default: true
          example: true
        example: false
      - name: min_copies
        in: query
        description: Minimum number of created copies
        allowEmptyValue: true
        schema:
          type: integer
          description: Minimum number of created copies
          example: 1
          minimum: 1
          maximum: 1000
        example: 1
      - name: max_copies
        in: query
        description: Maximum number of created copies
        allowEmptyValue: true
        schema:
          type: integer
          description: Maximum number of created copies
          example: 1000
          minimum: 1
          maximum: 1000
        example: 1000
      - name: min_block
        in: query
        description: Minimum blocknum
        allowEmptyValue: true
        schema:
          type: integer
          description: Minimum blocknum
          default: 1
          example: 8675528034041244421
          minimum: 1
        example: 891081685150826249
      - name: max_block
        in: query
        description: Maximum blocknum
        allowEmptyValue: true
        schema:
          type: integer
          description: Maximum blocknum
          example: 4674234723425297206
          minimum: 1
        example: 1057818091506256027
      - name: min_rareness_score
        in: query
        description: Minimum pastel rareness score
        allowEmptyValue: true
        schema:
          type: number
          description: Minimum pastel rareness score
          example: 1
          minimum: 0
          maximum: 1
        example: 1
      - name: max_rareness_score
        in: query
        description: Maximum pastel rareness score
        allowEmptyValue: true
        schema:
          type: number
          description: Maximum pastel rareness score
          example: 1
          minimum: 0
          maximum: 1
        example: 1
      - name: min_nsfw_score
        in: query
        description: Minimum nsfw score
        allowEmptyValue: true
        schema:
          type: number
          description: Minimum nsfw score
          example: 1
          minimum: 0
          maximum: 1
        example: 1
      - name: max_nsfw_score
        in: query
        description: Maximum nsfw score
        allowEmptyValue: true
        schema:
          type: number
          description: Maximum nsfw score
          example: 1
          minimum: 0
          maximum: 1
        example: 1
      - name: min_internet_rareness_score
        in: query
        description: Minimum internet rareness score
        allowEmptyValue: true
        schema:
          type: number
          description: Minimum internet rareness score
          example: 1
          minimum: 0
          maximum: 1
        example: 1
      - name: max_internet_rareness_score
        in: query
        description: Maximum internet rareness score
        allowEmptyValue: true
        schema:
          type: number
          description: Maximum internet rareness score
          example: 1
          minimum: 0
          maximum: 1
        example: 1
      responses:
        "101":
          description: Switching Protocols response.
          content:
            application/json:
              schema:
                $ref: '#/components/schemas/ArtworkSearchResult'
              example:
                artwork:
                  artist_name: Leonardo da Vinci
                  artist_pastelid: jXYJud3rmrR1Sk2scvR47N4E4J5Vv48uCC6se2nzHrBRdjaKj3ybPoi1Y2VVoRqi1GnQrYKjSxQAC7NBtvtEdS
                  artist_website_url: https://www.leonardodavinci.net
                  copies: 1
                  description: The Mona Lisa is an oil painting by Italian artist,
                    inventor, and writer Leonardo da Vinci. Likely completed in 1506,
                    the piece features a portrait of a seated woman set against an
                    imaginary landscape.
                  keywords: Renaissance, sfumato, portrait
                  series_name: Famous artist
                  thumbnail:
                  - 69
                  - 111
                  - 115
                  - 32
                  - 98
                  - 108
                  - 97
                  - 110
                  - 100
                  - 105
                  - 116
                  - 105
                  - 105
                  - 115
                  - 32
                  - 101
                  - 105
                  - 117
                  - 115
                  - 46
                  title: Mona Lisa
                  txid: 576e7b824634a488a2f0baacf5a53b237d883029f205df25b300b87c8877ab58
                  youtube_url: https://www.youtube.com/watch?v=0xl6Ufo4ZX0
                match_index: 1491312143304408231
                matches:
                - field_type: art_title
                  matched_indexes:
                  - 8830161846526020474
                  - 6577107819799959969
                  - 7129840891655550567
                  - 2035670134737008339
                  score: 7525781640486193864
                  str: Aut ut voluptates rerum.
                - field_type: art_title
                  matched_indexes:
                  - 8830161846526020474
                  - 6577107819799959969
                  - 7129840891655550567
                  - 2035670134737008339
                  score: 7525781640486193864
                  str: Aut ut voluptates rerum.
                - field_type: art_title
                  matched_indexes:
                  - 8830161846526020474
                  - 6577107819799959969
                  - 7129840891655550567
                  - 2035670134737008339
                  score: 7525781640486193864
                  str: Aut ut voluptates rerum.
                - field_type: art_title
                  matched_indexes:
                  - 8830161846526020474
                  - 6577107819799959969
                  - 7129840891655550567
                  - 2035670134737008339
                  score: 7525781640486193864
                  str: Aut ut voluptates rerum.
        "400":
          description: Bad Request response.
          content:
            application/vnd.goa.error:
              schema:
                $ref: '#/components/schemas/Error'
              example:
                id: 3F1FKVRR
                message: Value of ID must be an integer
                name: bad_request
        "500":
          description: Internal Server Error response.
          content:
            application/vnd.goa.error:
              schema:
                $ref: '#/components/schemas/Error'
              example:
                id: 3F1FKVRR
                message: Value of ID must be an integer
                name: bad_request
  /userdatas/{pastelid}:
    get:
      tags:
      - userdatas
      summary: Returns the detail of Userdata
      description: Gets the Userdata detail
      operationId: userdatas#getUserdata
      parameters:
      - name: pastelid
        in: path
        description: Artist's PastelID
        required: true
        schema:
          type: string
          description: Artist's PastelID
          example: jXYJud3rmrR1Sk2scvR47N4E4J5Vv48uCC6se2nzHrBRdjaKj3ybPoi1Y2VVoRqi1GnQrYKjSxQAC7NBtvtEdS
          pattern: ^[a-zA-Z0-9]+$
          minLength: 86
          maxLength: 86
        example: jXYJud3rmrR1Sk2scvR47N4E4J5Vv48uCC6se2nzHrBRdjaKj3ybPoi1Y2VVoRqi1GnQrYKjSxQAC7NBtvtEdS
      responses:
        "200":
          description: OK response.
          content:
            application/json:
              schema:
                $ref: '#/components/schemas/CreateUserdataRequestBody'
              example:
                artist_pastelid: jXYJud3rmrR1Sk2scvR47N4E4J5Vv48uCC6se2nzHrBRdjaKj3ybPoi1Y2VVoRqi1GnQrYKjSxQAC7NBtvtEdS
                artist_pastelid_passphrase: qwerasdf1234
                avatar_image:
                  content: iVBORw0KGgoAAAANSUhEUgAAASoAAACpCAMAAACrt4DfAAABUFBMVEVPk//////m5ubl5eUkJUYwbP/k5OT60J360J7y8vLt7e34+Pj19fXw8PD5+fnr6+v61an60qMgFi9IkP9Qlf88i/9RmP9Djv//0pkuaf82iP/w7OQACj//1aH/1JUhZf83dP91pfoAADwQGEKgu/MbHkPhxLALXv/z7uOOtPyCq/jw9P4hHz3gwJ04eP8aYv/F0e2VtfX//PSvyf+/0/xEetVKiOwkGC3W3Ore6P0rQ3xpnvsGEkAuLEjgupALFUG3yfAAACe+t8qnr9nHvMZBPFFeU1x7oO/RvbqYquHbx71kjP0+gP/74sSKpv6StPbX5P+zxvBgjeJAXJo/RWlBW5VBYKY1RHNAcMQsJDgdFDNDV4opMFdRdLvZ3egnNWM1LDyGens7asO8oIjBqpZWTVo6OVRnYm54Z2eehnanjnvJqYqdgWiykW7sz62jrtzuoXzIAAAXaElEQVR4nOVd+18TSbbPg9CdEEK3nRdpQkSCBKIGAioIIqujzojy0Luu7syyO1dxVr139v//7dapU/1Kujt9qjshfu4ZHQ8JkJNvzvn2t05VV6XSYLMZZj7eAjilbCaTLYA35/XmwSuClwcvD17R682DNwdeAbwSeAvsF886Hn8xs9PJbJ3vtM+2Dw5SYNWDlY2z7Yutc/g1mesJKmN7WXBT1w0VvNj5zka10ajVaoZhpGxjXxi1WqNxsNHeynbM/+dQmZ3Zi41Uo1JzITRsDLFGamO3K2KeZqhmk4pKxGJ7x9upRjhKLrwYXNtbpjn2oEZDlc34eANRueKbHRXVrB3VrE9UmX56dzMyTA5clc1j0xxXUC4PobK9LIScmgVDbJhlfDyBFzMRkOUVwct7vTx4GBB4GBB4GIbl7W82KkScHLS2zMxYgkIPUfKggl4KUitrpZFf7flyw8Bn5/cpDjCC4/VLO9WGFE4CrUp5Z9ZMOKjA2nO8iUNlzm5UavI4WWiddacGKhdN+dEoOSqR9ebeSpyEcoHV2NxPKig/mgqCCgHK2l7GziXwCl5vDjyMCry818uDh1HZXgE8HtXegRxDBYFlJhEU9xyd51F8iAWmkrgCMsvanh+j+9EohuZDno5XcNGoebmZTEY5YG104wYVxugD3D4xCTqfaSeXUQ5YbV4NUyNBE4FqKxWbzP2sYjDpcG1QJSNBsx61112pjAMosMbKrCkX1EgJ6geVzeMkRh+g0XwQjc6ld6m6nGJG7diUCSpN4/bJqPXxpRRaZWXeHJdaz05SrZ8bY0wpNAMY68dX6+0xpxRapd3JTBQqX0YfVOsOec6Oiorl9biLz7Laihk1qAFG91XrPl5qASxdYmZ5ae4VvN4cePPgFb1eHry81ytaXqFbHnvxWWaUL6MFhd48eHPgFbxeCTyOBYCSdvAZr1o/H4uWCrLalvnDqvXdCRWfZZUL8wdV6zuNySLFyX0CUEk3jGfdUc06UfUnc+kbwGqjHxbUiIZx2usNNoxLNqPbXgGcOa83D17R6+W9Xt7jdbavASnGV2f9kKAWiuDNe7058Aper+T1OD6pbDZrcRfzMj6eSC3miYSyvCJ4ea+XBw8+u+vIKbDKhjkbGBRT68wTjM48wegeDxPK9rK2Ny4Jel1Isbxqd34otT55Rnes0jYDuT0WVNmslWAs07J22SGjOx4UYNYuQIvRmTeY6/Dr+rvXiBTD6rjvE5SAyi7ArFV2jrdgY5Hx8VIFMM7eQR7yuNfLe728x5s/v1akGFZb/aGgCkWvNx/kIbd7vZJLrTPksrbnx+h+3G6n1gB5dmNo9DK32FhdZoYY3fEKQdyOaeTjQflkxyFBJd9puVytlt/ev3//rVEFc0HG3Crtd5k/hFpfkRkhl6vl++8ePbxh2X+9++uH+29TVbQH99//7cZfCR+BsWKOCypIMNsb4HaH0YO43ZPrO3SZwNLpw6MbN+7cmXHszp07HLOHH/k/7LnfKNlaa5uBBejH7Q6j+3E7FuAcGLKY5c2DUwzy8l4v7/WK+2RKL1cfvPu7ByZ/e/iAglVlr+gXXpA3H+Q5+ASJhRFqfSChXKklAdSjh6NxYnaDBFUqlZBad8RCwhKUSlTl1K/RgKJmFaOrzlSrdWKHqlz98DEiUDM0rkqBEh2+DF6nWvcWYImIVOrXG1GBYlDR9AKjdvYmgwswolp3FeA8WBEsyMsHeflBr79JKr/q/egpxS6J76lQGZt930CLoz0/LELFAlGtZ7ZIMr36DwJQDKoPZGlbOfcXC1HV+oBY8KEpWQmaIX3s1fcPKUjN3LlPzSr2GlOq1vttSlJV3xNoCrF6X6XmVWWnf41qPaQAx4sUE1bvyANpo5ANLcCI/RcsQOQzsNFePszrbxA4XQYpllf/TBGxMs76I4OPikCgWKCq9cwlIamqH2g8ZWP121uquOoGJZSfWg8XC0lJUJMgFMoPSNc+t328T8PK2AijqetR63vR1We5/E9pqMhYQVqNWa37cHtYAZoEpqq+k0eKYUUcCm6MLMCoaj2fjM1Tyk+OqIRRub02X0zmLUYUCyO5naCpqo/iJBVwO0mLGm0zilqPIBZ8aEpGgkYPvfxARid4sKKNBo3MNKn14lZ0Uq/+Gi+pmD0kUXvteKJqfUQB9qN39Mrl2EjNzDwmsdVBP0IB+gySBwuQM5aUPHd5+wSlQOsn+ButBCuX5DfkhwpFLGQDxcI2QSn8LQGoZj5SRoPGthmWUJFbe4lI0Ohxl1OxlIJld95R0qpqTo1aJ0xold/+PQmoaI32yt5k1HqE4TKh/sofkqi/mZkblJ4oVCBxcsuvACnN9IC2epEQdQJSgdudXykVWE6iwR5jIt5KLcpIObZUt+0jAalUo5tEa8+HpogS1Lwg9PTKv0kB89vq4CM3KDK0tjMdat08IHy+5X/JILV09PutgYfu/DdpYcx41Dp1KVqG0P4sp2QGgGsvms1Pq2teqEhkVUlicoszFi5uGenlBzxOlCXC+E8Sqlvfm2rzaMZThHcekaDaw5CBs8UiGB9vPsjjy2ESmIjfoVCVDFSr/24qqtJs/rHkfvQLRVlZnRj6stlE1Tpl8YsUVEu6oqmaomrf3IRFugQaK+Y0qHXKpysD1dInXQVTlOb3Q4ewbtCaoZmE1brMjSMlyjI9CagOofwAKI1hpb04lIOqchl/KZqzgK807EVY4Fg8pkwq06Fa/YNBxOqP/Z+DZasGGlS13WK0ZY0le1ljqeD1HLEQof/ix+1zbcpCIQuqtWBsBpC6UhRdZzBZmdX8vLYmAZWxU7Sn5GWXzfrQFEmC0tZUIVSH36Ni9eSKZRKHSIW/KvvTPHq8KgHVZv/a1XqfotUFVEtH+pehkYqfHf7RhOqDtNJ1BpbKXe2PNTpUK0lBlZW+cWSOtFDPgqqp/XtwpDJsa0tfNcglTlMq1CHgxf45WiJDlUoVbLUue+OIc7vNgn0TktcTt5V6vLzzGGn5pwUV4+dPj5+EI7V0ddQEflI5TfF04n9U5a4EVA37xqQF+9Yjl2ffeuTySl6Pi4XA/stotZ65JC3pF1DdBc7Rvy6FVOHq4TeVIaVzmtKBr4CpeCGqMlkFfZiYN7nFlKAZygjQnVXsjTfv/r76xJff1w6f/K4xOcVggT/su6H6FMCNgaXKZFXl3IemJqrWMyRZ5WSVpgPvNPVvV4eDaK2tLn359GfTqjegde7CNVDhPyaTVbXd2FDF3JQpQ+nrebKKZQcfBB99u5pZOlxdXQNbfbK09vzrURMEuq6IslPgAggXP07w7AuZrBJQxdmUybk53t4YpuD1nG0EfDYPSF/IZRXDCXKGp1ZTP/r29esVs9+/fjvSGU7wMNIUTykVqw9+hOMlk1VGuxBp84C0vWXA4MYwsbekOJPIqltHQDuWDGDvnsFjmaKjLuDPMqRQJ3CKUqG/AIDdvSUB1ZkZYw/jRCQoZbEsh4pR9pe7ql1bOpQaoMX+MFdTBI/zJxlIAA48q6Fk56Lh6Mva4RoVqs2gedOJqXXarVrl1F+efwO5xPUkVBXnaqwsnWeQuNJpHDVedirgpCCkOr8YNvXvV38hQrWSEFTymzIR72qr/E+zCc0nztT8cgZ5AoWHpcbJSYeU4uXJhjKK1uSjG/YE5KIOQ0Gmypr/26BCFXdTJmR0/ozllbye2LzR8ooZvtWX8EwaVJWndd6mUzGlVCEHPn/7rOEVUcMrnsbbnlCkOj4J+PArIBYns/pTkqKDSZs03+pLNPnAQ7y8HiLn9Tg+cTeQo0FVe7aM7xOFN6cfVf3z8dKTW1calBa/LqI2V5DFtatbT5Ye/2kPl8XPMFt+Rrn4IlQSG8glJkGJWaWLt4k6gb99RXsMGnT1CqWDhmSlcznBvryCwc/aY10M/3QcEvLfoVNe2tj0oamJqnWTIhaMX0T54SiY85XS/IwTMbe+K3jN45KKExbTE5+xAbH0vcl/AuC1oFLrv1BeeyM2VDHVOmW9eqr2kw2VoB2A6isOmg8/NcU1j6ePysuw+Ql76atfm6JtxeWWgOonQgUa2xyqOGrdhs5vq/WBLXr9NualqPXaK7t4NKv9pHmyCmkelQL3bous+twElFRU7dYveUWBqg05E3Vj3rTXywToqmC1Pjc7XIW7UlAhDyEw6nPgqicvQBJoiKLCaR8EffMF56ovWJk616d2Af5Mee2LjFtXSW/3HEOCUqAynjlcxUHi0lPRnt86vMWQAv2pogjVeIWCNV+wJ5+r4hIAT2s2VM8oxX+cSUaCykN1TlE3Ly2twMFioxVsHzTvfjqyJvtQaumqBYvS/P7pSBNTERbfC7XwkvDSsMgxKbXux+0R1HqX0gWtvHIUqH3JF61gHXSUqgrJrirOo7qATigqm+9uUz6lymU2rlp3xELWTqisO6Fcnp1Qzs7KmQJJMx8sW8IKqUrX3VNXDEINmzNcnuPAhj+sCsLHsSH+hmXSXFHDZvSsfYxG1mZ0J7WydkINeqN1VfjhLBnCLVspEILLdTdV8VaCjtqcAaciJPz/qqArHNRojqSykKJt6mDMDdeexOEscZZ3EO4ZAasdvFqu1xUES7PeOS891SYrDo8mtAOiid/IOzIsxer15dsHtHE63j1yrSthiDt2MNJ4+exnoap4AWoCD8QC4BAJxQEEbLCzhYmIifbzs5fEXbKMzfhQxVTrs8Ud8s56RuW2yBDB4ry0OK2Ljp+G3I4jZpVfCjmf8QTTGJ+TN14z2liAZLXu4BN7LegcbXcTbrXbOLvHe0/I7eKCyBNJE/qUVyV37YTC6dPb9Jes7BZjrwX1qT3aUYqX9A3jGFSiU2UNfjUFu1GYZoro7CE3qXb6icV7MlA1SiNWGGfHL0GLJjlsgEpc+q13L9a5WLxlt/ZQMIirpFgUI5VV5Wk4oJPYseJQ/dTEtS2g11W8Eipi3IK0jqWmKUJTqVitWLG0jgKasTIKqshZ5b9wIdK69QxpLRpCxcaCtvTmC82YpNKFbLB6d1xpiVUwSPiq4Lc6qf2JUO0ksG497hUwTxsFYuDQ4kPqRnmFXI7zEK7xtMonanTnIaR2UksPrbKVnYoDOum8frCMk6L2MiAcPlupZrVpgOlRdSo4PkQVTxvRcKtNya2TdLIy7OUanKd0HYfDFq2L+lOFXkAOs9csqBp9O9sDcxJQjT6gky5Caz/XVUWsLxONT8VWUlb9qaLeeLdUxXWO8Aipo4dmXCyM6YBOSmchT+zDYOi/LNsrgngvTySVKqa2rApEOaVZg2ZMxWUJqtqzCjBOZwHTSL5fxbjdpG+FXbNmslChoyjAgSBvtIhRjia6obiyQWjUJvnVUtX0lBz5YxLuXbageopyQTSkdNGEwpl3PjGKc6b2xRDQQ7EgU38wWzMNt05mSHfkCqvWsbR4m0os9cSmKCyowjVV4sKIgpR3XwBRUpsYrbE/JqhoMzZ83pRegZWf6oro0om1UxZWuHbB7ouq2HOAwQ2vwzplRktYOT0EVawDOiXnAcGTqMBUucl7VtaCKhspDWdNVftiKFY3qmIxkYSowtlS0gGdaa/H8UnmgM6uRHfhP8uiUafjYiBLJUD9ieY6fo2DZZxaVupPJRowzgzE9R/QSbt7RGB1u8knZXDZnuqatFLscSCOlnGJEU9CRaPXesg9I9exLSFtSTYaMDtPKly86JphdwwXIqP0AtyIcw/cKrvFMUAlfUBnRuLoDKZD+fWOj4ndzO5CSuMJx5dDwvPLEuWXSsU7oNOBKmjVXsHrBa3aW8A9eU3S/sXCoBfDpYEuBsNOE8ESDnhDBNKUyoY0Eid5GW3XWr1Yq/YwjWbjHtBZkvm4a0+XsTfMswpr0JVZYnKC94zh3/ormWNfalN3QCdtUbawyvGyIgQTHxErYmU67/ip/D+rpaWrckgZG+a0bSIuoRcAK5AMumKPihW76SluiMARDaTXMr1NzF9hL+FNxDPxD+iUSqtU7aUuLoRisYIqAMOlDFxe8Wby8n+kkDI2zawDlfTdEIDViHtsSqPusbE9ybRKGdVXy5g7AA3vSGkisZDMOVD1Pw/kzjyrXEof0Dl0j00iap2vCpUY3eC7+UWpKzpyN78/AldaQaNPx/XXdYU+8YBWO+MJZTP69at1XD4ke9ZdLfWUy08+foZxHoxlrFuP4LGnKelfPZ1H/vTpjWNuZeN1rvvGutLxLp9iDWrgrq03xVyDunu/hVS7nyBUMe9d9hzQST8ShEHQuLnYOmG/o8PrTxU3kCii26d32FMnrdw92h011m83x3JAp+Qd8a4DOulHwkNCLeZyLd4lEQ1PTVWsWXj4C89st3Ls214b5ANHtvwO6JS+I95KniQO6KQcesCBusdwYtbjN8sKbERrwRouwzPnPfiuxcV7NLDgXpHpPaCTspecBVQut961oRrqLMAz3XXxjTSwaqUpPqBz4Ti6uHptAcWgKoVDVVq3vzX3OjJWld30OKCS2RfU74DOTsSZ5jIj89wAVNowUozeB6FavFmLBpa4AdApwNg7DfntXxV6VOeIAzojvY/yPRdQVgEOt6sYVG94Afbc3734Otq22PnSyAM6IxzL6dq/KvauaANehImuci3nQUrQ+ptAqHY9ULHEipC6jf1pP6AzQpOv/NoLFBMLbfjRvh9UXEK2WwM/sDhSZVV2kj8jPmmosqNW8Q0jlVs8SfunlaLxJ06Gf2IEuwNRJQ5V/H1B0wPcHj6BWr459L5ZBXKySg9BVedJ1V0f/onFe+FYDQYlrdZdBYi7zRaL1s6yYV6ee/PDXt7jhZ0R74uUkOvpN/UBpDhTcbE+jNXNEKwq3dJgUC6vOOwVuDcf5LHrWLIHdNqfXfCSR3+kmKV9sBJIpf1/IgSrxp45HNRUHdBpM0I/SIkGItU6RVQ6ij2rrCgdfOzUL6nCarCx2/cJasrUuhVLx/8yOCCn3LZ+nhaJpdShrVdXREqlz32YSmDlz+0BF7/rVOvBBcgGzm2fvPK59rnyal9Ak+503rx507e+6gbkVCBWlXZQUD4FGLH/ggWYwNkQfl7/bBirSghSTJR20z62nwv7odzwi9S2+xHCkzobIkgsUE4c8f0Uz4ZqMOw9M6xa5+kh222FIpVbHPo4ts2woGKdOJK4BLW5fcOLVflmOFSMr05LXqBKp4E8ZdkAtVfa/dCgpkut21EN8FUYUQlrLW64qrC7kQvhKSutXrtfo7EzKqhxqHXSmVv+ud65cGM1GikAq/d6e2e/293f2X7dGw0UmBup3dFBDRdgZLWeyEluAV7fabaX70V630BZvd76eq83gqSc73eugpWtfuyQw05ys5Mn3gGdaf/r8mVZjJ1rEd853RbFx2Gkuma0oGTPB0Q3WQnq4obMSi0ap8sbDnAqKxholKCmSK27oTLbjbEmFUsrYMRGmxDUWNW6bAGyXO9sGcY4kwoEg2Gc04KSOiE3P3YrLqw0xphU0BNdySd0tnKYJXWad9h1mY2ee+MswNYOhkcKSuI07/FJUBcjmJcnvdHvWc56J125oKZIrXti6VxEkN4S1spdyAd1DQd0Rsn1fvo0+Sps9V5mzBhBDQ6XwwswSKgnL977l+VkwVrsHez3ExflgR65tUcWC04XLWPun6wnBtbi+slWAkFN9IBOkto7P1lPhLNavZMtM6mg0lOh1oej2j9txQWLDalP9zpJBhVbrctOboXTqDm7fTNOHbZ6N7e7QLdJBhX5gE6/VrK3mS7VYA/oW8/1+7sHkbssAwnV6x1smcXkg/J6fliMYSI+hDwdr2O2T9YjNu9cOK2f7JRYYYwpqGlQ637csNAxd09z61GTq9XqtQ6Oxx3UNKh1v6jgZfd3yrleqxUG2CJj8fXcaXuvY04gKLpaH7EULb4wtsnT7Mweb5zeW+/1ADIHs0UGEUul9fV7Bxu7XYh5gkGNOKDTx6MvcJRZS1gq9c1+J7u1tb15enoimvD3Tk5PN7cvzrv9ft+cn594UMOo/B/J2Q2X8T0dSAAAAABJRU5ErkJggg==
                  filename: image_name.png
                biography: I'm a digital artist based in Paris, France. ...
                categories: Manga&Anime,3D,Comics
                cover_photo:
                  content: iVBORw0KGgoAAAANSUhEUgAAASoAAACpCAMAAACrt4DfAAABUFBMVEVPk//////m5ubl5eUkJUYwbP/k5OT60J360J7y8vLt7e34+Pj19fXw8PD5+fnr6+v61an60qMgFi9IkP9Qlf88i/9RmP9Djv//0pkuaf82iP/w7OQACj//1aH/1JUhZf83dP91pfoAADwQGEKgu/MbHkPhxLALXv/z7uOOtPyCq/jw9P4hHz3gwJ04eP8aYv/F0e2VtfX//PSvyf+/0/xEetVKiOwkGC3W3Ore6P0rQ3xpnvsGEkAuLEjgupALFUG3yfAAACe+t8qnr9nHvMZBPFFeU1x7oO/RvbqYquHbx71kjP0+gP/74sSKpv6StPbX5P+zxvBgjeJAXJo/RWlBW5VBYKY1RHNAcMQsJDgdFDNDV4opMFdRdLvZ3egnNWM1LDyGens7asO8oIjBqpZWTVo6OVRnYm54Z2eehnanjnvJqYqdgWiykW7sz62jrtzuoXzIAAAXaElEQVR4nOVd+18TSbbPg9CdEEK3nRdpQkSCBKIGAioIIqujzojy0Luu7syyO1dxVr139v//7dapU/1Kujt9qjshfu4ZHQ8JkJNvzvn2t05VV6XSYLMZZj7eAjilbCaTLYA35/XmwSuClwcvD17R682DNwdeAbwSeAvsF886Hn8xs9PJbJ3vtM+2Dw5SYNWDlY2z7Yutc/g1mesJKmN7WXBT1w0VvNj5zka10ajVaoZhpGxjXxi1WqNxsNHeynbM/+dQmZ3Zi41Uo1JzITRsDLFGamO3K2KeZqhmk4pKxGJ7x9upRjhKLrwYXNtbpjn2oEZDlc34eANRueKbHRXVrB3VrE9UmX56dzMyTA5clc1j0xxXUC4PobK9LIScmgVDbJhlfDyBFzMRkOUVwct7vTx4GBB4GBB4GIbl7W82KkScHLS2zMxYgkIPUfKggl4KUitrpZFf7flyw8Bn5/cpDjCC4/VLO9WGFE4CrUp5Z9ZMOKjA2nO8iUNlzm5UavI4WWiddacGKhdN+dEoOSqR9ebeSpyEcoHV2NxPKig/mgqCCgHK2l7GziXwCl5vDjyMCry818uDh1HZXgE8HtXegRxDBYFlJhEU9xyd51F8iAWmkrgCMsvanh+j+9EohuZDno5XcNGoebmZTEY5YG104wYVxugD3D4xCTqfaSeXUQ5YbV4NUyNBE4FqKxWbzP2sYjDpcG1QJSNBsx61112pjAMosMbKrCkX1EgJ6geVzeMkRh+g0XwQjc6ld6m6nGJG7diUCSpN4/bJqPXxpRRaZWXeHJdaz05SrZ8bY0wpNAMY68dX6+0xpxRapd3JTBQqX0YfVOsOec6Oiorl9biLz7Laihk1qAFG91XrPl5qASxdYmZ5ae4VvN4cePPgFb1eHry81ytaXqFbHnvxWWaUL6MFhd48eHPgFbxeCTyOBYCSdvAZr1o/H4uWCrLalvnDqvXdCRWfZZUL8wdV6zuNySLFyX0CUEk3jGfdUc06UfUnc+kbwGqjHxbUiIZx2usNNoxLNqPbXgGcOa83D17R6+W9Xt7jdbavASnGV2f9kKAWiuDNe7058Aper+T1OD6pbDZrcRfzMj6eSC3miYSyvCJ4ea+XBw8+u+vIKbDKhjkbGBRT68wTjM48wegeDxPK9rK2Ny4Jel1Isbxqd34otT55Rnes0jYDuT0WVNmslWAs07J22SGjOx4UYNYuQIvRmTeY6/Dr+rvXiBTD6rjvE5SAyi7ArFV2jrdgY5Hx8VIFMM7eQR7yuNfLe728x5s/v1akGFZb/aGgCkWvNx/kIbd7vZJLrTPksrbnx+h+3G6n1gB5dmNo9DK32FhdZoYY3fEKQdyOaeTjQflkxyFBJd9puVytlt/ev3//rVEFc0HG3Crtd5k/hFpfkRkhl6vl++8ePbxh2X+9++uH+29TVbQH99//7cZfCR+BsWKOCypIMNsb4HaH0YO43ZPrO3SZwNLpw6MbN+7cmXHszp07HLOHH/k/7LnfKNlaa5uBBejH7Q6j+3E7FuAcGLKY5c2DUwzy8l4v7/WK+2RKL1cfvPu7ByZ/e/iAglVlr+gXXpA3H+Q5+ASJhRFqfSChXKklAdSjh6NxYnaDBFUqlZBad8RCwhKUSlTl1K/RgKJmFaOrzlSrdWKHqlz98DEiUDM0rkqBEh2+DF6nWvcWYImIVOrXG1GBYlDR9AKjdvYmgwswolp3FeA8WBEsyMsHeflBr79JKr/q/egpxS6J76lQGZt930CLoz0/LELFAlGtZ7ZIMr36DwJQDKoPZGlbOfcXC1HV+oBY8KEpWQmaIX3s1fcPKUjN3LlPzSr2GlOq1vttSlJV3xNoCrF6X6XmVWWnf41qPaQAx4sUE1bvyANpo5ANLcCI/RcsQOQzsNFePszrbxA4XQYpllf/TBGxMs76I4OPikCgWKCq9cwlIamqH2g8ZWP121uquOoGJZSfWg8XC0lJUJMgFMoPSNc+t328T8PK2AijqetR63vR1We5/E9pqMhYQVqNWa37cHtYAZoEpqq+k0eKYUUcCm6MLMCoaj2fjM1Tyk+OqIRRub02X0zmLUYUCyO5naCpqo/iJBVwO0mLGm0zilqPIBZ8aEpGgkYPvfxARid4sKKNBo3MNKn14lZ0Uq/+Gi+pmD0kUXvteKJqfUQB9qN39Mrl2EjNzDwmsdVBP0IB+gySBwuQM5aUPHd5+wSlQOsn+ButBCuX5DfkhwpFLGQDxcI2QSn8LQGoZj5SRoPGthmWUJFbe4lI0Ohxl1OxlIJld95R0qpqTo1aJ0xold/+PQmoaI32yt5k1HqE4TKh/sofkqi/mZkblJ4oVCBxcsuvACnN9IC2epEQdQJSgdudXykVWE6iwR5jIt5KLcpIObZUt+0jAalUo5tEa8+HpogS1Lwg9PTKv0kB89vq4CM3KDK0tjMdat08IHy+5X/JILV09PutgYfu/DdpYcx41Dp1KVqG0P4sp2QGgGsvms1Pq2teqEhkVUlicoszFi5uGenlBzxOlCXC+E8Sqlvfm2rzaMZThHcekaDaw5CBs8UiGB9vPsjjy2ESmIjfoVCVDFSr/24qqtJs/rHkfvQLRVlZnRj6stlE1Tpl8YsUVEu6oqmaomrf3IRFugQaK+Y0qHXKpysD1dInXQVTlOb3Q4ewbtCaoZmE1brMjSMlyjI9CagOofwAKI1hpb04lIOqchl/KZqzgK807EVY4Fg8pkwq06Fa/YNBxOqP/Z+DZasGGlS13WK0ZY0le1ljqeD1HLEQof/ix+1zbcpCIQuqtWBsBpC6UhRdZzBZmdX8vLYmAZWxU7Sn5GWXzfrQFEmC0tZUIVSH36Ni9eSKZRKHSIW/KvvTPHq8KgHVZv/a1XqfotUFVEtH+pehkYqfHf7RhOqDtNJ1BpbKXe2PNTpUK0lBlZW+cWSOtFDPgqqp/XtwpDJsa0tfNcglTlMq1CHgxf45WiJDlUoVbLUue+OIc7vNgn0TktcTt5V6vLzzGGn5pwUV4+dPj5+EI7V0ddQEflI5TfF04n9U5a4EVA37xqQF+9Yjl2ffeuTySl6Pi4XA/stotZ65JC3pF1DdBc7Rvy6FVOHq4TeVIaVzmtKBr4CpeCGqMlkFfZiYN7nFlKAZygjQnVXsjTfv/r76xJff1w6f/K4xOcVggT/su6H6FMCNgaXKZFXl3IemJqrWMyRZ5WSVpgPvNPVvV4eDaK2tLn359GfTqjegde7CNVDhPyaTVbXd2FDF3JQpQ+nrebKKZQcfBB99u5pZOlxdXQNbfbK09vzrURMEuq6IslPgAggXP07w7AuZrBJQxdmUybk53t4YpuD1nG0EfDYPSF/IZRXDCXKGp1ZTP/r29esVs9+/fjvSGU7wMNIUTykVqw9+hOMlk1VGuxBp84C0vWXA4MYwsbekOJPIqltHQDuWDGDvnsFjmaKjLuDPMqRQJ3CKUqG/AIDdvSUB1ZkZYw/jRCQoZbEsh4pR9pe7ql1bOpQaoMX+MFdTBI/zJxlIAA48q6Fk56Lh6Mva4RoVqs2gedOJqXXarVrl1F+efwO5xPUkVBXnaqwsnWeQuNJpHDVedirgpCCkOr8YNvXvV38hQrWSEFTymzIR72qr/E+zCc0nztT8cgZ5AoWHpcbJSYeU4uXJhjKK1uSjG/YE5KIOQ0Gmypr/26BCFXdTJmR0/ozllbye2LzR8ooZvtWX8EwaVJWndd6mUzGlVCEHPn/7rOEVUcMrnsbbnlCkOj4J+PArIBYns/pTkqKDSZs03+pLNPnAQ7y8HiLn9Tg+cTeQo0FVe7aM7xOFN6cfVf3z8dKTW1calBa/LqI2V5DFtatbT5Ye/2kPl8XPMFt+Rrn4IlQSG8glJkGJWaWLt4k6gb99RXsMGnT1CqWDhmSlcznBvryCwc/aY10M/3QcEvLfoVNe2tj0oamJqnWTIhaMX0T54SiY85XS/IwTMbe+K3jN45KKExbTE5+xAbH0vcl/AuC1oFLrv1BeeyM2VDHVOmW9eqr2kw2VoB2A6isOmg8/NcU1j6ePysuw+Ql76atfm6JtxeWWgOonQgUa2xyqOGrdhs5vq/WBLXr9NualqPXaK7t4NKv9pHmyCmkelQL3bous+twElFRU7dYveUWBqg05E3Vj3rTXywToqmC1Pjc7XIW7UlAhDyEw6nPgqicvQBJoiKLCaR8EffMF56ovWJk616d2Af5Mee2LjFtXSW/3HEOCUqAynjlcxUHi0lPRnt86vMWQAv2pogjVeIWCNV+wJ5+r4hIAT2s2VM8oxX+cSUaCykN1TlE3Ly2twMFioxVsHzTvfjqyJvtQaumqBYvS/P7pSBNTERbfC7XwkvDSsMgxKbXux+0R1HqX0gWtvHIUqH3JF61gHXSUqgrJrirOo7qATigqm+9uUz6lymU2rlp3xELWTqisO6Fcnp1Qzs7KmQJJMx8sW8IKqUrX3VNXDEINmzNcnuPAhj+sCsLHsSH+hmXSXFHDZvSsfYxG1mZ0J7WydkINeqN1VfjhLBnCLVspEILLdTdV8VaCjtqcAaciJPz/qqArHNRojqSykKJt6mDMDdeexOEscZZ3EO4ZAasdvFqu1xUES7PeOS891SYrDo8mtAOiid/IOzIsxer15dsHtHE63j1yrSthiDt2MNJ4+exnoap4AWoCD8QC4BAJxQEEbLCzhYmIifbzs5fEXbKMzfhQxVTrs8Ud8s56RuW2yBDB4ry0OK2Ljp+G3I4jZpVfCjmf8QTTGJ+TN14z2liAZLXu4BN7LegcbXcTbrXbOLvHe0/I7eKCyBNJE/qUVyV37YTC6dPb9Jes7BZjrwX1qT3aUYqX9A3jGFSiU2UNfjUFu1GYZoro7CE3qXb6icV7MlA1SiNWGGfHL0GLJjlsgEpc+q13L9a5WLxlt/ZQMIirpFgUI5VV5Wk4oJPYseJQ/dTEtS2g11W8Eipi3IK0jqWmKUJTqVitWLG0jgKasTIKqshZ5b9wIdK69QxpLRpCxcaCtvTmC82YpNKFbLB6d1xpiVUwSPiq4Lc6qf2JUO0ksG497hUwTxsFYuDQ4kPqRnmFXI7zEK7xtMonanTnIaR2UksPrbKVnYoDOum8frCMk6L2MiAcPlupZrVpgOlRdSo4PkQVTxvRcKtNya2TdLIy7OUanKd0HYfDFq2L+lOFXkAOs9csqBp9O9sDcxJQjT6gky5Caz/XVUWsLxONT8VWUlb9qaLeeLdUxXWO8Aipo4dmXCyM6YBOSmchT+zDYOi/LNsrgngvTySVKqa2rApEOaVZg2ZMxWUJqtqzCjBOZwHTSL5fxbjdpG+FXbNmslChoyjAgSBvtIhRjia6obiyQWjUJvnVUtX0lBz5YxLuXbageopyQTSkdNGEwpl3PjGKc6b2xRDQQ7EgU38wWzMNt05mSHfkCqvWsbR4m0os9cSmKCyowjVV4sKIgpR3XwBRUpsYrbE/JqhoMzZ83pRegZWf6oro0om1UxZWuHbB7ouq2HOAwQ2vwzplRktYOT0EVawDOiXnAcGTqMBUucl7VtaCKhspDWdNVftiKFY3qmIxkYSowtlS0gGdaa/H8UnmgM6uRHfhP8uiUafjYiBLJUD9ieY6fo2DZZxaVupPJRowzgzE9R/QSbt7RGB1u8knZXDZnuqatFLscSCOlnGJEU9CRaPXesg9I9exLSFtSTYaMDtPKly86JphdwwXIqP0AtyIcw/cKrvFMUAlfUBnRuLoDKZD+fWOj4ndzO5CSuMJx5dDwvPLEuWXSsU7oNOBKmjVXsHrBa3aW8A9eU3S/sXCoBfDpYEuBsNOE8ESDnhDBNKUyoY0Eid5GW3XWr1Yq/YwjWbjHtBZkvm4a0+XsTfMswpr0JVZYnKC94zh3/ormWNfalN3QCdtUbawyvGyIgQTHxErYmU67/ip/D+rpaWrckgZG+a0bSIuoRcAK5AMumKPihW76SluiMARDaTXMr1NzF9hL+FNxDPxD+iUSqtU7aUuLoRisYIqAMOlDFxe8Wby8n+kkDI2zawDlfTdEIDViHtsSqPusbE9ybRKGdVXy5g7AA3vSGkisZDMOVD1Pw/kzjyrXEof0Dl0j00iap2vCpUY3eC7+UWpKzpyN78/AldaQaNPx/XXdYU+8YBWO+MJZTP69at1XD4ke9ZdLfWUy08+foZxHoxlrFuP4LGnKelfPZ1H/vTpjWNuZeN1rvvGutLxLp9iDWrgrq03xVyDunu/hVS7nyBUMe9d9hzQST8ShEHQuLnYOmG/o8PrTxU3kCii26d32FMnrdw92h011m83x3JAp+Qd8a4DOulHwkNCLeZyLd4lEQ1PTVWsWXj4C89st3Ls214b5ANHtvwO6JS+I95KniQO6KQcesCBusdwYtbjN8sKbERrwRouwzPnPfiuxcV7NLDgXpHpPaCTspecBVQut961oRrqLMAz3XXxjTSwaqUpPqBz4Ti6uHptAcWgKoVDVVq3vzX3OjJWld30OKCS2RfU74DOTsSZ5jIj89wAVNowUozeB6FavFmLBpa4AdApwNg7DfntXxV6VOeIAzojvY/yPRdQVgEOt6sYVG94Afbc3734Otq22PnSyAM6IxzL6dq/KvauaANehImuci3nQUrQ+ptAqHY9ULHEipC6jf1pP6AzQpOv/NoLFBMLbfjRvh9UXEK2WwM/sDhSZVV2kj8jPmmosqNW8Q0jlVs8SfunlaLxJ06Gf2IEuwNRJQ5V/H1B0wPcHj6BWr459L5ZBXKySg9BVedJ1V0f/onFe+FYDQYlrdZdBYi7zRaL1s6yYV6ee/PDXt7jhZ0R74uUkOvpN/UBpDhTcbE+jNXNEKwq3dJgUC6vOOwVuDcf5LHrWLIHdNqfXfCSR3+kmKV9sBJIpf1/IgSrxp45HNRUHdBpM0I/SIkGItU6RVQ6ij2rrCgdfOzUL6nCarCx2/cJasrUuhVLx/8yOCCn3LZ+nhaJpdShrVdXREqlz32YSmDlz+0BF7/rVOvBBcgGzm2fvPK59rnyal9Ak+503rx507e+6gbkVCBWlXZQUD4FGLH/ggWYwNkQfl7/bBirSghSTJR20z62nwv7odzwi9S2+xHCkzobIkgsUE4c8f0Uz4ZqMOw9M6xa5+kh222FIpVbHPo4ts2woGKdOJK4BLW5fcOLVflmOFSMr05LXqBKp4E8ZdkAtVfa/dCgpkut21EN8FUYUQlrLW64qrC7kQvhKSutXrtfo7EzKqhxqHXSmVv+ud65cGM1GikAq/d6e2e/293f2X7dGw0UmBup3dFBDRdgZLWeyEluAV7fabaX70V630BZvd76eq83gqSc73eugpWtfuyQw05ys5Mn3gGdaf/r8mVZjJ1rEd853RbFx2Gkuma0oGTPB0Q3WQnq4obMSi0ap8sbDnAqKxholKCmSK27oTLbjbEmFUsrYMRGmxDUWNW6bAGyXO9sGcY4kwoEg2Gc04KSOiE3P3YrLqw0xphU0BNdySd0tnKYJXWad9h1mY2ee+MswNYOhkcKSuI07/FJUBcjmJcnvdHvWc56J125oKZIrXti6VxEkN4S1spdyAd1DQd0Rsn1fvo0+Sps9V5mzBhBDQ6XwwswSKgnL977l+VkwVrsHez3ExflgR65tUcWC04XLWPun6wnBtbi+slWAkFN9IBOkto7P1lPhLNavZMtM6mg0lOh1oej2j9txQWLDalP9zpJBhVbrctOboXTqDm7fTNOHbZ6N7e7QLdJBhX5gE6/VrK3mS7VYA/oW8/1+7sHkbssAwnV6x1smcXkg/J6fliMYSI+hDwdr2O2T9YjNu9cOK2f7JRYYYwpqGlQ637csNAxd09z61GTq9XqtQ6Oxx3UNKh1v6jgZfd3yrleqxUG2CJj8fXcaXuvY04gKLpaH7EULb4wtsnT7Mweb5zeW+/1ADIHs0UGEUul9fV7Bxu7XYh5gkGNOKDTx6MvcJRZS1gq9c1+J7u1tb15enoimvD3Tk5PN7cvzrv9ft+cn594UMOo/B/J2Q2X8T0dSAAAAABJRU5ErkJggg==
                  filename: image_name.png
                facebook_link: https://www.facebook.com/Williams_Scottish
                location: New York, US
                native_currency: USD
                primary_language: en
                realname: Williams Scottish
                twitter_link: https://www.twitter.com/@Williams_Scottish
        "400":
          description: Bad Request response.
          content:
            application/vnd.goa.error:
              schema:
                $ref: '#/components/schemas/Error'
              example:
                id: 3F1FKVRR
                message: Value of ID must be an integer
                name: bad_request
        "404":
          description: Not Found response.
          content:
            application/vnd.goa.error:
              schema:
                $ref: '#/components/schemas/Error'
              example:
                id: 3F1FKVRR
                message: Value of ID must be an integer
                name: bad_request
        "500":
          description: Internal Server Error response.
          content:
            application/vnd.goa.error:
              schema:
                $ref: '#/components/schemas/Error'
              example:
                id: 3F1FKVRR
                message: Value of ID must be an integer
                name: bad_request
  /userdatas/create:
    post:
      tags:
      - userdatas
      summary: Create new user data
      description: Create new user data
      operationId: userdatas#createUserdata
      requestBody:
        required: true
        content:
          multipart/form-data:
            schema:
              $ref: '#/components/schemas/CreateUserdataRequestBody'
            example:
              artist_pastelid: jXYJud3rmrR1Sk2scvR47N4E4J5Vv48uCC6se2nzHrBRdjaKj3ybPoi1Y2VVoRqi1GnQrYKjSxQAC7NBtvtEdS
              artist_pastelid_passphrase: qwerasdf1234
              avatar_image:
                content: iVBORw0KGgoAAAANSUhEUgAAASoAAACpCAMAAACrt4DfAAABUFBMVEVPk//////m5ubl5eUkJUYwbP/k5OT60J360J7y8vLt7e34+Pj19fXw8PD5+fnr6+v61an60qMgFi9IkP9Qlf88i/9RmP9Djv//0pkuaf82iP/w7OQACj//1aH/1JUhZf83dP91pfoAADwQGEKgu/MbHkPhxLALXv/z7uOOtPyCq/jw9P4hHz3gwJ04eP8aYv/F0e2VtfX//PSvyf+/0/xEetVKiOwkGC3W3Ore6P0rQ3xpnvsGEkAuLEjgupALFUG3yfAAACe+t8qnr9nHvMZBPFFeU1x7oO/RvbqYquHbx71kjP0+gP/74sSKpv6StPbX5P+zxvBgjeJAXJo/RWlBW5VBYKY1RHNAcMQsJDgdFDNDV4opMFdRdLvZ3egnNWM1LDyGens7asO8oIjBqpZWTVo6OVRnYm54Z2eehnanjnvJqYqdgWiykW7sz62jrtzuoXzIAAAXaElEQVR4nOVd+18TSbbPg9CdEEK3nRdpQkSCBKIGAioIIqujzojy0Luu7syyO1dxVr139v//7dapU/1Kujt9qjshfu4ZHQ8JkJNvzvn2t05VV6XSYLMZZj7eAjilbCaTLYA35/XmwSuClwcvD17R682DNwdeAbwSeAvsF886Hn8xs9PJbJ3vtM+2Dw5SYNWDlY2z7Yutc/g1mesJKmN7WXBT1w0VvNj5zka10ajVaoZhpGxjXxi1WqNxsNHeynbM/+dQmZ3Zi41Uo1JzITRsDLFGamO3K2KeZqhmk4pKxGJ7x9upRjhKLrwYXNtbpjn2oEZDlc34eANRueKbHRXVrB3VrE9UmX56dzMyTA5clc1j0xxXUC4PobK9LIScmgVDbJhlfDyBFzMRkOUVwct7vTx4GBB4GBB4GIbl7W82KkScHLS2zMxYgkIPUfKggl4KUitrpZFf7flyw8Bn5/cpDjCC4/VLO9WGFE4CrUp5Z9ZMOKjA2nO8iUNlzm5UavI4WWiddacGKhdN+dEoOSqR9ebeSpyEcoHV2NxPKig/mgqCCgHK2l7GziXwCl5vDjyMCry818uDh1HZXgE8HtXegRxDBYFlJhEU9xyd51F8iAWmkrgCMsvanh+j+9EohuZDno5XcNGoebmZTEY5YG104wYVxugD3D4xCTqfaSeXUQ5YbV4NUyNBE4FqKxWbzP2sYjDpcG1QJSNBsx61112pjAMosMbKrCkX1EgJ6geVzeMkRh+g0XwQjc6ld6m6nGJG7diUCSpN4/bJqPXxpRRaZWXeHJdaz05SrZ8bY0wpNAMY68dX6+0xpxRapd3JTBQqX0YfVOsOec6Oiorl9biLz7Laihk1qAFG91XrPl5qASxdYmZ5ae4VvN4cePPgFb1eHry81ytaXqFbHnvxWWaUL6MFhd48eHPgFbxeCTyOBYCSdvAZr1o/H4uWCrLalvnDqvXdCRWfZZUL8wdV6zuNySLFyX0CUEk3jGfdUc06UfUnc+kbwGqjHxbUiIZx2usNNoxLNqPbXgGcOa83D17R6+W9Xt7jdbavASnGV2f9kKAWiuDNe7058Aper+T1OD6pbDZrcRfzMj6eSC3miYSyvCJ4ea+XBw8+u+vIKbDKhjkbGBRT68wTjM48wegeDxPK9rK2Ny4Jel1Isbxqd34otT55Rnes0jYDuT0WVNmslWAs07J22SGjOx4UYNYuQIvRmTeY6/Dr+rvXiBTD6rjvE5SAyi7ArFV2jrdgY5Hx8VIFMM7eQR7yuNfLe728x5s/v1akGFZb/aGgCkWvNx/kIbd7vZJLrTPksrbnx+h+3G6n1gB5dmNo9DK32FhdZoYY3fEKQdyOaeTjQflkxyFBJd9puVytlt/ev3//rVEFc0HG3Crtd5k/hFpfkRkhl6vl++8ePbxh2X+9++uH+29TVbQH99//7cZfCR+BsWKOCypIMNsb4HaH0YO43ZPrO3SZwNLpw6MbN+7cmXHszp07HLOHH/k/7LnfKNlaa5uBBejH7Q6j+3E7FuAcGLKY5c2DUwzy8l4v7/WK+2RKL1cfvPu7ByZ/e/iAglVlr+gXXpA3H+Q5+ASJhRFqfSChXKklAdSjh6NxYnaDBFUqlZBad8RCwhKUSlTl1K/RgKJmFaOrzlSrdWKHqlz98DEiUDM0rkqBEh2+DF6nWvcWYImIVOrXG1GBYlDR9AKjdvYmgwswolp3FeA8WBEsyMsHeflBr79JKr/q/egpxS6J76lQGZt930CLoz0/LELFAlGtZ7ZIMr36DwJQDKoPZGlbOfcXC1HV+oBY8KEpWQmaIX3s1fcPKUjN3LlPzSr2GlOq1vttSlJV3xNoCrF6X6XmVWWnf41qPaQAx4sUE1bvyANpo5ANLcCI/RcsQOQzsNFePszrbxA4XQYpllf/TBGxMs76I4OPikCgWKCq9cwlIamqH2g8ZWP121uquOoGJZSfWg8XC0lJUJMgFMoPSNc+t328T8PK2AijqetR63vR1We5/E9pqMhYQVqNWa37cHtYAZoEpqq+k0eKYUUcCm6MLMCoaj2fjM1Tyk+OqIRRub02X0zmLUYUCyO5naCpqo/iJBVwO0mLGm0zilqPIBZ8aEpGgkYPvfxARid4sKKNBo3MNKn14lZ0Uq/+Gi+pmD0kUXvteKJqfUQB9qN39Mrl2EjNzDwmsdVBP0IB+gySBwuQM5aUPHd5+wSlQOsn+ButBCuX5DfkhwpFLGQDxcI2QSn8LQGoZj5SRoPGthmWUJFbe4lI0Ohxl1OxlIJld95R0qpqTo1aJ0xold/+PQmoaI32yt5k1HqE4TKh/sofkqi/mZkblJ4oVCBxcsuvACnN9IC2epEQdQJSgdudXykVWE6iwR5jIt5KLcpIObZUt+0jAalUo5tEa8+HpogS1Lwg9PTKv0kB89vq4CM3KDK0tjMdat08IHy+5X/JILV09PutgYfu/DdpYcx41Dp1KVqG0P4sp2QGgGsvms1Pq2teqEhkVUlicoszFi5uGenlBzxOlCXC+E8Sqlvfm2rzaMZThHcekaDaw5CBs8UiGB9vPsjjy2ESmIjfoVCVDFSr/24qqtJs/rHkfvQLRVlZnRj6stlE1Tpl8YsUVEu6oqmaomrf3IRFugQaK+Y0qHXKpysD1dInXQVTlOb3Q4ewbtCaoZmE1brMjSMlyjI9CagOofwAKI1hpb04lIOqchl/KZqzgK807EVY4Fg8pkwq06Fa/YNBxOqP/Z+DZasGGlS13WK0ZY0le1ljqeD1HLEQof/ix+1zbcpCIQuqtWBsBpC6UhRdZzBZmdX8vLYmAZWxU7Sn5GWXzfrQFEmC0tZUIVSH36Ni9eSKZRKHSIW/KvvTPHq8KgHVZv/a1XqfotUFVEtH+pehkYqfHf7RhOqDtNJ1BpbKXe2PNTpUK0lBlZW+cWSOtFDPgqqp/XtwpDJsa0tfNcglTlMq1CHgxf45WiJDlUoVbLUue+OIc7vNgn0TktcTt5V6vLzzGGn5pwUV4+dPj5+EI7V0ddQEflI5TfF04n9U5a4EVA37xqQF+9Yjl2ffeuTySl6Pi4XA/stotZ65JC3pF1DdBc7Rvy6FVOHq4TeVIaVzmtKBr4CpeCGqMlkFfZiYN7nFlKAZygjQnVXsjTfv/r76xJff1w6f/K4xOcVggT/su6H6FMCNgaXKZFXl3IemJqrWMyRZ5WSVpgPvNPVvV4eDaK2tLn359GfTqjegde7CNVDhPyaTVbXd2FDF3JQpQ+nrebKKZQcfBB99u5pZOlxdXQNbfbK09vzrURMEuq6IslPgAggXP07w7AuZrBJQxdmUybk53t4YpuD1nG0EfDYPSF/IZRXDCXKGp1ZTP/r29esVs9+/fjvSGU7wMNIUTykVqw9+hOMlk1VGuxBp84C0vWXA4MYwsbekOJPIqltHQDuWDGDvnsFjmaKjLuDPMqRQJ3CKUqG/AIDdvSUB1ZkZYw/jRCQoZbEsh4pR9pe7ql1bOpQaoMX+MFdTBI/zJxlIAA48q6Fk56Lh6Mva4RoVqs2gedOJqXXarVrl1F+efwO5xPUkVBXnaqwsnWeQuNJpHDVedirgpCCkOr8YNvXvV38hQrWSEFTymzIR72qr/E+zCc0nztT8cgZ5AoWHpcbJSYeU4uXJhjKK1uSjG/YE5KIOQ0Gmypr/26BCFXdTJmR0/ozllbye2LzR8ooZvtWX8EwaVJWndd6mUzGlVCEHPn/7rOEVUcMrnsbbnlCkOj4J+PArIBYns/pTkqKDSZs03+pLNPnAQ7y8HiLn9Tg+cTeQo0FVe7aM7xOFN6cfVf3z8dKTW1calBa/LqI2V5DFtatbT5Ye/2kPl8XPMFt+Rrn4IlQSG8glJkGJWaWLt4k6gb99RXsMGnT1CqWDhmSlcznBvryCwc/aY10M/3QcEvLfoVNe2tj0oamJqnWTIhaMX0T54SiY85XS/IwTMbe+K3jN45KKExbTE5+xAbH0vcl/AuC1oFLrv1BeeyM2VDHVOmW9eqr2kw2VoB2A6isOmg8/NcU1j6ePysuw+Ql76atfm6JtxeWWgOonQgUa2xyqOGrdhs5vq/WBLXr9NualqPXaK7t4NKv9pHmyCmkelQL3bous+twElFRU7dYveUWBqg05E3Vj3rTXywToqmC1Pjc7XIW7UlAhDyEw6nPgqicvQBJoiKLCaR8EffMF56ovWJk616d2Af5Mee2LjFtXSW/3HEOCUqAynjlcxUHi0lPRnt86vMWQAv2pogjVeIWCNV+wJ5+r4hIAT2s2VM8oxX+cSUaCykN1TlE3Ly2twMFioxVsHzTvfjqyJvtQaumqBYvS/P7pSBNTERbfC7XwkvDSsMgxKbXux+0R1HqX0gWtvHIUqH3JF61gHXSUqgrJrirOo7qATigqm+9uUz6lymU2rlp3xELWTqisO6Fcnp1Qzs7KmQJJMx8sW8IKqUrX3VNXDEINmzNcnuPAhj+sCsLHsSH+hmXSXFHDZvSsfYxG1mZ0J7WydkINeqN1VfjhLBnCLVspEILLdTdV8VaCjtqcAaciJPz/qqArHNRojqSykKJt6mDMDdeexOEscZZ3EO4ZAasdvFqu1xUES7PeOS891SYrDo8mtAOiid/IOzIsxer15dsHtHE63j1yrSthiDt2MNJ4+exnoap4AWoCD8QC4BAJxQEEbLCzhYmIifbzs5fEXbKMzfhQxVTrs8Ud8s56RuW2yBDB4ry0OK2Ljp+G3I4jZpVfCjmf8QTTGJ+TN14z2liAZLXu4BN7LegcbXcTbrXbOLvHe0/I7eKCyBNJE/qUVyV37YTC6dPb9Jes7BZjrwX1qT3aUYqX9A3jGFSiU2UNfjUFu1GYZoro7CE3qXb6icV7MlA1SiNWGGfHL0GLJjlsgEpc+q13L9a5WLxlt/ZQMIirpFgUI5VV5Wk4oJPYseJQ/dTEtS2g11W8Eipi3IK0jqWmKUJTqVitWLG0jgKasTIKqshZ5b9wIdK69QxpLRpCxcaCtvTmC82YpNKFbLB6d1xpiVUwSPiq4Lc6qf2JUO0ksG497hUwTxsFYuDQ4kPqRnmFXI7zEK7xtMonanTnIaR2UksPrbKVnYoDOum8frCMk6L2MiAcPlupZrVpgOlRdSo4PkQVTxvRcKtNya2TdLIy7OUanKd0HYfDFq2L+lOFXkAOs9csqBp9O9sDcxJQjT6gky5Caz/XVUWsLxONT8VWUlb9qaLeeLdUxXWO8Aipo4dmXCyM6YBOSmchT+zDYOi/LNsrgngvTySVKqa2rApEOaVZg2ZMxWUJqtqzCjBOZwHTSL5fxbjdpG+FXbNmslChoyjAgSBvtIhRjia6obiyQWjUJvnVUtX0lBz5YxLuXbageopyQTSkdNGEwpl3PjGKc6b2xRDQQ7EgU38wWzMNt05mSHfkCqvWsbR4m0os9cSmKCyowjVV4sKIgpR3XwBRUpsYrbE/JqhoMzZ83pRegZWf6oro0om1UxZWuHbB7ouq2HOAwQ2vwzplRktYOT0EVawDOiXnAcGTqMBUucl7VtaCKhspDWdNVftiKFY3qmIxkYSowtlS0gGdaa/H8UnmgM6uRHfhP8uiUafjYiBLJUD9ieY6fo2DZZxaVupPJRowzgzE9R/QSbt7RGB1u8knZXDZnuqatFLscSCOlnGJEU9CRaPXesg9I9exLSFtSTYaMDtPKly86JphdwwXIqP0AtyIcw/cKrvFMUAlfUBnRuLoDKZD+fWOj4ndzO5CSuMJx5dDwvPLEuWXSsU7oNOBKmjVXsHrBa3aW8A9eU3S/sXCoBfDpYEuBsNOE8ESDnhDBNKUyoY0Eid5GW3XWr1Yq/YwjWbjHtBZkvm4a0+XsTfMswpr0JVZYnKC94zh3/ormWNfalN3QCdtUbawyvGyIgQTHxErYmU67/ip/D+rpaWrckgZG+a0bSIuoRcAK5AMumKPihW76SluiMARDaTXMr1NzF9hL+FNxDPxD+iUSqtU7aUuLoRisYIqAMOlDFxe8Wby8n+kkDI2zawDlfTdEIDViHtsSqPusbE9ybRKGdVXy5g7AA3vSGkisZDMOVD1Pw/kzjyrXEof0Dl0j00iap2vCpUY3eC7+UWpKzpyN78/AldaQaNPx/XXdYU+8YBWO+MJZTP69at1XD4ke9ZdLfWUy08+foZxHoxlrFuP4LGnKelfPZ1H/vTpjWNuZeN1rvvGutLxLp9iDWrgrq03xVyDunu/hVS7nyBUMe9d9hzQST8ShEHQuLnYOmG/o8PrTxU3kCii26d32FMnrdw92h011m83x3JAp+Qd8a4DOulHwkNCLeZyLd4lEQ1PTVWsWXj4C89st3Ls214b5ANHtvwO6JS+I95KniQO6KQcesCBusdwYtbjN8sKbERrwRouwzPnPfiuxcV7NLDgXpHpPaCTspecBVQut961oRrqLMAz3XXxjTSwaqUpPqBz4Ti6uHptAcWgKoVDVVq3vzX3OjJWld30OKCS2RfU74DOTsSZ5jIj89wAVNowUozeB6FavFmLBpa4AdApwNg7DfntXxV6VOeIAzojvY/yPRdQVgEOt6sYVG94Afbc3734Otq22PnSyAM6IxzL6dq/KvauaANehImuci3nQUrQ+ptAqHY9ULHEipC6jf1pP6AzQpOv/NoLFBMLbfjRvh9UXEK2WwM/sDhSZVV2kj8jPmmosqNW8Q0jlVs8SfunlaLxJ06Gf2IEuwNRJQ5V/H1B0wPcHj6BWr459L5ZBXKySg9BVedJ1V0f/onFe+FYDQYlrdZdBYi7zRaL1s6yYV6ee/PDXt7jhZ0R74uUkOvpN/UBpDhTcbE+jNXNEKwq3dJgUC6vOOwVuDcf5LHrWLIHdNqfXfCSR3+kmKV9sBJIpf1/IgSrxp45HNRUHdBpM0I/SIkGItU6RVQ6ij2rrCgdfOzUL6nCarCx2/cJasrUuhVLx/8yOCCn3LZ+nhaJpdShrVdXREqlz32YSmDlz+0BF7/rVOvBBcgGzm2fvPK59rnyal9Ak+503rx507e+6gbkVCBWlXZQUD4FGLH/ggWYwNkQfl7/bBirSghSTJR20z62nwv7odzwi9S2+xHCkzobIkgsUE4c8f0Uz4ZqMOw9M6xa5+kh222FIpVbHPo4ts2woGKdOJK4BLW5fcOLVflmOFSMr05LXqBKp4E8ZdkAtVfa/dCgpkut21EN8FUYUQlrLW64qrC7kQvhKSutXrtfo7EzKqhxqHXSmVv+ud65cGM1GikAq/d6e2e/293f2X7dGw0UmBup3dFBDRdgZLWeyEluAV7fabaX70V630BZvd76eq83gqSc73eugpWtfuyQw05ys5Mn3gGdaf/r8mVZjJ1rEd853RbFx2Gkuma0oGTPB0Q3WQnq4obMSi0ap8sbDnAqKxholKCmSK27oTLbjbEmFUsrYMRGmxDUWNW6bAGyXO9sGcY4kwoEg2Gc04KSOiE3P3YrLqw0xphU0BNdySd0tnKYJXWad9h1mY2ee+MswNYOhkcKSuI07/FJUBcjmJcnvdHvWc56J125oKZIrXti6VxEkN4S1spdyAd1DQd0Rsn1fvo0+Sps9V5mzBhBDQ6XwwswSKgnL977l+VkwVrsHez3ExflgR65tUcWC04XLWPun6wnBtbi+slWAkFN9IBOkto7P1lPhLNavZMtM6mg0lOh1oej2j9txQWLDalP9zpJBhVbrctOboXTqDm7fTNOHbZ6N7e7QLdJBhX5gE6/VrK3mS7VYA/oW8/1+7sHkbssAwnV6x1smcXkg/J6fliMYSI+hDwdr2O2T9YjNu9cOK2f7JRYYYwpqGlQ637csNAxd09z61GTq9XqtQ6Oxx3UNKh1v6jgZfd3yrleqxUG2CJj8fXcaXuvY04gKLpaH7EULb4wtsnT7Mweb5zeW+/1ADIHs0UGEUul9fV7Bxu7XYh5gkGNOKDTx6MvcJRZS1gq9c1+J7u1tb15enoimvD3Tk5PN7cvzrv9ft+cn594UMOo/B/J2Q2X8T0dSAAAAABJRU5ErkJggg==
                filename: image_name.png
              biography: I'm a digital artist based in Paris, France. ...
              categories: Manga&Anime,3D,Comics
              cover_photo:
                content: iVBORw0KGgoAAAANSUhEUgAAASoAAACpCAMAAACrt4DfAAABUFBMVEVPk//////m5ubl5eUkJUYwbP/k5OT60J360J7y8vLt7e34+Pj19fXw8PD5+fnr6+v61an60qMgFi9IkP9Qlf88i/9RmP9Djv//0pkuaf82iP/w7OQACj//1aH/1JUhZf83dP91pfoAADwQGEKgu/MbHkPhxLALXv/z7uOOtPyCq/jw9P4hHz3gwJ04eP8aYv/F0e2VtfX//PSvyf+/0/xEetVKiOwkGC3W3Ore6P0rQ3xpnvsGEkAuLEjgupALFUG3yfAAACe+t8qnr9nHvMZBPFFeU1x7oO/RvbqYquHbx71kjP0+gP/74sSKpv6StPbX5P+zxvBgjeJAXJo/RWlBW5VBYKY1RHNAcMQsJDgdFDNDV4opMFdRdLvZ3egnNWM1LDyGens7asO8oIjBqpZWTVo6OVRnYm54Z2eehnanjnvJqYqdgWiykW7sz62jrtzuoXzIAAAXaElEQVR4nOVd+18TSbbPg9CdEEK3nRdpQkSCBKIGAioIIqujzojy0Luu7syyO1dxVr139v//7dapU/1Kujt9qjshfu4ZHQ8JkJNvzvn2t05VV6XSYLMZZj7eAjilbCaTLYA35/XmwSuClwcvD17R682DNwdeAbwSeAvsF886Hn8xs9PJbJ3vtM+2Dw5SYNWDlY2z7Yutc/g1mesJKmN7WXBT1w0VvNj5zka10ajVaoZhpGxjXxi1WqNxsNHeynbM/+dQmZ3Zi41Uo1JzITRsDLFGamO3K2KeZqhmk4pKxGJ7x9upRjhKLrwYXNtbpjn2oEZDlc34eANRueKbHRXVrB3VrE9UmX56dzMyTA5clc1j0xxXUC4PobK9LIScmgVDbJhlfDyBFzMRkOUVwct7vTx4GBB4GBB4GIbl7W82KkScHLS2zMxYgkIPUfKggl4KUitrpZFf7flyw8Bn5/cpDjCC4/VLO9WGFE4CrUp5Z9ZMOKjA2nO8iUNlzm5UavI4WWiddacGKhdN+dEoOSqR9ebeSpyEcoHV2NxPKig/mgqCCgHK2l7GziXwCl5vDjyMCry818uDh1HZXgE8HtXegRxDBYFlJhEU9xyd51F8iAWmkrgCMsvanh+j+9EohuZDno5XcNGoebmZTEY5YG104wYVxugD3D4xCTqfaSeXUQ5YbV4NUyNBE4FqKxWbzP2sYjDpcG1QJSNBsx61112pjAMosMbKrCkX1EgJ6geVzeMkRh+g0XwQjc6ld6m6nGJG7diUCSpN4/bJqPXxpRRaZWXeHJdaz05SrZ8bY0wpNAMY68dX6+0xpxRapd3JTBQqX0YfVOsOec6Oiorl9biLz7Laihk1qAFG91XrPl5qASxdYmZ5ae4VvN4cePPgFb1eHry81ytaXqFbHnvxWWaUL6MFhd48eHPgFbxeCTyOBYCSdvAZr1o/H4uWCrLalvnDqvXdCRWfZZUL8wdV6zuNySLFyX0CUEk3jGfdUc06UfUnc+kbwGqjHxbUiIZx2usNNoxLNqPbXgGcOa83D17R6+W9Xt7jdbavASnGV2f9kKAWiuDNe7058Aper+T1OD6pbDZrcRfzMj6eSC3miYSyvCJ4ea+XBw8+u+vIKbDKhjkbGBRT68wTjM48wegeDxPK9rK2Ny4Jel1Isbxqd34otT55Rnes0jYDuT0WVNmslWAs07J22SGjOx4UYNYuQIvRmTeY6/Dr+rvXiBTD6rjvE5SAyi7ArFV2jrdgY5Hx8VIFMM7eQR7yuNfLe728x5s/v1akGFZb/aGgCkWvNx/kIbd7vZJLrTPksrbnx+h+3G6n1gB5dmNo9DK32FhdZoYY3fEKQdyOaeTjQflkxyFBJd9puVytlt/ev3//rVEFc0HG3Crtd5k/hFpfkRkhl6vl++8ePbxh2X+9++uH+29TVbQH99//7cZfCR+BsWKOCypIMNsb4HaH0YO43ZPrO3SZwNLpw6MbN+7cmXHszp07HLOHH/k/7LnfKNlaa5uBBejH7Q6j+3E7FuAcGLKY5c2DUwzy8l4v7/WK+2RKL1cfvPu7ByZ/e/iAglVlr+gXXpA3H+Q5+ASJhRFqfSChXKklAdSjh6NxYnaDBFUqlZBad8RCwhKUSlTl1K/RgKJmFaOrzlSrdWKHqlz98DEiUDM0rkqBEh2+DF6nWvcWYImIVOrXG1GBYlDR9AKjdvYmgwswolp3FeA8WBEsyMsHeflBr79JKr/q/egpxS6J76lQGZt930CLoz0/LELFAlGtZ7ZIMr36DwJQDKoPZGlbOfcXC1HV+oBY8KEpWQmaIX3s1fcPKUjN3LlPzSr2GlOq1vttSlJV3xNoCrF6X6XmVWWnf41qPaQAx4sUE1bvyANpo5ANLcCI/RcsQOQzsNFePszrbxA4XQYpllf/TBGxMs76I4OPikCgWKCq9cwlIamqH2g8ZWP121uquOoGJZSfWg8XC0lJUJMgFMoPSNc+t328T8PK2AijqetR63vR1We5/E9pqMhYQVqNWa37cHtYAZoEpqq+k0eKYUUcCm6MLMCoaj2fjM1Tyk+OqIRRub02X0zmLUYUCyO5naCpqo/iJBVwO0mLGm0zilqPIBZ8aEpGgkYPvfxARid4sKKNBo3MNKn14lZ0Uq/+Gi+pmD0kUXvteKJqfUQB9qN39Mrl2EjNzDwmsdVBP0IB+gySBwuQM5aUPHd5+wSlQOsn+ButBCuX5DfkhwpFLGQDxcI2QSn8LQGoZj5SRoPGthmWUJFbe4lI0Ohxl1OxlIJld95R0qpqTo1aJ0xold/+PQmoaI32yt5k1HqE4TKh/sofkqi/mZkblJ4oVCBxcsuvACnN9IC2epEQdQJSgdudXykVWE6iwR5jIt5KLcpIObZUt+0jAalUo5tEa8+HpogS1Lwg9PTKv0kB89vq4CM3KDK0tjMdat08IHy+5X/JILV09PutgYfu/DdpYcx41Dp1KVqG0P4sp2QGgGsvms1Pq2teqEhkVUlicoszFi5uGenlBzxOlCXC+E8Sqlvfm2rzaMZThHcekaDaw5CBs8UiGB9vPsjjy2ESmIjfoVCVDFSr/24qqtJs/rHkfvQLRVlZnRj6stlE1Tpl8YsUVEu6oqmaomrf3IRFugQaK+Y0qHXKpysD1dInXQVTlOb3Q4ewbtCaoZmE1brMjSMlyjI9CagOofwAKI1hpb04lIOqchl/KZqzgK807EVY4Fg8pkwq06Fa/YNBxOqP/Z+DZasGGlS13WK0ZY0le1ljqeD1HLEQof/ix+1zbcpCIQuqtWBsBpC6UhRdZzBZmdX8vLYmAZWxU7Sn5GWXzfrQFEmC0tZUIVSH36Ni9eSKZRKHSIW/KvvTPHq8KgHVZv/a1XqfotUFVEtH+pehkYqfHf7RhOqDtNJ1BpbKXe2PNTpUK0lBlZW+cWSOtFDPgqqp/XtwpDJsa0tfNcglTlMq1CHgxf45WiJDlUoVbLUue+OIc7vNgn0TktcTt5V6vLzzGGn5pwUV4+dPj5+EI7V0ddQEflI5TfF04n9U5a4EVA37xqQF+9Yjl2ffeuTySl6Pi4XA/stotZ65JC3pF1DdBc7Rvy6FVOHq4TeVIaVzmtKBr4CpeCGqMlkFfZiYN7nFlKAZygjQnVXsjTfv/r76xJff1w6f/K4xOcVggT/su6H6FMCNgaXKZFXl3IemJqrWMyRZ5WSVpgPvNPVvV4eDaK2tLn359GfTqjegde7CNVDhPyaTVbXd2FDF3JQpQ+nrebKKZQcfBB99u5pZOlxdXQNbfbK09vzrURMEuq6IslPgAggXP07w7AuZrBJQxdmUybk53t4YpuD1nG0EfDYPSF/IZRXDCXKGp1ZTP/r29esVs9+/fjvSGU7wMNIUTykVqw9+hOMlk1VGuxBp84C0vWXA4MYwsbekOJPIqltHQDuWDGDvnsFjmaKjLuDPMqRQJ3CKUqG/AIDdvSUB1ZkZYw/jRCQoZbEsh4pR9pe7ql1bOpQaoMX+MFdTBI/zJxlIAA48q6Fk56Lh6Mva4RoVqs2gedOJqXXarVrl1F+efwO5xPUkVBXnaqwsnWeQuNJpHDVedirgpCCkOr8YNvXvV38hQrWSEFTymzIR72qr/E+zCc0nztT8cgZ5AoWHpcbJSYeU4uXJhjKK1uSjG/YE5KIOQ0Gmypr/26BCFXdTJmR0/ozllbye2LzR8ooZvtWX8EwaVJWndd6mUzGlVCEHPn/7rOEVUcMrnsbbnlCkOj4J+PArIBYns/pTkqKDSZs03+pLNPnAQ7y8HiLn9Tg+cTeQo0FVe7aM7xOFN6cfVf3z8dKTW1calBa/LqI2V5DFtatbT5Ye/2kPl8XPMFt+Rrn4IlQSG8glJkGJWaWLt4k6gb99RXsMGnT1CqWDhmSlcznBvryCwc/aY10M/3QcEvLfoVNe2tj0oamJqnWTIhaMX0T54SiY85XS/IwTMbe+K3jN45KKExbTE5+xAbH0vcl/AuC1oFLrv1BeeyM2VDHVOmW9eqr2kw2VoB2A6isOmg8/NcU1j6ePysuw+Ql76atfm6JtxeWWgOonQgUa2xyqOGrdhs5vq/WBLXr9NualqPXaK7t4NKv9pHmyCmkelQL3bous+twElFRU7dYveUWBqg05E3Vj3rTXywToqmC1Pjc7XIW7UlAhDyEw6nPgqicvQBJoiKLCaR8EffMF56ovWJk616d2Af5Mee2LjFtXSW/3HEOCUqAynjlcxUHi0lPRnt86vMWQAv2pogjVeIWCNV+wJ5+r4hIAT2s2VM8oxX+cSUaCykN1TlE3Ly2twMFioxVsHzTvfjqyJvtQaumqBYvS/P7pSBNTERbfC7XwkvDSsMgxKbXux+0R1HqX0gWtvHIUqH3JF61gHXSUqgrJrirOo7qATigqm+9uUz6lymU2rlp3xELWTqisO6Fcnp1Qzs7KmQJJMx8sW8IKqUrX3VNXDEINmzNcnuPAhj+sCsLHsSH+hmXSXFHDZvSsfYxG1mZ0J7WydkINeqN1VfjhLBnCLVspEILLdTdV8VaCjtqcAaciJPz/qqArHNRojqSykKJt6mDMDdeexOEscZZ3EO4ZAasdvFqu1xUES7PeOS891SYrDo8mtAOiid/IOzIsxer15dsHtHE63j1yrSthiDt2MNJ4+exnoap4AWoCD8QC4BAJxQEEbLCzhYmIifbzs5fEXbKMzfhQxVTrs8Ud8s56RuW2yBDB4ry0OK2Ljp+G3I4jZpVfCjmf8QTTGJ+TN14z2liAZLXu4BN7LegcbXcTbrXbOLvHe0/I7eKCyBNJE/qUVyV37YTC6dPb9Jes7BZjrwX1qT3aUYqX9A3jGFSiU2UNfjUFu1GYZoro7CE3qXb6icV7MlA1SiNWGGfHL0GLJjlsgEpc+q13L9a5WLxlt/ZQMIirpFgUI5VV5Wk4oJPYseJQ/dTEtS2g11W8Eipi3IK0jqWmKUJTqVitWLG0jgKasTIKqshZ5b9wIdK69QxpLRpCxcaCtvTmC82YpNKFbLB6d1xpiVUwSPiq4Lc6qf2JUO0ksG497hUwTxsFYuDQ4kPqRnmFXI7zEK7xtMonanTnIaR2UksPrbKVnYoDOum8frCMk6L2MiAcPlupZrVpgOlRdSo4PkQVTxvRcKtNya2TdLIy7OUanKd0HYfDFq2L+lOFXkAOs9csqBp9O9sDcxJQjT6gky5Caz/XVUWsLxONT8VWUlb9qaLeeLdUxXWO8Aipo4dmXCyM6YBOSmchT+zDYOi/LNsrgngvTySVKqa2rApEOaVZg2ZMxWUJqtqzCjBOZwHTSL5fxbjdpG+FXbNmslChoyjAgSBvtIhRjia6obiyQWjUJvnVUtX0lBz5YxLuXbageopyQTSkdNGEwpl3PjGKc6b2xRDQQ7EgU38wWzMNt05mSHfkCqvWsbR4m0os9cSmKCyowjVV4sKIgpR3XwBRUpsYrbE/JqhoMzZ83pRegZWf6oro0om1UxZWuHbB7ouq2HOAwQ2vwzplRktYOT0EVawDOiXnAcGTqMBUucl7VtaCKhspDWdNVftiKFY3qmIxkYSowtlS0gGdaa/H8UnmgM6uRHfhP8uiUafjYiBLJUD9ieY6fo2DZZxaVupPJRowzgzE9R/QSbt7RGB1u8knZXDZnuqatFLscSCOlnGJEU9CRaPXesg9I9exLSFtSTYaMDtPKly86JphdwwXIqP0AtyIcw/cKrvFMUAlfUBnRuLoDKZD+fWOj4ndzO5CSuMJx5dDwvPLEuWXSsU7oNOBKmjVXsHrBa3aW8A9eU3S/sXCoBfDpYEuBsNOE8ESDnhDBNKUyoY0Eid5GW3XWr1Yq/YwjWbjHtBZkvm4a0+XsTfMswpr0JVZYnKC94zh3/ormWNfalN3QCdtUbawyvGyIgQTHxErYmU67/ip/D+rpaWrckgZG+a0bSIuoRcAK5AMumKPihW76SluiMARDaTXMr1NzF9hL+FNxDPxD+iUSqtU7aUuLoRisYIqAMOlDFxe8Wby8n+kkDI2zawDlfTdEIDViHtsSqPusbE9ybRKGdVXy5g7AA3vSGkisZDMOVD1Pw/kzjyrXEof0Dl0j00iap2vCpUY3eC7+UWpKzpyN78/AldaQaNPx/XXdYU+8YBWO+MJZTP69at1XD4ke9ZdLfWUy08+foZxHoxlrFuP4LGnKelfPZ1H/vTpjWNuZeN1rvvGutLxLp9iDWrgrq03xVyDunu/hVS7nyBUMe9d9hzQST8ShEHQuLnYOmG/o8PrTxU3kCii26d32FMnrdw92h011m83x3JAp+Qd8a4DOulHwkNCLeZyLd4lEQ1PTVWsWXj4C89st3Ls214b5ANHtvwO6JS+I95KniQO6KQcesCBusdwYtbjN8sKbERrwRouwzPnPfiuxcV7NLDgXpHpPaCTspecBVQut961oRrqLMAz3XXxjTSwaqUpPqBz4Ti6uHptAcWgKoVDVVq3vzX3OjJWld30OKCS2RfU74DOTsSZ5jIj89wAVNowUozeB6FavFmLBpa4AdApwNg7DfntXxV6VOeIAzojvY/yPRdQVgEOt6sYVG94Afbc3734Otq22PnSyAM6IxzL6dq/KvauaANehImuci3nQUrQ+ptAqHY9ULHEipC6jf1pP6AzQpOv/NoLFBMLbfjRvh9UXEK2WwM/sDhSZVV2kj8jPmmosqNW8Q0jlVs8SfunlaLxJ06Gf2IEuwNRJQ5V/H1B0wPcHj6BWr459L5ZBXKySg9BVedJ1V0f/onFe+FYDQYlrdZdBYi7zRaL1s6yYV6ee/PDXt7jhZ0R74uUkOvpN/UBpDhTcbE+jNXNEKwq3dJgUC6vOOwVuDcf5LHrWLIHdNqfXfCSR3+kmKV9sBJIpf1/IgSrxp45HNRUHdBpM0I/SIkGItU6RVQ6ij2rrCgdfOzUL6nCarCx2/cJasrUuhVLx/8yOCCn3LZ+nhaJpdShrVdXREqlz32YSmDlz+0BF7/rVOvBBcgGzm2fvPK59rnyal9Ak+503rx507e+6gbkVCBWlXZQUD4FGLH/ggWYwNkQfl7/bBirSghSTJR20z62nwv7odzwi9S2+xHCkzobIkgsUE4c8f0Uz4ZqMOw9M6xa5+kh222FIpVbHPo4ts2woGKdOJK4BLW5fcOLVflmOFSMr05LXqBKp4E8ZdkAtVfa/dCgpkut21EN8FUYUQlrLW64qrC7kQvhKSutXrtfo7EzKqhxqHXSmVv+ud65cGM1GikAq/d6e2e/293f2X7dGw0UmBup3dFBDRdgZLWeyEluAV7fabaX70V630BZvd76eq83gqSc73eugpWtfuyQw05ys5Mn3gGdaf/r8mVZjJ1rEd853RbFx2Gkuma0oGTPB0Q3WQnq4obMSi0ap8sbDnAqKxholKCmSK27oTLbjbEmFUsrYMRGmxDUWNW6bAGyXO9sGcY4kwoEg2Gc04KSOiE3P3YrLqw0xphU0BNdySd0tnKYJXWad9h1mY2ee+MswNYOhkcKSuI07/FJUBcjmJcnvdHvWc56J125oKZIrXti6VxEkN4S1spdyAd1DQd0Rsn1fvo0+Sps9V5mzBhBDQ6XwwswSKgnL977l+VkwVrsHez3ExflgR65tUcWC04XLWPun6wnBtbi+slWAkFN9IBOkto7P1lPhLNavZMtM6mg0lOh1oej2j9txQWLDalP9zpJBhVbrctOboXTqDm7fTNOHbZ6N7e7QLdJBhX5gE6/VrK3mS7VYA/oW8/1+7sHkbssAwnV6x1smcXkg/J6fliMYSI+hDwdr2O2T9YjNu9cOK2f7JRYYYwpqGlQ637csNAxd09z61GTq9XqtQ6Oxx3UNKh1v6jgZfd3yrleqxUG2CJj8fXcaXuvY04gKLpaH7EULb4wtsnT7Mweb5zeW+/1ADIHs0UGEUul9fV7Bxu7XYh5gkGNOKDTx6MvcJRZS1gq9c1+J7u1tb15enoimvD3Tk5PN7cvzrv9ft+cn594UMOo/B/J2Q2X8T0dSAAAAABJRU5ErkJggg==
                filename: image_name.png
              facebook_link: https://www.facebook.com/Williams_Scottish
              location: New York, US
              native_currency: USD
              primary_language: en
              realname: Williams Scottish
              twitter_link: https://www.twitter.com/@Williams_Scottish
      responses:
        "200":
          description: OK response.
          content:
            application/json:
              schema:
                $ref: '#/components/schemas/UserdataProcessResult'
              example:
                avatar_image: ""
                biography: ""
                categories: ""
                cover_photo: ""
                detail: All userdata is processed
                facebook_link: ""
                location: ""
                native_currency: ""
                primary_language: ""
                realname: ""
                response_code: 0
                twitter_link: ""
        "400":
          description: Bad Request response.
          content:
            application/vnd.goa.error:
              schema:
                $ref: '#/components/schemas/Error'
              example:
                id: 3F1FKVRR
                message: Value of ID must be an integer
                name: bad_request
        "500":
          description: Internal Server Error response.
          content:
            application/vnd.goa.error:
              schema:
                $ref: '#/components/schemas/Error'
              example:
                id: 3F1FKVRR
                message: Value of ID must be an integer
                name: bad_request
  /userdatas/update:
    post:
      tags:
      - userdatas
      summary: Update user data for an existing user
      description: Update user data for an existing user
      operationId: userdatas#updateUserdata
      requestBody:
        required: true
        content:
          multipart/form-data:
            schema:
              $ref: '#/components/schemas/CreateUserdataRequestBody'
            example:
              artist_pastelid: jXYJud3rmrR1Sk2scvR47N4E4J5Vv48uCC6se2nzHrBRdjaKj3ybPoi1Y2VVoRqi1GnQrYKjSxQAC7NBtvtEdS
              artist_pastelid_passphrase: qwerasdf1234
              avatar_image:
                content: iVBORw0KGgoAAAANSUhEUgAAASoAAACpCAMAAACrt4DfAAABUFBMVEVPk//////m5ubl5eUkJUYwbP/k5OT60J360J7y8vLt7e34+Pj19fXw8PD5+fnr6+v61an60qMgFi9IkP9Qlf88i/9RmP9Djv//0pkuaf82iP/w7OQACj//1aH/1JUhZf83dP91pfoAADwQGEKgu/MbHkPhxLALXv/z7uOOtPyCq/jw9P4hHz3gwJ04eP8aYv/F0e2VtfX//PSvyf+/0/xEetVKiOwkGC3W3Ore6P0rQ3xpnvsGEkAuLEjgupALFUG3yfAAACe+t8qnr9nHvMZBPFFeU1x7oO/RvbqYquHbx71kjP0+gP/74sSKpv6StPbX5P+zxvBgjeJAXJo/RWlBW5VBYKY1RHNAcMQsJDgdFDNDV4opMFdRdLvZ3egnNWM1LDyGens7asO8oIjBqpZWTVo6OVRnYm54Z2eehnanjnvJqYqdgWiykW7sz62jrtzuoXzIAAAXaElEQVR4nOVd+18TSbbPg9CdEEK3nRdpQkSCBKIGAioIIqujzojy0Luu7syyO1dxVr139v//7dapU/1Kujt9qjshfu4ZHQ8JkJNvzvn2t05VV6XSYLMZZj7eAjilbCaTLYA35/XmwSuClwcvD17R682DNwdeAbwSeAvsF886Hn8xs9PJbJ3vtM+2Dw5SYNWDlY2z7Yutc/g1mesJKmN7WXBT1w0VvNj5zka10ajVaoZhpGxjXxi1WqNxsNHeynbM/+dQmZ3Zi41Uo1JzITRsDLFGamO3K2KeZqhmk4pKxGJ7x9upRjhKLrwYXNtbpjn2oEZDlc34eANRueKbHRXVrB3VrE9UmX56dzMyTA5clc1j0xxXUC4PobK9LIScmgVDbJhlfDyBFzMRkOUVwct7vTx4GBB4GBB4GIbl7W82KkScHLS2zMxYgkIPUfKggl4KUitrpZFf7flyw8Bn5/cpDjCC4/VLO9WGFE4CrUp5Z9ZMOKjA2nO8iUNlzm5UavI4WWiddacGKhdN+dEoOSqR9ebeSpyEcoHV2NxPKig/mgqCCgHK2l7GziXwCl5vDjyMCry818uDh1HZXgE8HtXegRxDBYFlJhEU9xyd51F8iAWmkrgCMsvanh+j+9EohuZDno5XcNGoebmZTEY5YG104wYVxugD3D4xCTqfaSeXUQ5YbV4NUyNBE4FqKxWbzP2sYjDpcG1QJSNBsx61112pjAMosMbKrCkX1EgJ6geVzeMkRh+g0XwQjc6ld6m6nGJG7diUCSpN4/bJqPXxpRRaZWXeHJdaz05SrZ8bY0wpNAMY68dX6+0xpxRapd3JTBQqX0YfVOsOec6Oiorl9biLz7Laihk1qAFG91XrPl5qASxdYmZ5ae4VvN4cePPgFb1eHry81ytaXqFbHnvxWWaUL6MFhd48eHPgFbxeCTyOBYCSdvAZr1o/H4uWCrLalvnDqvXdCRWfZZUL8wdV6zuNySLFyX0CUEk3jGfdUc06UfUnc+kbwGqjHxbUiIZx2usNNoxLNqPbXgGcOa83D17R6+W9Xt7jdbavASnGV2f9kKAWiuDNe7058Aper+T1OD6pbDZrcRfzMj6eSC3miYSyvCJ4ea+XBw8+u+vIKbDKhjkbGBRT68wTjM48wegeDxPK9rK2Ny4Jel1Isbxqd34otT55Rnes0jYDuT0WVNmslWAs07J22SGjOx4UYNYuQIvRmTeY6/Dr+rvXiBTD6rjvE5SAyi7ArFV2jrdgY5Hx8VIFMM7eQR7yuNfLe728x5s/v1akGFZb/aGgCkWvNx/kIbd7vZJLrTPksrbnx+h+3G6n1gB5dmNo9DK32FhdZoYY3fEKQdyOaeTjQflkxyFBJd9puVytlt/ev3//rVEFc0HG3Crtd5k/hFpfkRkhl6vl++8ePbxh2X+9++uH+29TVbQH99//7cZfCR+BsWKOCypIMNsb4HaH0YO43ZPrO3SZwNLpw6MbN+7cmXHszp07HLOHH/k/7LnfKNlaa5uBBejH7Q6j+3E7FuAcGLKY5c2DUwzy8l4v7/WK+2RKL1cfvPu7ByZ/e/iAglVlr+gXXpA3H+Q5+ASJhRFqfSChXKklAdSjh6NxYnaDBFUqlZBad8RCwhKUSlTl1K/RgKJmFaOrzlSrdWKHqlz98DEiUDM0rkqBEh2+DF6nWvcWYImIVOrXG1GBYlDR9AKjdvYmgwswolp3FeA8WBEsyMsHeflBr79JKr/q/egpxS6J76lQGZt930CLoz0/LELFAlGtZ7ZIMr36DwJQDKoPZGlbOfcXC1HV+oBY8KEpWQmaIX3s1fcPKUjN3LlPzSr2GlOq1vttSlJV3xNoCrF6X6XmVWWnf41qPaQAx4sUE1bvyANpo5ANLcCI/RcsQOQzsNFePszrbxA4XQYpllf/TBGxMs76I4OPikCgWKCq9cwlIamqH2g8ZWP121uquOoGJZSfWg8XC0lJUJMgFMoPSNc+t328T8PK2AijqetR63vR1We5/E9pqMhYQVqNWa37cHtYAZoEpqq+k0eKYUUcCm6MLMCoaj2fjM1Tyk+OqIRRub02X0zmLUYUCyO5naCpqo/iJBVwO0mLGm0zilqPIBZ8aEpGgkYPvfxARid4sKKNBo3MNKn14lZ0Uq/+Gi+pmD0kUXvteKJqfUQB9qN39Mrl2EjNzDwmsdVBP0IB+gySBwuQM5aUPHd5+wSlQOsn+ButBCuX5DfkhwpFLGQDxcI2QSn8LQGoZj5SRoPGthmWUJFbe4lI0Ohxl1OxlIJld95R0qpqTo1aJ0xold/+PQmoaI32yt5k1HqE4TKh/sofkqi/mZkblJ4oVCBxcsuvACnN9IC2epEQdQJSgdudXykVWE6iwR5jIt5KLcpIObZUt+0jAalUo5tEa8+HpogS1Lwg9PTKv0kB89vq4CM3KDK0tjMdat08IHy+5X/JILV09PutgYfu/DdpYcx41Dp1KVqG0P4sp2QGgGsvms1Pq2teqEhkVUlicoszFi5uGenlBzxOlCXC+E8Sqlvfm2rzaMZThHcekaDaw5CBs8UiGB9vPsjjy2ESmIjfoVCVDFSr/24qqtJs/rHkfvQLRVlZnRj6stlE1Tpl8YsUVEu6oqmaomrf3IRFugQaK+Y0qHXKpysD1dInXQVTlOb3Q4ewbtCaoZmE1brMjSMlyjI9CagOofwAKI1hpb04lIOqchl/KZqzgK807EVY4Fg8pkwq06Fa/YNBxOqP/Z+DZasGGlS13WK0ZY0le1ljqeD1HLEQof/ix+1zbcpCIQuqtWBsBpC6UhRdZzBZmdX8vLYmAZWxU7Sn5GWXzfrQFEmC0tZUIVSH36Ni9eSKZRKHSIW/KvvTPHq8KgHVZv/a1XqfotUFVEtH+pehkYqfHf7RhOqDtNJ1BpbKXe2PNTpUK0lBlZW+cWSOtFDPgqqp/XtwpDJsa0tfNcglTlMq1CHgxf45WiJDlUoVbLUue+OIc7vNgn0TktcTt5V6vLzzGGn5pwUV4+dPj5+EI7V0ddQEflI5TfF04n9U5a4EVA37xqQF+9Yjl2ffeuTySl6Pi4XA/stotZ65JC3pF1DdBc7Rvy6FVOHq4TeVIaVzmtKBr4CpeCGqMlkFfZiYN7nFlKAZygjQnVXsjTfv/r76xJff1w6f/K4xOcVggT/su6H6FMCNgaXKZFXl3IemJqrWMyRZ5WSVpgPvNPVvV4eDaK2tLn359GfTqjegde7CNVDhPyaTVbXd2FDF3JQpQ+nrebKKZQcfBB99u5pZOlxdXQNbfbK09vzrURMEuq6IslPgAggXP07w7AuZrBJQxdmUybk53t4YpuD1nG0EfDYPSF/IZRXDCXKGp1ZTP/r29esVs9+/fjvSGU7wMNIUTykVqw9+hOMlk1VGuxBp84C0vWXA4MYwsbekOJPIqltHQDuWDGDvnsFjmaKjLuDPMqRQJ3CKUqG/AIDdvSUB1ZkZYw/jRCQoZbEsh4pR9pe7ql1bOpQaoMX+MFdTBI/zJxlIAA48q6Fk56Lh6Mva4RoVqs2gedOJqXXarVrl1F+efwO5xPUkVBXnaqwsnWeQuNJpHDVedirgpCCkOr8YNvXvV38hQrWSEFTymzIR72qr/E+zCc0nztT8cgZ5AoWHpcbJSYeU4uXJhjKK1uSjG/YE5KIOQ0Gmypr/26BCFXdTJmR0/ozllbye2LzR8ooZvtWX8EwaVJWndd6mUzGlVCEHPn/7rOEVUcMrnsbbnlCkOj4J+PArIBYns/pTkqKDSZs03+pLNPnAQ7y8HiLn9Tg+cTeQo0FVe7aM7xOFN6cfVf3z8dKTW1calBa/LqI2V5DFtatbT5Ye/2kPl8XPMFt+Rrn4IlQSG8glJkGJWaWLt4k6gb99RXsMGnT1CqWDhmSlcznBvryCwc/aY10M/3QcEvLfoVNe2tj0oamJqnWTIhaMX0T54SiY85XS/IwTMbe+K3jN45KKExbTE5+xAbH0vcl/AuC1oFLrv1BeeyM2VDHVOmW9eqr2kw2VoB2A6isOmg8/NcU1j6ePysuw+Ql76atfm6JtxeWWgOonQgUa2xyqOGrdhs5vq/WBLXr9NualqPXaK7t4NKv9pHmyCmkelQL3bous+twElFRU7dYveUWBqg05E3Vj3rTXywToqmC1Pjc7XIW7UlAhDyEw6nPgqicvQBJoiKLCaR8EffMF56ovWJk616d2Af5Mee2LjFtXSW/3HEOCUqAynjlcxUHi0lPRnt86vMWQAv2pogjVeIWCNV+wJ5+r4hIAT2s2VM8oxX+cSUaCykN1TlE3Ly2twMFioxVsHzTvfjqyJvtQaumqBYvS/P7pSBNTERbfC7XwkvDSsMgxKbXux+0R1HqX0gWtvHIUqH3JF61gHXSUqgrJrirOo7qATigqm+9uUz6lymU2rlp3xELWTqisO6Fcnp1Qzs7KmQJJMx8sW8IKqUrX3VNXDEINmzNcnuPAhj+sCsLHsSH+hmXSXFHDZvSsfYxG1mZ0J7WydkINeqN1VfjhLBnCLVspEILLdTdV8VaCjtqcAaciJPz/qqArHNRojqSykKJt6mDMDdeexOEscZZ3EO4ZAasdvFqu1xUES7PeOS891SYrDo8mtAOiid/IOzIsxer15dsHtHE63j1yrSthiDt2MNJ4+exnoap4AWoCD8QC4BAJxQEEbLCzhYmIifbzs5fEXbKMzfhQxVTrs8Ud8s56RuW2yBDB4ry0OK2Ljp+G3I4jZpVfCjmf8QTTGJ+TN14z2liAZLXu4BN7LegcbXcTbrXbOLvHe0/I7eKCyBNJE/qUVyV37YTC6dPb9Jes7BZjrwX1qT3aUYqX9A3jGFSiU2UNfjUFu1GYZoro7CE3qXb6icV7MlA1SiNWGGfHL0GLJjlsgEpc+q13L9a5WLxlt/ZQMIirpFgUI5VV5Wk4oJPYseJQ/dTEtS2g11W8Eipi3IK0jqWmKUJTqVitWLG0jgKasTIKqshZ5b9wIdK69QxpLRpCxcaCtvTmC82YpNKFbLB6d1xpiVUwSPiq4Lc6qf2JUO0ksG497hUwTxsFYuDQ4kPqRnmFXI7zEK7xtMonanTnIaR2UksPrbKVnYoDOum8frCMk6L2MiAcPlupZrVpgOlRdSo4PkQVTxvRcKtNya2TdLIy7OUanKd0HYfDFq2L+lOFXkAOs9csqBp9O9sDcxJQjT6gky5Caz/XVUWsLxONT8VWUlb9qaLeeLdUxXWO8Aipo4dmXCyM6YBOSmchT+zDYOi/LNsrgngvTySVKqa2rApEOaVZg2ZMxWUJqtqzCjBOZwHTSL5fxbjdpG+FXbNmslChoyjAgSBvtIhRjia6obiyQWjUJvnVUtX0lBz5YxLuXbageopyQTSkdNGEwpl3PjGKc6b2xRDQQ7EgU38wWzMNt05mSHfkCqvWsbR4m0os9cSmKCyowjVV4sKIgpR3XwBRUpsYrbE/JqhoMzZ83pRegZWf6oro0om1UxZWuHbB7ouq2HOAwQ2vwzplRktYOT0EVawDOiXnAcGTqMBUucl7VtaCKhspDWdNVftiKFY3qmIxkYSowtlS0gGdaa/H8UnmgM6uRHfhP8uiUafjYiBLJUD9ieY6fo2DZZxaVupPJRowzgzE9R/QSbt7RGB1u8knZXDZnuqatFLscSCOlnGJEU9CRaPXesg9I9exLSFtSTYaMDtPKly86JphdwwXIqP0AtyIcw/cKrvFMUAlfUBnRuLoDKZD+fWOj4ndzO5CSuMJx5dDwvPLEuWXSsU7oNOBKmjVXsHrBa3aW8A9eU3S/sXCoBfDpYEuBsNOE8ESDnhDBNKUyoY0Eid5GW3XWr1Yq/YwjWbjHtBZkvm4a0+XsTfMswpr0JVZYnKC94zh3/ormWNfalN3QCdtUbawyvGyIgQTHxErYmU67/ip/D+rpaWrckgZG+a0bSIuoRcAK5AMumKPihW76SluiMARDaTXMr1NzF9hL+FNxDPxD+iUSqtU7aUuLoRisYIqAMOlDFxe8Wby8n+kkDI2zawDlfTdEIDViHtsSqPusbE9ybRKGdVXy5g7AA3vSGkisZDMOVD1Pw/kzjyrXEof0Dl0j00iap2vCpUY3eC7+UWpKzpyN78/AldaQaNPx/XXdYU+8YBWO+MJZTP69at1XD4ke9ZdLfWUy08+foZxHoxlrFuP4LGnKelfPZ1H/vTpjWNuZeN1rvvGutLxLp9iDWrgrq03xVyDunu/hVS7nyBUMe9d9hzQST8ShEHQuLnYOmG/o8PrTxU3kCii26d32FMnrdw92h011m83x3JAp+Qd8a4DOulHwkNCLeZyLd4lEQ1PTVWsWXj4C89st3Ls214b5ANHtvwO6JS+I95KniQO6KQcesCBusdwYtbjN8sKbERrwRouwzPnPfiuxcV7NLDgXpHpPaCTspecBVQut961oRrqLMAz3XXxjTSwaqUpPqBz4Ti6uHptAcWgKoVDVVq3vzX3OjJWld30OKCS2RfU74DOTsSZ5jIj89wAVNowUozeB6FavFmLBpa4AdApwNg7DfntXxV6VOeIAzojvY/yPRdQVgEOt6sYVG94Afbc3734Otq22PnSyAM6IxzL6dq/KvauaANehImuci3nQUrQ+ptAqHY9ULHEipC6jf1pP6AzQpOv/NoLFBMLbfjRvh9UXEK2WwM/sDhSZVV2kj8jPmmosqNW8Q0jlVs8SfunlaLxJ06Gf2IEuwNRJQ5V/H1B0wPcHj6BWr459L5ZBXKySg9BVedJ1V0f/onFe+FYDQYlrdZdBYi7zRaL1s6yYV6ee/PDXt7jhZ0R74uUkOvpN/UBpDhTcbE+jNXNEKwq3dJgUC6vOOwVuDcf5LHrWLIHdNqfXfCSR3+kmKV9sBJIpf1/IgSrxp45HNRUHdBpM0I/SIkGItU6RVQ6ij2rrCgdfOzUL6nCarCx2/cJasrUuhVLx/8yOCCn3LZ+nhaJpdShrVdXREqlz32YSmDlz+0BF7/rVOvBBcgGzm2fvPK59rnyal9Ak+503rx507e+6gbkVCBWlXZQUD4FGLH/ggWYwNkQfl7/bBirSghSTJR20z62nwv7odzwi9S2+xHCkzobIkgsUE4c8f0Uz4ZqMOw9M6xa5+kh222FIpVbHPo4ts2woGKdOJK4BLW5fcOLVflmOFSMr05LXqBKp4E8ZdkAtVfa/dCgpkut21EN8FUYUQlrLW64qrC7kQvhKSutXrtfo7EzKqhxqHXSmVv+ud65cGM1GikAq/d6e2e/293f2X7dGw0UmBup3dFBDRdgZLWeyEluAV7fabaX70V630BZvd76eq83gqSc73eugpWtfuyQw05ys5Mn3gGdaf/r8mVZjJ1rEd853RbFx2Gkuma0oGTPB0Q3WQnq4obMSi0ap8sbDnAqKxholKCmSK27oTLbjbEmFUsrYMRGmxDUWNW6bAGyXO9sGcY4kwoEg2Gc04KSOiE3P3YrLqw0xphU0BNdySd0tnKYJXWad9h1mY2ee+MswNYOhkcKSuI07/FJUBcjmJcnvdHvWc56J125oKZIrXti6VxEkN4S1spdyAd1DQd0Rsn1fvo0+Sps9V5mzBhBDQ6XwwswSKgnL977l+VkwVrsHez3ExflgR65tUcWC04XLWPun6wnBtbi+slWAkFN9IBOkto7P1lPhLNavZMtM6mg0lOh1oej2j9txQWLDalP9zpJBhVbrctOboXTqDm7fTNOHbZ6N7e7QLdJBhX5gE6/VrK3mS7VYA/oW8/1+7sHkbssAwnV6x1smcXkg/J6fliMYSI+hDwdr2O2T9YjNu9cOK2f7JRYYYwpqGlQ637csNAxd09z61GTq9XqtQ6Oxx3UNKh1v6jgZfd3yrleqxUG2CJj8fXcaXuvY04gKLpaH7EULb4wtsnT7Mweb5zeW+/1ADIHs0UGEUul9fV7Bxu7XYh5gkGNOKDTx6MvcJRZS1gq9c1+J7u1tb15enoimvD3Tk5PN7cvzrv9ft+cn594UMOo/B/J2Q2X8T0dSAAAAABJRU5ErkJggg==
                filename: image_name.png
              biography: I'm a digital artist based in Paris, France. ...
              categories: Manga&Anime,3D,Comics
              cover_photo:
                content: iVBORw0KGgoAAAANSUhEUgAAASoAAACpCAMAAACrt4DfAAABUFBMVEVPk//////m5ubl5eUkJUYwbP/k5OT60J360J7y8vLt7e34+Pj19fXw8PD5+fnr6+v61an60qMgFi9IkP9Qlf88i/9RmP9Djv//0pkuaf82iP/w7OQACj//1aH/1JUhZf83dP91pfoAADwQGEKgu/MbHkPhxLALXv/z7uOOtPyCq/jw9P4hHz3gwJ04eP8aYv/F0e2VtfX//PSvyf+/0/xEetVKiOwkGC3W3Ore6P0rQ3xpnvsGEkAuLEjgupALFUG3yfAAACe+t8qnr9nHvMZBPFFeU1x7oO/RvbqYquHbx71kjP0+gP/74sSKpv6StPbX5P+zxvBgjeJAXJo/RWlBW5VBYKY1RHNAcMQsJDgdFDNDV4opMFdRdLvZ3egnNWM1LDyGens7asO8oIjBqpZWTVo6OVRnYm54Z2eehnanjnvJqYqdgWiykW7sz62jrtzuoXzIAAAXaElEQVR4nOVd+18TSbbPg9CdEEK3nRdpQkSCBKIGAioIIqujzojy0Luu7syyO1dxVr139v//7dapU/1Kujt9qjshfu4ZHQ8JkJNvzvn2t05VV6XSYLMZZj7eAjilbCaTLYA35/XmwSuClwcvD17R682DNwdeAbwSeAvsF886Hn8xs9PJbJ3vtM+2Dw5SYNWDlY2z7Yutc/g1mesJKmN7WXBT1w0VvNj5zka10ajVaoZhpGxjXxi1WqNxsNHeynbM/+dQmZ3Zi41Uo1JzITRsDLFGamO3K2KeZqhmk4pKxGJ7x9upRjhKLrwYXNtbpjn2oEZDlc34eANRueKbHRXVrB3VrE9UmX56dzMyTA5clc1j0xxXUC4PobK9LIScmgVDbJhlfDyBFzMRkOUVwct7vTx4GBB4GBB4GIbl7W82KkScHLS2zMxYgkIPUfKggl4KUitrpZFf7flyw8Bn5/cpDjCC4/VLO9WGFE4CrUp5Z9ZMOKjA2nO8iUNlzm5UavI4WWiddacGKhdN+dEoOSqR9ebeSpyEcoHV2NxPKig/mgqCCgHK2l7GziXwCl5vDjyMCry818uDh1HZXgE8HtXegRxDBYFlJhEU9xyd51F8iAWmkrgCMsvanh+j+9EohuZDno5XcNGoebmZTEY5YG104wYVxugD3D4xCTqfaSeXUQ5YbV4NUyNBE4FqKxWbzP2sYjDpcG1QJSNBsx61112pjAMosMbKrCkX1EgJ6geVzeMkRh+g0XwQjc6ld6m6nGJG7diUCSpN4/bJqPXxpRRaZWXeHJdaz05SrZ8bY0wpNAMY68dX6+0xpxRapd3JTBQqX0YfVOsOec6Oiorl9biLz7Laihk1qAFG91XrPl5qASxdYmZ5ae4VvN4cePPgFb1eHry81ytaXqFbHnvxWWaUL6MFhd48eHPgFbxeCTyOBYCSdvAZr1o/H4uWCrLalvnDqvXdCRWfZZUL8wdV6zuNySLFyX0CUEk3jGfdUc06UfUnc+kbwGqjHxbUiIZx2usNNoxLNqPbXgGcOa83D17R6+W9Xt7jdbavASnGV2f9kKAWiuDNe7058Aper+T1OD6pbDZrcRfzMj6eSC3miYSyvCJ4ea+XBw8+u+vIKbDKhjkbGBRT68wTjM48wegeDxPK9rK2Ny4Jel1Isbxqd34otT55Rnes0jYDuT0WVNmslWAs07J22SGjOx4UYNYuQIvRmTeY6/Dr+rvXiBTD6rjvE5SAyi7ArFV2jrdgY5Hx8VIFMM7eQR7yuNfLe728x5s/v1akGFZb/aGgCkWvNx/kIbd7vZJLrTPksrbnx+h+3G6n1gB5dmNo9DK32FhdZoYY3fEKQdyOaeTjQflkxyFBJd9puVytlt/ev3//rVEFc0HG3Crtd5k/hFpfkRkhl6vl++8ePbxh2X+9++uH+29TVbQH99//7cZfCR+BsWKOCypIMNsb4HaH0YO43ZPrO3SZwNLpw6MbN+7cmXHszp07HLOHH/k/7LnfKNlaa5uBBejH7Q6j+3E7FuAcGLKY5c2DUwzy8l4v7/WK+2RKL1cfvPu7ByZ/e/iAglVlr+gXXpA3H+Q5+ASJhRFqfSChXKklAdSjh6NxYnaDBFUqlZBad8RCwhKUSlTl1K/RgKJmFaOrzlSrdWKHqlz98DEiUDM0rkqBEh2+DF6nWvcWYImIVOrXG1GBYlDR9AKjdvYmgwswolp3FeA8WBEsyMsHeflBr79JKr/q/egpxS6J76lQGZt930CLoz0/LELFAlGtZ7ZIMr36DwJQDKoPZGlbOfcXC1HV+oBY8KEpWQmaIX3s1fcPKUjN3LlPzSr2GlOq1vttSlJV3xNoCrF6X6XmVWWnf41qPaQAx4sUE1bvyANpo5ANLcCI/RcsQOQzsNFePszrbxA4XQYpllf/TBGxMs76I4OPikCgWKCq9cwlIamqH2g8ZWP121uquOoGJZSfWg8XC0lJUJMgFMoPSNc+t328T8PK2AijqetR63vR1We5/E9pqMhYQVqNWa37cHtYAZoEpqq+k0eKYUUcCm6MLMCoaj2fjM1Tyk+OqIRRub02X0zmLUYUCyO5naCpqo/iJBVwO0mLGm0zilqPIBZ8aEpGgkYPvfxARid4sKKNBo3MNKn14lZ0Uq/+Gi+pmD0kUXvteKJqfUQB9qN39Mrl2EjNzDwmsdVBP0IB+gySBwuQM5aUPHd5+wSlQOsn+ButBCuX5DfkhwpFLGQDxcI2QSn8LQGoZj5SRoPGthmWUJFbe4lI0Ohxl1OxlIJld95R0qpqTo1aJ0xold/+PQmoaI32yt5k1HqE4TKh/sofkqi/mZkblJ4oVCBxcsuvACnN9IC2epEQdQJSgdudXykVWE6iwR5jIt5KLcpIObZUt+0jAalUo5tEa8+HpogS1Lwg9PTKv0kB89vq4CM3KDK0tjMdat08IHy+5X/JILV09PutgYfu/DdpYcx41Dp1KVqG0P4sp2QGgGsvms1Pq2teqEhkVUlicoszFi5uGenlBzxOlCXC+E8Sqlvfm2rzaMZThHcekaDaw5CBs8UiGB9vPsjjy2ESmIjfoVCVDFSr/24qqtJs/rHkfvQLRVlZnRj6stlE1Tpl8YsUVEu6oqmaomrf3IRFugQaK+Y0qHXKpysD1dInXQVTlOb3Q4ewbtCaoZmE1brMjSMlyjI9CagOofwAKI1hpb04lIOqchl/KZqzgK807EVY4Fg8pkwq06Fa/YNBxOqP/Z+DZasGGlS13WK0ZY0le1ljqeD1HLEQof/ix+1zbcpCIQuqtWBsBpC6UhRdZzBZmdX8vLYmAZWxU7Sn5GWXzfrQFEmC0tZUIVSH36Ni9eSKZRKHSIW/KvvTPHq8KgHVZv/a1XqfotUFVEtH+pehkYqfHf7RhOqDtNJ1BpbKXe2PNTpUK0lBlZW+cWSOtFDPgqqp/XtwpDJsa0tfNcglTlMq1CHgxf45WiJDlUoVbLUue+OIc7vNgn0TktcTt5V6vLzzGGn5pwUV4+dPj5+EI7V0ddQEflI5TfF04n9U5a4EVA37xqQF+9Yjl2ffeuTySl6Pi4XA/stotZ65JC3pF1DdBc7Rvy6FVOHq4TeVIaVzmtKBr4CpeCGqMlkFfZiYN7nFlKAZygjQnVXsjTfv/r76xJff1w6f/K4xOcVggT/su6H6FMCNgaXKZFXl3IemJqrWMyRZ5WSVpgPvNPVvV4eDaK2tLn359GfTqjegde7CNVDhPyaTVbXd2FDF3JQpQ+nrebKKZQcfBB99u5pZOlxdXQNbfbK09vzrURMEuq6IslPgAggXP07w7AuZrBJQxdmUybk53t4YpuD1nG0EfDYPSF/IZRXDCXKGp1ZTP/r29esVs9+/fjvSGU7wMNIUTykVqw9+hOMlk1VGuxBp84C0vWXA4MYwsbekOJPIqltHQDuWDGDvnsFjmaKjLuDPMqRQJ3CKUqG/AIDdvSUB1ZkZYw/jRCQoZbEsh4pR9pe7ql1bOpQaoMX+MFdTBI/zJxlIAA48q6Fk56Lh6Mva4RoVqs2gedOJqXXarVrl1F+efwO5xPUkVBXnaqwsnWeQuNJpHDVedirgpCCkOr8YNvXvV38hQrWSEFTymzIR72qr/E+zCc0nztT8cgZ5AoWHpcbJSYeU4uXJhjKK1uSjG/YE5KIOQ0Gmypr/26BCFXdTJmR0/ozllbye2LzR8ooZvtWX8EwaVJWndd6mUzGlVCEHPn/7rOEVUcMrnsbbnlCkOj4J+PArIBYns/pTkqKDSZs03+pLNPnAQ7y8HiLn9Tg+cTeQo0FVe7aM7xOFN6cfVf3z8dKTW1calBa/LqI2V5DFtatbT5Ye/2kPl8XPMFt+Rrn4IlQSG8glJkGJWaWLt4k6gb99RXsMGnT1CqWDhmSlcznBvryCwc/aY10M/3QcEvLfoVNe2tj0oamJqnWTIhaMX0T54SiY85XS/IwTMbe+K3jN45KKExbTE5+xAbH0vcl/AuC1oFLrv1BeeyM2VDHVOmW9eqr2kw2VoB2A6isOmg8/NcU1j6ePysuw+Ql76atfm6JtxeWWgOonQgUa2xyqOGrdhs5vq/WBLXr9NualqPXaK7t4NKv9pHmyCmkelQL3bous+twElFRU7dYveUWBqg05E3Vj3rTXywToqmC1Pjc7XIW7UlAhDyEw6nPgqicvQBJoiKLCaR8EffMF56ovWJk616d2Af5Mee2LjFtXSW/3HEOCUqAynjlcxUHi0lPRnt86vMWQAv2pogjVeIWCNV+wJ5+r4hIAT2s2VM8oxX+cSUaCykN1TlE3Ly2twMFioxVsHzTvfjqyJvtQaumqBYvS/P7pSBNTERbfC7XwkvDSsMgxKbXux+0R1HqX0gWtvHIUqH3JF61gHXSUqgrJrirOo7qATigqm+9uUz6lymU2rlp3xELWTqisO6Fcnp1Qzs7KmQJJMx8sW8IKqUrX3VNXDEINmzNcnuPAhj+sCsLHsSH+hmXSXFHDZvSsfYxG1mZ0J7WydkINeqN1VfjhLBnCLVspEILLdTdV8VaCjtqcAaciJPz/qqArHNRojqSykKJt6mDMDdeexOEscZZ3EO4ZAasdvFqu1xUES7PeOS891SYrDo8mtAOiid/IOzIsxer15dsHtHE63j1yrSthiDt2MNJ4+exnoap4AWoCD8QC4BAJxQEEbLCzhYmIifbzs5fEXbKMzfhQxVTrs8Ud8s56RuW2yBDB4ry0OK2Ljp+G3I4jZpVfCjmf8QTTGJ+TN14z2liAZLXu4BN7LegcbXcTbrXbOLvHe0/I7eKCyBNJE/qUVyV37YTC6dPb9Jes7BZjrwX1qT3aUYqX9A3jGFSiU2UNfjUFu1GYZoro7CE3qXb6icV7MlA1SiNWGGfHL0GLJjlsgEpc+q13L9a5WLxlt/ZQMIirpFgUI5VV5Wk4oJPYseJQ/dTEtS2g11W8Eipi3IK0jqWmKUJTqVitWLG0jgKasTIKqshZ5b9wIdK69QxpLRpCxcaCtvTmC82YpNKFbLB6d1xpiVUwSPiq4Lc6qf2JUO0ksG497hUwTxsFYuDQ4kPqRnmFXI7zEK7xtMonanTnIaR2UksPrbKVnYoDOum8frCMk6L2MiAcPlupZrVpgOlRdSo4PkQVTxvRcKtNya2TdLIy7OUanKd0HYfDFq2L+lOFXkAOs9csqBp9O9sDcxJQjT6gky5Caz/XVUWsLxONT8VWUlb9qaLeeLdUxXWO8Aipo4dmXCyM6YBOSmchT+zDYOi/LNsrgngvTySVKqa2rApEOaVZg2ZMxWUJqtqzCjBOZwHTSL5fxbjdpG+FXbNmslChoyjAgSBvtIhRjia6obiyQWjUJvnVUtX0lBz5YxLuXbageopyQTSkdNGEwpl3PjGKc6b2xRDQQ7EgU38wWzMNt05mSHfkCqvWsbR4m0os9cSmKCyowjVV4sKIgpR3XwBRUpsYrbE/JqhoMzZ83pRegZWf6oro0om1UxZWuHbB7ouq2HOAwQ2vwzplRktYOT0EVawDOiXnAcGTqMBUucl7VtaCKhspDWdNVftiKFY3qmIxkYSowtlS0gGdaa/H8UnmgM6uRHfhP8uiUafjYiBLJUD9ieY6fo2DZZxaVupPJRowzgzE9R/QSbt7RGB1u8knZXDZnuqatFLscSCOlnGJEU9CRaPXesg9I9exLSFtSTYaMDtPKly86JphdwwXIqP0AtyIcw/cKrvFMUAlfUBnRuLoDKZD+fWOj4ndzO5CSuMJx5dDwvPLEuWXSsU7oNOBKmjVXsHrBa3aW8A9eU3S/sXCoBfDpYEuBsNOE8ESDnhDBNKUyoY0Eid5GW3XWr1Yq/YwjWbjHtBZkvm4a0+XsTfMswpr0JVZYnKC94zh3/ormWNfalN3QCdtUbawyvGyIgQTHxErYmU67/ip/D+rpaWrckgZG+a0bSIuoRcAK5AMumKPihW76SluiMARDaTXMr1NzF9hL+FNxDPxD+iUSqtU7aUuLoRisYIqAMOlDFxe8Wby8n+kkDI2zawDlfTdEIDViHtsSqPusbE9ybRKGdVXy5g7AA3vSGkisZDMOVD1Pw/kzjyrXEof0Dl0j00iap2vCpUY3eC7+UWpKzpyN78/AldaQaNPx/XXdYU+8YBWO+MJZTP69at1XD4ke9ZdLfWUy08+foZxHoxlrFuP4LGnKelfPZ1H/vTpjWNuZeN1rvvGutLxLp9iDWrgrq03xVyDunu/hVS7nyBUMe9d9hzQST8ShEHQuLnYOmG/o8PrTxU3kCii26d32FMnrdw92h011m83x3JAp+Qd8a4DOulHwkNCLeZyLd4lEQ1PTVWsWXj4C89st3Ls214b5ANHtvwO6JS+I95KniQO6KQcesCBusdwYtbjN8sKbERrwRouwzPnPfiuxcV7NLDgXpHpPaCTspecBVQut961oRrqLMAz3XXxjTSwaqUpPqBz4Ti6uHptAcWgKoVDVVq3vzX3OjJWld30OKCS2RfU74DOTsSZ5jIj89wAVNowUozeB6FavFmLBpa4AdApwNg7DfntXxV6VOeIAzojvY/yPRdQVgEOt6sYVG94Afbc3734Otq22PnSyAM6IxzL6dq/KvauaANehImuci3nQUrQ+ptAqHY9ULHEipC6jf1pP6AzQpOv/NoLFBMLbfjRvh9UXEK2WwM/sDhSZVV2kj8jPmmosqNW8Q0jlVs8SfunlaLxJ06Gf2IEuwNRJQ5V/H1B0wPcHj6BWr459L5ZBXKySg9BVedJ1V0f/onFe+FYDQYlrdZdBYi7zRaL1s6yYV6ee/PDXt7jhZ0R74uUkOvpN/UBpDhTcbE+jNXNEKwq3dJgUC6vOOwVuDcf5LHrWLIHdNqfXfCSR3+kmKV9sBJIpf1/IgSrxp45HNRUHdBpM0I/SIkGItU6RVQ6ij2rrCgdfOzUL6nCarCx2/cJasrUuhVLx/8yOCCn3LZ+nhaJpdShrVdXREqlz32YSmDlz+0BF7/rVOvBBcgGzm2fvPK59rnyal9Ak+503rx507e+6gbkVCBWlXZQUD4FGLH/ggWYwNkQfl7/bBirSghSTJR20z62nwv7odzwi9S2+xHCkzobIkgsUE4c8f0Uz4ZqMOw9M6xa5+kh222FIpVbHPo4ts2woGKdOJK4BLW5fcOLVflmOFSMr05LXqBKp4E8ZdkAtVfa/dCgpkut21EN8FUYUQlrLW64qrC7kQvhKSutXrtfo7EzKqhxqHXSmVv+ud65cGM1GikAq/d6e2e/293f2X7dGw0UmBup3dFBDRdgZLWeyEluAV7fabaX70V630BZvd76eq83gqSc73eugpWtfuyQw05ys5Mn3gGdaf/r8mVZjJ1rEd853RbFx2Gkuma0oGTPB0Q3WQnq4obMSi0ap8sbDnAqKxholKCmSK27oTLbjbEmFUsrYMRGmxDUWNW6bAGyXO9sGcY4kwoEg2Gc04KSOiE3P3YrLqw0xphU0BNdySd0tnKYJXWad9h1mY2ee+MswNYOhkcKSuI07/FJUBcjmJcnvdHvWc56J125oKZIrXti6VxEkN4S1spdyAd1DQd0Rsn1fvo0+Sps9V5mzBhBDQ6XwwswSKgnL977l+VkwVrsHez3ExflgR65tUcWC04XLWPun6wnBtbi+slWAkFN9IBOkto7P1lPhLNavZMtM6mg0lOh1oej2j9txQWLDalP9zpJBhVbrctOboXTqDm7fTNOHbZ6N7e7QLdJBhX5gE6/VrK3mS7VYA/oW8/1+7sHkbssAwnV6x1smcXkg/J6fliMYSI+hDwdr2O2T9YjNu9cOK2f7JRYYYwpqGlQ637csNAxd09z61GTq9XqtQ6Oxx3UNKh1v6jgZfd3yrleqxUG2CJj8fXcaXuvY04gKLpaH7EULb4wtsnT7Mweb5zeW+/1ADIHs0UGEUul9fV7Bxu7XYh5gkGNOKDTx6MvcJRZS1gq9c1+J7u1tb15enoimvD3Tk5PN7cvzrv9ft+cn594UMOo/B/J2Q2X8T0dSAAAAABJRU5ErkJggg==
                filename: image_name.png
              facebook_link: https://www.facebook.com/Williams_Scottish
              location: New York, US
              native_currency: USD
              primary_language: en
              realname: Williams Scottish
              twitter_link: https://www.twitter.com/@Williams_Scottish
      responses:
        "200":
          description: OK response.
          content:
            application/json:
              schema:
                $ref: '#/components/schemas/UserdataProcessResult'
              example:
                avatar_image: ""
                biography: ""
                categories: ""
                cover_photo: ""
                detail: All userdata is processed
                facebook_link: ""
                location: ""
                native_currency: ""
                primary_language: ""
                realname: ""
                response_code: 0
                twitter_link: ""
        "400":
          description: Bad Request response.
          content:
            application/vnd.goa.error:
              schema:
                $ref: '#/components/schemas/Error'
              example:
                id: 3F1FKVRR
                message: Value of ID must be an integer
                name: bad_request
        "500":
          description: Internal Server Error response.
          content:
            application/vnd.goa.error:
              schema:
                $ref: '#/components/schemas/Error'
              example:
                id: 3F1FKVRR
                message: Value of ID must be an integer
                name: bad_request
components:
  schemas:
    ArtworkDetail:
      type: object
      properties:
        artist_name:
          type: string
          description: Name of the artist
          example: Leonardo da Vinci
          maxLength: 256
        artist_pastelid:
          type: string
          description: Artist's PastelID
          example: jXYJud3rmrR1Sk2scvR47N4E4J5Vv48uCC6se2nzHrBRdjaKj3ybPoi1Y2VVoRqi1GnQrYKjSxQAC7NBtvtEdS
          pattern: ^[a-zA-Z0-9]+$
          minLength: 86
          maxLength: 86
        artist_website_url:
          type: string
          description: Artist website URL
          example: https://www.leonardodavinci.net
          maxLength: 256
        copies:
          type: integer
          description: Number of copies
          default: 1
          example: 1
          minimum: 1
          maximum: 1000
        description:
          type: string
          description: Description of the artwork
          example: The Mona Lisa is an oil painting by Italian artist, inventor, and
            writer Leonardo da Vinci. Likely completed in 1506, the piece features
            a portrait of a seated woman set against an imaginary landscape.
          maxLength: 1024
        drawing_nsfw_score:
          type: number
          description: nsfw score
          example: 1
          minimum: 0
          maximum: 1
        green_address:
          type: boolean
          description: Green address
          example: true
        hentai_nsfw_score:
          type: number
          description: nsfw score
          example: 1
          minimum: 0
          maximum: 1
        internet_rareness_score:
          type: number
          description: internet rareness score
          example: 1
          minimum: 0
          maximum: 1
        keywords:
          type: string
          description: Keywords
          example: Renaissance, sfumato, portrait
          maxLength: 256
        neutral_nsfw_score:
          type: number
          description: nsfw score
          example: 1
          minimum: 0
          maximum: 1
        nsfw_score:
          type: number
          description: nsfw score
          example: 1
          minimum: 0
          maximum: 1
        porn_nsfw_score:
          type: number
          description: nsfw score
          example: 1
          minimum: 0
          maximum: 1
        rareness_score:
          type: number
          description: pastel rareness score
          example: 1
          minimum: 0
          maximum: 1
        royalty:
          type: number
          description: how much artist should get on all future resales
<<<<<<< HEAD
          example: 1058202636473416810
          format: int64
=======
          example: 0.4685763941072239
          format: double
>>>>>>> 2285d20d
        series_name:
          type: string
          description: Series name
          example: Famous artist
          maxLength: 256
        sexy_nsfw_score:
          type: number
          description: nsfw score
          example: 1
          minimum: 0
          maximum: 1
        storage_fee:
          type: integer
          description: Storage fee %
          example: 100
          format: int64
        thumbnail:
          type: string
          description: Thumbnail image
          example:
          - 79
          - 99
          - 99
          - 97
          - 101
          - 99
          - 97
          - 116
          - 105
          - 32
          - 97
          - 117
          - 116
          - 32
          - 114
          - 101
          - 112
          - 101
          - 108
          - 108
          - 101
          - 110
          - 100
          - 117
          - 115
          - 32
          - 100
          - 111
          - 108
          - 111
          - 114
          - 101
          - 109
          - 32
          - 99
          - 117
          - 109
          - 113
          - 117
          - 101
          - 46
          format: binary
        title:
          type: string
          description: Name of the artwork
          example: Mona Lisa
          maxLength: 256
        txid:
          type: string
          description: txid
          example: 576e7b824634a488a2f0baacf5a53b237d883029f205df25b300b87c8877ab58
          minLength: 64
          maxLength: 64
        version:
          type: integer
          description: version
          example: 1
          format: int64
        youtube_url:
          type: string
          description: Artwork creation video youtube URL
          example: https://www.youtube.com/watch?v=0xl6Ufo4ZX0
          maxLength: 128
      example:
        artist_name: Leonardo da Vinci
        artist_pastelid: jXYJud3rmrR1Sk2scvR47N4E4J5Vv48uCC6se2nzHrBRdjaKj3ybPoi1Y2VVoRqi1GnQrYKjSxQAC7NBtvtEdS
        artist_website_url: https://www.leonardodavinci.net
        copies: 1
        description: The Mona Lisa is an oil painting by Italian artist, inventor,
          and writer Leonardo da Vinci. Likely completed in 1506, the piece features
          a portrait of a seated woman set against an imaginary landscape.
        drawing_nsfw_score: 1
        green_address: true
        hentai_nsfw_score: 1
        internet_rareness_score: 1
        keywords: Renaissance, sfumato, portrait
        neutral_nsfw_score: 1
        nsfw_score: 1
        porn_nsfw_score: 1
        rareness_score: 1
<<<<<<< HEAD
        royalty: 7080598742486221416
=======
        royalty: 0.4911423558713323
>>>>>>> 2285d20d
        series_name: Famous artist
        sexy_nsfw_score: 1
        storage_fee: 100
        thumbnail:
        - 83
        - 105
        - 109
        - 105
        - 108
        - 105
        - 113
        - 117
        - 101
        - 32
        - 111
        - 100
        - 105
        - 116
        - 46
        title: Mona Lisa
        txid: 576e7b824634a488a2f0baacf5a53b237d883029f205df25b300b87c8877ab58
        version: 1
        youtube_url: https://www.youtube.com/watch?v=0xl6Ufo4ZX0
      required:
      - rareness_score
      - nsfw_score
      - title
      - description
      - artist_name
      - copies
      - artist_pastelid
      - txid
    ArtworkSearchResult:
      type: object
      properties:
        artwork:
          $ref: '#/components/schemas/ArtworkSummary'
        match_index:
          type: integer
          description: Sort index of the match based on score.This must be used to
            sort results on UI.
          example: 1659745518820384192
          format: int64
        matches:
          type: array
          items:
            $ref: '#/components/schemas/FuzzyMatch'
          description: Match result details
          example:
          - field_type: art_title
            matched_indexes:
            - 8830161846526020474
            - 6577107819799959969
            - 7129840891655550567
            - 2035670134737008339
            score: 7525781640486193864
            str: Aut ut voluptates rerum.
          - field_type: art_title
            matched_indexes:
            - 8830161846526020474
            - 6577107819799959969
            - 7129840891655550567
            - 2035670134737008339
            score: 7525781640486193864
            str: Aut ut voluptates rerum.
      example:
        artwork:
          artist_name: Leonardo da Vinci
          artist_pastelid: jXYJud3rmrR1Sk2scvR47N4E4J5Vv48uCC6se2nzHrBRdjaKj3ybPoi1Y2VVoRqi1GnQrYKjSxQAC7NBtvtEdS
          artist_website_url: https://www.leonardodavinci.net
          copies: 1
          description: The Mona Lisa is an oil painting by Italian artist, inventor,
            and writer Leonardo da Vinci. Likely completed in 1506, the piece features
            a portrait of a seated woman set against an imaginary landscape.
          keywords: Renaissance, sfumato, portrait
          series_name: Famous artist
          thumbnail:
          - 69
          - 111
          - 115
          - 32
          - 98
          - 108
          - 97
          - 110
          - 100
          - 105
          - 116
          - 105
          - 105
          - 115
          - 32
          - 101
          - 105
          - 117
          - 115
          - 46
          title: Mona Lisa
          txid: 576e7b824634a488a2f0baacf5a53b237d883029f205df25b300b87c8877ab58
          youtube_url: https://www.youtube.com/watch?v=0xl6Ufo4ZX0
        match_index: 4220410847214103227
        matches:
        - field_type: art_title
          matched_indexes:
          - 8830161846526020474
          - 6577107819799959969
          - 7129840891655550567
          - 2035670134737008339
          score: 7525781640486193864
          str: Aut ut voluptates rerum.
        - field_type: art_title
          matched_indexes:
          - 8830161846526020474
          - 6577107819799959969
          - 7129840891655550567
          - 2035670134737008339
          score: 7525781640486193864
          str: Aut ut voluptates rerum.
        - field_type: art_title
          matched_indexes:
          - 8830161846526020474
          - 6577107819799959969
          - 7129840891655550567
          - 2035670134737008339
          score: 7525781640486193864
          str: Aut ut voluptates rerum.
      required:
      - artwork
      - matches
      - match_index
    ArtworkSummary:
      type: object
      properties:
        artist_name:
          type: string
          description: Name of the artist
          example: Leonardo da Vinci
          maxLength: 256
        artist_pastelid:
          type: string
          description: Artist's PastelID
          example: jXYJud3rmrR1Sk2scvR47N4E4J5Vv48uCC6se2nzHrBRdjaKj3ybPoi1Y2VVoRqi1GnQrYKjSxQAC7NBtvtEdS
          pattern: ^[a-zA-Z0-9]+$
          minLength: 86
          maxLength: 86
        artist_website_url:
          type: string
          description: Artist website URL
          example: https://www.leonardodavinci.net
          maxLength: 256
        copies:
          type: integer
          description: Number of copies
          default: 1
          example: 1
          minimum: 1
          maximum: 1000
        description:
          type: string
          description: Description of the artwork
          example: The Mona Lisa is an oil painting by Italian artist, inventor, and
            writer Leonardo da Vinci. Likely completed in 1506, the piece features
            a portrait of a seated woman set against an imaginary landscape.
          maxLength: 1024
        keywords:
          type: string
          description: Keywords
          example: Renaissance, sfumato, portrait
          maxLength: 256
        series_name:
          type: string
          description: Series name
          example: Famous artist
          maxLength: 256
        thumbnail:
          type: string
          description: Thumbnail image
          example:
          - 67
          - 111
          - 109
          - 109
          - 111
          - 100
          - 105
          - 32
          - 101
          - 118
          - 101
          - 110
          - 105
          - 101
          - 116
          - 32
          - 97
          - 117
          - 116
          - 32
          - 97
          - 99
          - 99
          - 117
          - 115
          - 97
          - 109
          - 117
          - 115
          - 32
          - 118
          - 105
          - 116
          - 97
          - 101
          - 46
          format: binary
        title:
          type: string
          description: Name of the artwork
          example: Mona Lisa
          maxLength: 256
        txid:
          type: string
          description: txid
          example: 576e7b824634a488a2f0baacf5a53b237d883029f205df25b300b87c8877ab58
          minLength: 64
          maxLength: 64
        youtube_url:
          type: string
          description: Artwork creation video youtube URL
          example: https://www.youtube.com/watch?v=0xl6Ufo4ZX0
          maxLength: 128
      description: Artwork response
      example:
        artist_name: Leonardo da Vinci
        artist_pastelid: jXYJud3rmrR1Sk2scvR47N4E4J5Vv48uCC6se2nzHrBRdjaKj3ybPoi1Y2VVoRqi1GnQrYKjSxQAC7NBtvtEdS
        artist_website_url: https://www.leonardodavinci.net
        copies: 1
        description: The Mona Lisa is an oil painting by Italian artist, inventor,
          and writer Leonardo da Vinci. Likely completed in 1506, the piece features
          a portrait of a seated woman set against an imaginary landscape.
        keywords: Renaissance, sfumato, portrait
        series_name: Famous artist
        thumbnail:
        - 85
        - 116
        - 32
        - 114
        - 101
        - 109
        - 46
        title: Mona Lisa
        txid: 576e7b824634a488a2f0baacf5a53b237d883029f205df25b300b87c8877ab58
        youtube_url: https://www.youtube.com/watch?v=0xl6Ufo4ZX0
      required:
      - title
      - description
      - artist_name
      - copies
      - artist_pastelid
      - txid
    ArtworkTicket:
      type: object
      properties:
        artist_name:
          type: string
          description: Name of the artist
          example: Leonardo da Vinci
          maxLength: 256
        artist_pastelid:
          type: string
          description: Artist's PastelID
          example: jXYJud3rmrR1Sk2scvR47N4E4J5Vv48uCC6se2nzHrBRdjaKj3ybPoi1Y2VVoRqi1GnQrYKjSxQAC7NBtvtEdS
          pattern: ^[a-zA-Z0-9]+$
          minLength: 86
          maxLength: 86
        artist_pastelid_passphrase:
          type: string
          description: Passphrase of the artist's PastelID
          example: qwerasdf1234
        artist_website_url:
          type: string
          description: Artist website URL
          example: https://www.leonardodavinci.net
          maxLength: 256
        description:
          type: string
          description: Description of the artwork
          example: The Mona Lisa is an oil painting by Italian artist, inventor, and
            writer Leonardo da Vinci. Likely completed in 1506, the piece features
            a portrait of a seated woman set against an imaginary landscape.
          maxLength: 1024
        green:
          type: boolean
          description: To donate 2% of the sale proceeds on every sale to TeamTrees
            which plants trees
          default: false
          example: false
        issued_copies:
          type: integer
          description: Number of copies issued
          default: 1
          example: 1
          minimum: 1
          maximum: 1000
        keywords:
          type: string
          description: Keywords
          example: Renaissance, sfumato, portrait
          maxLength: 256
        maximum_fee:
          type: number
          description: Used to find a suitable masternode with a fee equal or less
          default: 1
          example: 100
          minimum: 1e-05
        name:
          type: string
          description: Name of the artwork
          example: Mona Lisa
          maxLength: 256
        royalty:
          type: number
          description: Percentage the artist received in future sales. If set to 0%
            he only get paids for the first sale on each copy of the NFT
          default: 0
          example: 12
          minimum: 0
          maximum: 100
        series_name:
          type: string
          description: Series name
          example: Famous artist
          maxLength: 256
        spendable_address:
          type: string
          description: Spendable address
          example: PtiqRXn2VQwBjp1K8QXR2uW2w2oZ3Ns7N6j
          pattern: ^[a-zA-Z0-9]+$
          minLength: 35
          maxLength: 35
        thumbnail_coordinate:
          $ref: '#/components/schemas/Thumbnailcoordinate2'
        youtube_url:
          type: string
          description: Artwork creation video youtube URL
          example: https://www.youtube.com/watch?v=0xl6Ufo4ZX0
          maxLength: 128
      description: Ticket of the registration artwork
      example:
        artist_name: Leonardo da Vinci
        artist_pastelid: jXYJud3rmrR1Sk2scvR47N4E4J5Vv48uCC6se2nzHrBRdjaKj3ybPoi1Y2VVoRqi1GnQrYKjSxQAC7NBtvtEdS
        artist_pastelid_passphrase: qwerasdf1234
        artist_website_url: https://www.leonardodavinci.net
        description: The Mona Lisa is an oil painting by Italian artist, inventor,
          and writer Leonardo da Vinci. Likely completed in 1506, the piece features
          a portrait of a seated woman set against an imaginary landscape.
        green: false
        issued_copies: 1
        keywords: Renaissance, sfumato, portrait
        maximum_fee: 100
        name: Mona Lisa
        royalty: 12
        series_name: Famous artist
        spendable_address: PtiqRXn2VQwBjp1K8QXR2uW2w2oZ3Ns7N6j
        thumbnail_coordinate:
          bottom_right_x: 640
          bottom_right_y: 480
          top_left_x: 0
          top_left_y: 0
        youtube_url: https://www.youtube.com/watch?v=0xl6Ufo4ZX0
      required:
      - artist_name
      - name
      - issued_copies
      - artist_pastelid
      - artist_pastelid_passphrase
      - spendable_address
      - maximum_fee
    CreateUserdataRequestBody:
      type: object
      properties:
        artist_pastelid:
          type: string
          description: Artist's PastelID
          example: jXYJud3rmrR1Sk2scvR47N4E4J5Vv48uCC6se2nzHrBRdjaKj3ybPoi1Y2VVoRqi1GnQrYKjSxQAC7NBtvtEdS
          pattern: ^[a-zA-Z0-9]+$
          minLength: 86
          maxLength: 86
        artist_pastelid_passphrase:
          type: string
          description: Passphrase of the artist's PastelID
          example: qwerasdf1234
        avatar_image:
          $ref: '#/components/schemas/UserImageUploadPayload'
        biography:
          type: string
          description: Biography of the user
          example: I'm a digital artist based in Paris, France. ...
          maxLength: 1024
        categories:
          type: string
          description: The categories of user's work, separate by ,
          example: Manga&Anime,3D,Comics
        cover_photo:
          $ref: '#/components/schemas/UserImageUploadPayload'
        facebook_link:
          type: string
          description: Facebook link of the user
          example: https://www.facebook.com/Williams_Scottish
          maxLength: 128
        location:
          type: string
          description: Location of the user
          example: New York, US
          maxLength: 256
        native_currency:
          type: string
          description: Native currency of user in ISO 4217 Alphabetic Code
          example: USD
          minLength: 3
          maxLength: 3
        primary_language:
          type: string
          description: Primary language of the user, follow ISO 639-2 standard
          example: en
          maxLength: 30
        realname:
          type: string
          description: Real name of the user
          example: Williams Scottish
          maxLength: 256
        twitter_link:
          type: string
          description: Twitter link of the user
          example: https://www.twitter.com/@Williams_Scottish
          maxLength: 128
      example:
        artist_pastelid: jXYJud3rmrR1Sk2scvR47N4E4J5Vv48uCC6se2nzHrBRdjaKj3ybPoi1Y2VVoRqi1GnQrYKjSxQAC7NBtvtEdS
        artist_pastelid_passphrase: qwerasdf1234
        avatar_image:
          content: iVBORw0KGgoAAAANSUhEUgAAASoAAACpCAMAAACrt4DfAAABUFBMVEVPk//////m5ubl5eUkJUYwbP/k5OT60J360J7y8vLt7e34+Pj19fXw8PD5+fnr6+v61an60qMgFi9IkP9Qlf88i/9RmP9Djv//0pkuaf82iP/w7OQACj//1aH/1JUhZf83dP91pfoAADwQGEKgu/MbHkPhxLALXv/z7uOOtPyCq/jw9P4hHz3gwJ04eP8aYv/F0e2VtfX//PSvyf+/0/xEetVKiOwkGC3W3Ore6P0rQ3xpnvsGEkAuLEjgupALFUG3yfAAACe+t8qnr9nHvMZBPFFeU1x7oO/RvbqYquHbx71kjP0+gP/74sSKpv6StPbX5P+zxvBgjeJAXJo/RWlBW5VBYKY1RHNAcMQsJDgdFDNDV4opMFdRdLvZ3egnNWM1LDyGens7asO8oIjBqpZWTVo6OVRnYm54Z2eehnanjnvJqYqdgWiykW7sz62jrtzuoXzIAAAXaElEQVR4nOVd+18TSbbPg9CdEEK3nRdpQkSCBKIGAioIIqujzojy0Luu7syyO1dxVr139v//7dapU/1Kujt9qjshfu4ZHQ8JkJNvzvn2t05VV6XSYLMZZj7eAjilbCaTLYA35/XmwSuClwcvD17R682DNwdeAbwSeAvsF886Hn8xs9PJbJ3vtM+2Dw5SYNWDlY2z7Yutc/g1mesJKmN7WXBT1w0VvNj5zka10ajVaoZhpGxjXxi1WqNxsNHeynbM/+dQmZ3Zi41Uo1JzITRsDLFGamO3K2KeZqhmk4pKxGJ7x9upRjhKLrwYXNtbpjn2oEZDlc34eANRueKbHRXVrB3VrE9UmX56dzMyTA5clc1j0xxXUC4PobK9LIScmgVDbJhlfDyBFzMRkOUVwct7vTx4GBB4GBB4GIbl7W82KkScHLS2zMxYgkIPUfKggl4KUitrpZFf7flyw8Bn5/cpDjCC4/VLO9WGFE4CrUp5Z9ZMOKjA2nO8iUNlzm5UavI4WWiddacGKhdN+dEoOSqR9ebeSpyEcoHV2NxPKig/mgqCCgHK2l7GziXwCl5vDjyMCry818uDh1HZXgE8HtXegRxDBYFlJhEU9xyd51F8iAWmkrgCMsvanh+j+9EohuZDno5XcNGoebmZTEY5YG104wYVxugD3D4xCTqfaSeXUQ5YbV4NUyNBE4FqKxWbzP2sYjDpcG1QJSNBsx61112pjAMosMbKrCkX1EgJ6geVzeMkRh+g0XwQjc6ld6m6nGJG7diUCSpN4/bJqPXxpRRaZWXeHJdaz05SrZ8bY0wpNAMY68dX6+0xpxRapd3JTBQqX0YfVOsOec6Oiorl9biLz7Laihk1qAFG91XrPl5qASxdYmZ5ae4VvN4cePPgFb1eHry81ytaXqFbHnvxWWaUL6MFhd48eHPgFbxeCTyOBYCSdvAZr1o/H4uWCrLalvnDqvXdCRWfZZUL8wdV6zuNySLFyX0CUEk3jGfdUc06UfUnc+kbwGqjHxbUiIZx2usNNoxLNqPbXgGcOa83D17R6+W9Xt7jdbavASnGV2f9kKAWiuDNe7058Aper+T1OD6pbDZrcRfzMj6eSC3miYSyvCJ4ea+XBw8+u+vIKbDKhjkbGBRT68wTjM48wegeDxPK9rK2Ny4Jel1Isbxqd34otT55Rnes0jYDuT0WVNmslWAs07J22SGjOx4UYNYuQIvRmTeY6/Dr+rvXiBTD6rjvE5SAyi7ArFV2jrdgY5Hx8VIFMM7eQR7yuNfLe728x5s/v1akGFZb/aGgCkWvNx/kIbd7vZJLrTPksrbnx+h+3G6n1gB5dmNo9DK32FhdZoYY3fEKQdyOaeTjQflkxyFBJd9puVytlt/ev3//rVEFc0HG3Crtd5k/hFpfkRkhl6vl++8ePbxh2X+9++uH+29TVbQH99//7cZfCR+BsWKOCypIMNsb4HaH0YO43ZPrO3SZwNLpw6MbN+7cmXHszp07HLOHH/k/7LnfKNlaa5uBBejH7Q6j+3E7FuAcGLKY5c2DUwzy8l4v7/WK+2RKL1cfvPu7ByZ/e/iAglVlr+gXXpA3H+Q5+ASJhRFqfSChXKklAdSjh6NxYnaDBFUqlZBad8RCwhKUSlTl1K/RgKJmFaOrzlSrdWKHqlz98DEiUDM0rkqBEh2+DF6nWvcWYImIVOrXG1GBYlDR9AKjdvYmgwswolp3FeA8WBEsyMsHeflBr79JKr/q/egpxS6J76lQGZt930CLoz0/LELFAlGtZ7ZIMr36DwJQDKoPZGlbOfcXC1HV+oBY8KEpWQmaIX3s1fcPKUjN3LlPzSr2GlOq1vttSlJV3xNoCrF6X6XmVWWnf41qPaQAx4sUE1bvyANpo5ANLcCI/RcsQOQzsNFePszrbxA4XQYpllf/TBGxMs76I4OPikCgWKCq9cwlIamqH2g8ZWP121uquOoGJZSfWg8XC0lJUJMgFMoPSNc+t328T8PK2AijqetR63vR1We5/E9pqMhYQVqNWa37cHtYAZoEpqq+k0eKYUUcCm6MLMCoaj2fjM1Tyk+OqIRRub02X0zmLUYUCyO5naCpqo/iJBVwO0mLGm0zilqPIBZ8aEpGgkYPvfxARid4sKKNBo3MNKn14lZ0Uq/+Gi+pmD0kUXvteKJqfUQB9qN39Mrl2EjNzDwmsdVBP0IB+gySBwuQM5aUPHd5+wSlQOsn+ButBCuX5DfkhwpFLGQDxcI2QSn8LQGoZj5SRoPGthmWUJFbe4lI0Ohxl1OxlIJld95R0qpqTo1aJ0xold/+PQmoaI32yt5k1HqE4TKh/sofkqi/mZkblJ4oVCBxcsuvACnN9IC2epEQdQJSgdudXykVWE6iwR5jIt5KLcpIObZUt+0jAalUo5tEa8+HpogS1Lwg9PTKv0kB89vq4CM3KDK0tjMdat08IHy+5X/JILV09PutgYfu/DdpYcx41Dp1KVqG0P4sp2QGgGsvms1Pq2teqEhkVUlicoszFi5uGenlBzxOlCXC+E8Sqlvfm2rzaMZThHcekaDaw5CBs8UiGB9vPsjjy2ESmIjfoVCVDFSr/24qqtJs/rHkfvQLRVlZnRj6stlE1Tpl8YsUVEu6oqmaomrf3IRFugQaK+Y0qHXKpysD1dInXQVTlOb3Q4ewbtCaoZmE1brMjSMlyjI9CagOofwAKI1hpb04lIOqchl/KZqzgK807EVY4Fg8pkwq06Fa/YNBxOqP/Z+DZasGGlS13WK0ZY0le1ljqeD1HLEQof/ix+1zbcpCIQuqtWBsBpC6UhRdZzBZmdX8vLYmAZWxU7Sn5GWXzfrQFEmC0tZUIVSH36Ni9eSKZRKHSIW/KvvTPHq8KgHVZv/a1XqfotUFVEtH+pehkYqfHf7RhOqDtNJ1BpbKXe2PNTpUK0lBlZW+cWSOtFDPgqqp/XtwpDJsa0tfNcglTlMq1CHgxf45WiJDlUoVbLUue+OIc7vNgn0TktcTt5V6vLzzGGn5pwUV4+dPj5+EI7V0ddQEflI5TfF04n9U5a4EVA37xqQF+9Yjl2ffeuTySl6Pi4XA/stotZ65JC3pF1DdBc7Rvy6FVOHq4TeVIaVzmtKBr4CpeCGqMlkFfZiYN7nFlKAZygjQnVXsjTfv/r76xJff1w6f/K4xOcVggT/su6H6FMCNgaXKZFXl3IemJqrWMyRZ5WSVpgPvNPVvV4eDaK2tLn359GfTqjegde7CNVDhPyaTVbXd2FDF3JQpQ+nrebKKZQcfBB99u5pZOlxdXQNbfbK09vzrURMEuq6IslPgAggXP07w7AuZrBJQxdmUybk53t4YpuD1nG0EfDYPSF/IZRXDCXKGp1ZTP/r29esVs9+/fjvSGU7wMNIUTykVqw9+hOMlk1VGuxBp84C0vWXA4MYwsbekOJPIqltHQDuWDGDvnsFjmaKjLuDPMqRQJ3CKUqG/AIDdvSUB1ZkZYw/jRCQoZbEsh4pR9pe7ql1bOpQaoMX+MFdTBI/zJxlIAA48q6Fk56Lh6Mva4RoVqs2gedOJqXXarVrl1F+efwO5xPUkVBXnaqwsnWeQuNJpHDVedirgpCCkOr8YNvXvV38hQrWSEFTymzIR72qr/E+zCc0nztT8cgZ5AoWHpcbJSYeU4uXJhjKK1uSjG/YE5KIOQ0Gmypr/26BCFXdTJmR0/ozllbye2LzR8ooZvtWX8EwaVJWndd6mUzGlVCEHPn/7rOEVUcMrnsbbnlCkOj4J+PArIBYns/pTkqKDSZs03+pLNPnAQ7y8HiLn9Tg+cTeQo0FVe7aM7xOFN6cfVf3z8dKTW1calBa/LqI2V5DFtatbT5Ye/2kPl8XPMFt+Rrn4IlQSG8glJkGJWaWLt4k6gb99RXsMGnT1CqWDhmSlcznBvryCwc/aY10M/3QcEvLfoVNe2tj0oamJqnWTIhaMX0T54SiY85XS/IwTMbe+K3jN45KKExbTE5+xAbH0vcl/AuC1oFLrv1BeeyM2VDHVOmW9eqr2kw2VoB2A6isOmg8/NcU1j6ePysuw+Ql76atfm6JtxeWWgOonQgUa2xyqOGrdhs5vq/WBLXr9NualqPXaK7t4NKv9pHmyCmkelQL3bous+twElFRU7dYveUWBqg05E3Vj3rTXywToqmC1Pjc7XIW7UlAhDyEw6nPgqicvQBJoiKLCaR8EffMF56ovWJk616d2Af5Mee2LjFtXSW/3HEOCUqAynjlcxUHi0lPRnt86vMWQAv2pogjVeIWCNV+wJ5+r4hIAT2s2VM8oxX+cSUaCykN1TlE3Ly2twMFioxVsHzTvfjqyJvtQaumqBYvS/P7pSBNTERbfC7XwkvDSsMgxKbXux+0R1HqX0gWtvHIUqH3JF61gHXSUqgrJrirOo7qATigqm+9uUz6lymU2rlp3xELWTqisO6Fcnp1Qzs7KmQJJMx8sW8IKqUrX3VNXDEINmzNcnuPAhj+sCsLHsSH+hmXSXFHDZvSsfYxG1mZ0J7WydkINeqN1VfjhLBnCLVspEILLdTdV8VaCjtqcAaciJPz/qqArHNRojqSykKJt6mDMDdeexOEscZZ3EO4ZAasdvFqu1xUES7PeOS891SYrDo8mtAOiid/IOzIsxer15dsHtHE63j1yrSthiDt2MNJ4+exnoap4AWoCD8QC4BAJxQEEbLCzhYmIifbzs5fEXbKMzfhQxVTrs8Ud8s56RuW2yBDB4ry0OK2Ljp+G3I4jZpVfCjmf8QTTGJ+TN14z2liAZLXu4BN7LegcbXcTbrXbOLvHe0/I7eKCyBNJE/qUVyV37YTC6dPb9Jes7BZjrwX1qT3aUYqX9A3jGFSiU2UNfjUFu1GYZoro7CE3qXb6icV7MlA1SiNWGGfHL0GLJjlsgEpc+q13L9a5WLxlt/ZQMIirpFgUI5VV5Wk4oJPYseJQ/dTEtS2g11W8Eipi3IK0jqWmKUJTqVitWLG0jgKasTIKqshZ5b9wIdK69QxpLRpCxcaCtvTmC82YpNKFbLB6d1xpiVUwSPiq4Lc6qf2JUO0ksG497hUwTxsFYuDQ4kPqRnmFXI7zEK7xtMonanTnIaR2UksPrbKVnYoDOum8frCMk6L2MiAcPlupZrVpgOlRdSo4PkQVTxvRcKtNya2TdLIy7OUanKd0HYfDFq2L+lOFXkAOs9csqBp9O9sDcxJQjT6gky5Caz/XVUWsLxONT8VWUlb9qaLeeLdUxXWO8Aipo4dmXCyM6YBOSmchT+zDYOi/LNsrgngvTySVKqa2rApEOaVZg2ZMxWUJqtqzCjBOZwHTSL5fxbjdpG+FXbNmslChoyjAgSBvtIhRjia6obiyQWjUJvnVUtX0lBz5YxLuXbageopyQTSkdNGEwpl3PjGKc6b2xRDQQ7EgU38wWzMNt05mSHfkCqvWsbR4m0os9cSmKCyowjVV4sKIgpR3XwBRUpsYrbE/JqhoMzZ83pRegZWf6oro0om1UxZWuHbB7ouq2HOAwQ2vwzplRktYOT0EVawDOiXnAcGTqMBUucl7VtaCKhspDWdNVftiKFY3qmIxkYSowtlS0gGdaa/H8UnmgM6uRHfhP8uiUafjYiBLJUD9ieY6fo2DZZxaVupPJRowzgzE9R/QSbt7RGB1u8knZXDZnuqatFLscSCOlnGJEU9CRaPXesg9I9exLSFtSTYaMDtPKly86JphdwwXIqP0AtyIcw/cKrvFMUAlfUBnRuLoDKZD+fWOj4ndzO5CSuMJx5dDwvPLEuWXSsU7oNOBKmjVXsHrBa3aW8A9eU3S/sXCoBfDpYEuBsNOE8ESDnhDBNKUyoY0Eid5GW3XWr1Yq/YwjWbjHtBZkvm4a0+XsTfMswpr0JVZYnKC94zh3/ormWNfalN3QCdtUbawyvGyIgQTHxErYmU67/ip/D+rpaWrckgZG+a0bSIuoRcAK5AMumKPihW76SluiMARDaTXMr1NzF9hL+FNxDPxD+iUSqtU7aUuLoRisYIqAMOlDFxe8Wby8n+kkDI2zawDlfTdEIDViHtsSqPusbE9ybRKGdVXy5g7AA3vSGkisZDMOVD1Pw/kzjyrXEof0Dl0j00iap2vCpUY3eC7+UWpKzpyN78/AldaQaNPx/XXdYU+8YBWO+MJZTP69at1XD4ke9ZdLfWUy08+foZxHoxlrFuP4LGnKelfPZ1H/vTpjWNuZeN1rvvGutLxLp9iDWrgrq03xVyDunu/hVS7nyBUMe9d9hzQST8ShEHQuLnYOmG/o8PrTxU3kCii26d32FMnrdw92h011m83x3JAp+Qd8a4DOulHwkNCLeZyLd4lEQ1PTVWsWXj4C89st3Ls214b5ANHtvwO6JS+I95KniQO6KQcesCBusdwYtbjN8sKbERrwRouwzPnPfiuxcV7NLDgXpHpPaCTspecBVQut961oRrqLMAz3XXxjTSwaqUpPqBz4Ti6uHptAcWgKoVDVVq3vzX3OjJWld30OKCS2RfU74DOTsSZ5jIj89wAVNowUozeB6FavFmLBpa4AdApwNg7DfntXxV6VOeIAzojvY/yPRdQVgEOt6sYVG94Afbc3734Otq22PnSyAM6IxzL6dq/KvauaANehImuci3nQUrQ+ptAqHY9ULHEipC6jf1pP6AzQpOv/NoLFBMLbfjRvh9UXEK2WwM/sDhSZVV2kj8jPmmosqNW8Q0jlVs8SfunlaLxJ06Gf2IEuwNRJQ5V/H1B0wPcHj6BWr459L5ZBXKySg9BVedJ1V0f/onFe+FYDQYlrdZdBYi7zRaL1s6yYV6ee/PDXt7jhZ0R74uUkOvpN/UBpDhTcbE+jNXNEKwq3dJgUC6vOOwVuDcf5LHrWLIHdNqfXfCSR3+kmKV9sBJIpf1/IgSrxp45HNRUHdBpM0I/SIkGItU6RVQ6ij2rrCgdfOzUL6nCarCx2/cJasrUuhVLx/8yOCCn3LZ+nhaJpdShrVdXREqlz32YSmDlz+0BF7/rVOvBBcgGzm2fvPK59rnyal9Ak+503rx507e+6gbkVCBWlXZQUD4FGLH/ggWYwNkQfl7/bBirSghSTJR20z62nwv7odzwi9S2+xHCkzobIkgsUE4c8f0Uz4ZqMOw9M6xa5+kh222FIpVbHPo4ts2woGKdOJK4BLW5fcOLVflmOFSMr05LXqBKp4E8ZdkAtVfa/dCgpkut21EN8FUYUQlrLW64qrC7kQvhKSutXrtfo7EzKqhxqHXSmVv+ud65cGM1GikAq/d6e2e/293f2X7dGw0UmBup3dFBDRdgZLWeyEluAV7fabaX70V630BZvd76eq83gqSc73eugpWtfuyQw05ys5Mn3gGdaf/r8mVZjJ1rEd853RbFx2Gkuma0oGTPB0Q3WQnq4obMSi0ap8sbDnAqKxholKCmSK27oTLbjbEmFUsrYMRGmxDUWNW6bAGyXO9sGcY4kwoEg2Gc04KSOiE3P3YrLqw0xphU0BNdySd0tnKYJXWad9h1mY2ee+MswNYOhkcKSuI07/FJUBcjmJcnvdHvWc56J125oKZIrXti6VxEkN4S1spdyAd1DQd0Rsn1fvo0+Sps9V5mzBhBDQ6XwwswSKgnL977l+VkwVrsHez3ExflgR65tUcWC04XLWPun6wnBtbi+slWAkFN9IBOkto7P1lPhLNavZMtM6mg0lOh1oej2j9txQWLDalP9zpJBhVbrctOboXTqDm7fTNOHbZ6N7e7QLdJBhX5gE6/VrK3mS7VYA/oW8/1+7sHkbssAwnV6x1smcXkg/J6fliMYSI+hDwdr2O2T9YjNu9cOK2f7JRYYYwpqGlQ637csNAxd09z61GTq9XqtQ6Oxx3UNKh1v6jgZfd3yrleqxUG2CJj8fXcaXuvY04gKLpaH7EULb4wtsnT7Mweb5zeW+/1ADIHs0UGEUul9fV7Bxu7XYh5gkGNOKDTx6MvcJRZS1gq9c1+J7u1tb15enoimvD3Tk5PN7cvzrv9ft+cn594UMOo/B/J2Q2X8T0dSAAAAABJRU5ErkJggg==
          filename: image_name.png
        biography: I'm a digital artist based in Paris, France. ...
        categories: Manga&Anime,3D,Comics
        cover_photo:
          content: iVBORw0KGgoAAAANSUhEUgAAASoAAACpCAMAAACrt4DfAAABUFBMVEVPk//////m5ubl5eUkJUYwbP/k5OT60J360J7y8vLt7e34+Pj19fXw8PD5+fnr6+v61an60qMgFi9IkP9Qlf88i/9RmP9Djv//0pkuaf82iP/w7OQACj//1aH/1JUhZf83dP91pfoAADwQGEKgu/MbHkPhxLALXv/z7uOOtPyCq/jw9P4hHz3gwJ04eP8aYv/F0e2VtfX//PSvyf+/0/xEetVKiOwkGC3W3Ore6P0rQ3xpnvsGEkAuLEjgupALFUG3yfAAACe+t8qnr9nHvMZBPFFeU1x7oO/RvbqYquHbx71kjP0+gP/74sSKpv6StPbX5P+zxvBgjeJAXJo/RWlBW5VBYKY1RHNAcMQsJDgdFDNDV4opMFdRdLvZ3egnNWM1LDyGens7asO8oIjBqpZWTVo6OVRnYm54Z2eehnanjnvJqYqdgWiykW7sz62jrtzuoXzIAAAXaElEQVR4nOVd+18TSbbPg9CdEEK3nRdpQkSCBKIGAioIIqujzojy0Luu7syyO1dxVr139v//7dapU/1Kujt9qjshfu4ZHQ8JkJNvzvn2t05VV6XSYLMZZj7eAjilbCaTLYA35/XmwSuClwcvD17R682DNwdeAbwSeAvsF886Hn8xs9PJbJ3vtM+2Dw5SYNWDlY2z7Yutc/g1mesJKmN7WXBT1w0VvNj5zka10ajVaoZhpGxjXxi1WqNxsNHeynbM/+dQmZ3Zi41Uo1JzITRsDLFGamO3K2KeZqhmk4pKxGJ7x9upRjhKLrwYXNtbpjn2oEZDlc34eANRueKbHRXVrB3VrE9UmX56dzMyTA5clc1j0xxXUC4PobK9LIScmgVDbJhlfDyBFzMRkOUVwct7vTx4GBB4GBB4GIbl7W82KkScHLS2zMxYgkIPUfKggl4KUitrpZFf7flyw8Bn5/cpDjCC4/VLO9WGFE4CrUp5Z9ZMOKjA2nO8iUNlzm5UavI4WWiddacGKhdN+dEoOSqR9ebeSpyEcoHV2NxPKig/mgqCCgHK2l7GziXwCl5vDjyMCry818uDh1HZXgE8HtXegRxDBYFlJhEU9xyd51F8iAWmkrgCMsvanh+j+9EohuZDno5XcNGoebmZTEY5YG104wYVxugD3D4xCTqfaSeXUQ5YbV4NUyNBE4FqKxWbzP2sYjDpcG1QJSNBsx61112pjAMosMbKrCkX1EgJ6geVzeMkRh+g0XwQjc6ld6m6nGJG7diUCSpN4/bJqPXxpRRaZWXeHJdaz05SrZ8bY0wpNAMY68dX6+0xpxRapd3JTBQqX0YfVOsOec6Oiorl9biLz7Laihk1qAFG91XrPl5qASxdYmZ5ae4VvN4cePPgFb1eHry81ytaXqFbHnvxWWaUL6MFhd48eHPgFbxeCTyOBYCSdvAZr1o/H4uWCrLalvnDqvXdCRWfZZUL8wdV6zuNySLFyX0CUEk3jGfdUc06UfUnc+kbwGqjHxbUiIZx2usNNoxLNqPbXgGcOa83D17R6+W9Xt7jdbavASnGV2f9kKAWiuDNe7058Aper+T1OD6pbDZrcRfzMj6eSC3miYSyvCJ4ea+XBw8+u+vIKbDKhjkbGBRT68wTjM48wegeDxPK9rK2Ny4Jel1Isbxqd34otT55Rnes0jYDuT0WVNmslWAs07J22SGjOx4UYNYuQIvRmTeY6/Dr+rvXiBTD6rjvE5SAyi7ArFV2jrdgY5Hx8VIFMM7eQR7yuNfLe728x5s/v1akGFZb/aGgCkWvNx/kIbd7vZJLrTPksrbnx+h+3G6n1gB5dmNo9DK32FhdZoYY3fEKQdyOaeTjQflkxyFBJd9puVytlt/ev3//rVEFc0HG3Crtd5k/hFpfkRkhl6vl++8ePbxh2X+9++uH+29TVbQH99//7cZfCR+BsWKOCypIMNsb4HaH0YO43ZPrO3SZwNLpw6MbN+7cmXHszp07HLOHH/k/7LnfKNlaa5uBBejH7Q6j+3E7FuAcGLKY5c2DUwzy8l4v7/WK+2RKL1cfvPu7ByZ/e/iAglVlr+gXXpA3H+Q5+ASJhRFqfSChXKklAdSjh6NxYnaDBFUqlZBad8RCwhKUSlTl1K/RgKJmFaOrzlSrdWKHqlz98DEiUDM0rkqBEh2+DF6nWvcWYImIVOrXG1GBYlDR9AKjdvYmgwswolp3FeA8WBEsyMsHeflBr79JKr/q/egpxS6J76lQGZt930CLoz0/LELFAlGtZ7ZIMr36DwJQDKoPZGlbOfcXC1HV+oBY8KEpWQmaIX3s1fcPKUjN3LlPzSr2GlOq1vttSlJV3xNoCrF6X6XmVWWnf41qPaQAx4sUE1bvyANpo5ANLcCI/RcsQOQzsNFePszrbxA4XQYpllf/TBGxMs76I4OPikCgWKCq9cwlIamqH2g8ZWP121uquOoGJZSfWg8XC0lJUJMgFMoPSNc+t328T8PK2AijqetR63vR1We5/E9pqMhYQVqNWa37cHtYAZoEpqq+k0eKYUUcCm6MLMCoaj2fjM1Tyk+OqIRRub02X0zmLUYUCyO5naCpqo/iJBVwO0mLGm0zilqPIBZ8aEpGgkYPvfxARid4sKKNBo3MNKn14lZ0Uq/+Gi+pmD0kUXvteKJqfUQB9qN39Mrl2EjNzDwmsdVBP0IB+gySBwuQM5aUPHd5+wSlQOsn+ButBCuX5DfkhwpFLGQDxcI2QSn8LQGoZj5SRoPGthmWUJFbe4lI0Ohxl1OxlIJld95R0qpqTo1aJ0xold/+PQmoaI32yt5k1HqE4TKh/sofkqi/mZkblJ4oVCBxcsuvACnN9IC2epEQdQJSgdudXykVWE6iwR5jIt5KLcpIObZUt+0jAalUo5tEa8+HpogS1Lwg9PTKv0kB89vq4CM3KDK0tjMdat08IHy+5X/JILV09PutgYfu/DdpYcx41Dp1KVqG0P4sp2QGgGsvms1Pq2teqEhkVUlicoszFi5uGenlBzxOlCXC+E8Sqlvfm2rzaMZThHcekaDaw5CBs8UiGB9vPsjjy2ESmIjfoVCVDFSr/24qqtJs/rHkfvQLRVlZnRj6stlE1Tpl8YsUVEu6oqmaomrf3IRFugQaK+Y0qHXKpysD1dInXQVTlOb3Q4ewbtCaoZmE1brMjSMlyjI9CagOofwAKI1hpb04lIOqchl/KZqzgK807EVY4Fg8pkwq06Fa/YNBxOqP/Z+DZasGGlS13WK0ZY0le1ljqeD1HLEQof/ix+1zbcpCIQuqtWBsBpC6UhRdZzBZmdX8vLYmAZWxU7Sn5GWXzfrQFEmC0tZUIVSH36Ni9eSKZRKHSIW/KvvTPHq8KgHVZv/a1XqfotUFVEtH+pehkYqfHf7RhOqDtNJ1BpbKXe2PNTpUK0lBlZW+cWSOtFDPgqqp/XtwpDJsa0tfNcglTlMq1CHgxf45WiJDlUoVbLUue+OIc7vNgn0TktcTt5V6vLzzGGn5pwUV4+dPj5+EI7V0ddQEflI5TfF04n9U5a4EVA37xqQF+9Yjl2ffeuTySl6Pi4XA/stotZ65JC3pF1DdBc7Rvy6FVOHq4TeVIaVzmtKBr4CpeCGqMlkFfZiYN7nFlKAZygjQnVXsjTfv/r76xJff1w6f/K4xOcVggT/su6H6FMCNgaXKZFXl3IemJqrWMyRZ5WSVpgPvNPVvV4eDaK2tLn359GfTqjegde7CNVDhPyaTVbXd2FDF3JQpQ+nrebKKZQcfBB99u5pZOlxdXQNbfbK09vzrURMEuq6IslPgAggXP07w7AuZrBJQxdmUybk53t4YpuD1nG0EfDYPSF/IZRXDCXKGp1ZTP/r29esVs9+/fjvSGU7wMNIUTykVqw9+hOMlk1VGuxBp84C0vWXA4MYwsbekOJPIqltHQDuWDGDvnsFjmaKjLuDPMqRQJ3CKUqG/AIDdvSUB1ZkZYw/jRCQoZbEsh4pR9pe7ql1bOpQaoMX+MFdTBI/zJxlIAA48q6Fk56Lh6Mva4RoVqs2gedOJqXXarVrl1F+efwO5xPUkVBXnaqwsnWeQuNJpHDVedirgpCCkOr8YNvXvV38hQrWSEFTymzIR72qr/E+zCc0nztT8cgZ5AoWHpcbJSYeU4uXJhjKK1uSjG/YE5KIOQ0Gmypr/26BCFXdTJmR0/ozllbye2LzR8ooZvtWX8EwaVJWndd6mUzGlVCEHPn/7rOEVUcMrnsbbnlCkOj4J+PArIBYns/pTkqKDSZs03+pLNPnAQ7y8HiLn9Tg+cTeQo0FVe7aM7xOFN6cfVf3z8dKTW1calBa/LqI2V5DFtatbT5Ye/2kPl8XPMFt+Rrn4IlQSG8glJkGJWaWLt4k6gb99RXsMGnT1CqWDhmSlcznBvryCwc/aY10M/3QcEvLfoVNe2tj0oamJqnWTIhaMX0T54SiY85XS/IwTMbe+K3jN45KKExbTE5+xAbH0vcl/AuC1oFLrv1BeeyM2VDHVOmW9eqr2kw2VoB2A6isOmg8/NcU1j6ePysuw+Ql76atfm6JtxeWWgOonQgUa2xyqOGrdhs5vq/WBLXr9NualqPXaK7t4NKv9pHmyCmkelQL3bous+twElFRU7dYveUWBqg05E3Vj3rTXywToqmC1Pjc7XIW7UlAhDyEw6nPgqicvQBJoiKLCaR8EffMF56ovWJk616d2Af5Mee2LjFtXSW/3HEOCUqAynjlcxUHi0lPRnt86vMWQAv2pogjVeIWCNV+wJ5+r4hIAT2s2VM8oxX+cSUaCykN1TlE3Ly2twMFioxVsHzTvfjqyJvtQaumqBYvS/P7pSBNTERbfC7XwkvDSsMgxKbXux+0R1HqX0gWtvHIUqH3JF61gHXSUqgrJrirOo7qATigqm+9uUz6lymU2rlp3xELWTqisO6Fcnp1Qzs7KmQJJMx8sW8IKqUrX3VNXDEINmzNcnuPAhj+sCsLHsSH+hmXSXFHDZvSsfYxG1mZ0J7WydkINeqN1VfjhLBnCLVspEILLdTdV8VaCjtqcAaciJPz/qqArHNRojqSykKJt6mDMDdeexOEscZZ3EO4ZAasdvFqu1xUES7PeOS891SYrDo8mtAOiid/IOzIsxer15dsHtHE63j1yrSthiDt2MNJ4+exnoap4AWoCD8QC4BAJxQEEbLCzhYmIifbzs5fEXbKMzfhQxVTrs8Ud8s56RuW2yBDB4ry0OK2Ljp+G3I4jZpVfCjmf8QTTGJ+TN14z2liAZLXu4BN7LegcbXcTbrXbOLvHe0/I7eKCyBNJE/qUVyV37YTC6dPb9Jes7BZjrwX1qT3aUYqX9A3jGFSiU2UNfjUFu1GYZoro7CE3qXb6icV7MlA1SiNWGGfHL0GLJjlsgEpc+q13L9a5WLxlt/ZQMIirpFgUI5VV5Wk4oJPYseJQ/dTEtS2g11W8Eipi3IK0jqWmKUJTqVitWLG0jgKasTIKqshZ5b9wIdK69QxpLRpCxcaCtvTmC82YpNKFbLB6d1xpiVUwSPiq4Lc6qf2JUO0ksG497hUwTxsFYuDQ4kPqRnmFXI7zEK7xtMonanTnIaR2UksPrbKVnYoDOum8frCMk6L2MiAcPlupZrVpgOlRdSo4PkQVTxvRcKtNya2TdLIy7OUanKd0HYfDFq2L+lOFXkAOs9csqBp9O9sDcxJQjT6gky5Caz/XVUWsLxONT8VWUlb9qaLeeLdUxXWO8Aipo4dmXCyM6YBOSmchT+zDYOi/LNsrgngvTySVKqa2rApEOaVZg2ZMxWUJqtqzCjBOZwHTSL5fxbjdpG+FXbNmslChoyjAgSBvtIhRjia6obiyQWjUJvnVUtX0lBz5YxLuXbageopyQTSkdNGEwpl3PjGKc6b2xRDQQ7EgU38wWzMNt05mSHfkCqvWsbR4m0os9cSmKCyowjVV4sKIgpR3XwBRUpsYrbE/JqhoMzZ83pRegZWf6oro0om1UxZWuHbB7ouq2HOAwQ2vwzplRktYOT0EVawDOiXnAcGTqMBUucl7VtaCKhspDWdNVftiKFY3qmIxkYSowtlS0gGdaa/H8UnmgM6uRHfhP8uiUafjYiBLJUD9ieY6fo2DZZxaVupPJRowzgzE9R/QSbt7RGB1u8knZXDZnuqatFLscSCOlnGJEU9CRaPXesg9I9exLSFtSTYaMDtPKly86JphdwwXIqP0AtyIcw/cKrvFMUAlfUBnRuLoDKZD+fWOj4ndzO5CSuMJx5dDwvPLEuWXSsU7oNOBKmjVXsHrBa3aW8A9eU3S/sXCoBfDpYEuBsNOE8ESDnhDBNKUyoY0Eid5GW3XWr1Yq/YwjWbjHtBZkvm4a0+XsTfMswpr0JVZYnKC94zh3/ormWNfalN3QCdtUbawyvGyIgQTHxErYmU67/ip/D+rpaWrckgZG+a0bSIuoRcAK5AMumKPihW76SluiMARDaTXMr1NzF9hL+FNxDPxD+iUSqtU7aUuLoRisYIqAMOlDFxe8Wby8n+kkDI2zawDlfTdEIDViHtsSqPusbE9ybRKGdVXy5g7AA3vSGkisZDMOVD1Pw/kzjyrXEof0Dl0j00iap2vCpUY3eC7+UWpKzpyN78/AldaQaNPx/XXdYU+8YBWO+MJZTP69at1XD4ke9ZdLfWUy08+foZxHoxlrFuP4LGnKelfPZ1H/vTpjWNuZeN1rvvGutLxLp9iDWrgrq03xVyDunu/hVS7nyBUMe9d9hzQST8ShEHQuLnYOmG/o8PrTxU3kCii26d32FMnrdw92h011m83x3JAp+Qd8a4DOulHwkNCLeZyLd4lEQ1PTVWsWXj4C89st3Ls214b5ANHtvwO6JS+I95KniQO6KQcesCBusdwYtbjN8sKbERrwRouwzPnPfiuxcV7NLDgXpHpPaCTspecBVQut961oRrqLMAz3XXxjTSwaqUpPqBz4Ti6uHptAcWgKoVDVVq3vzX3OjJWld30OKCS2RfU74DOTsSZ5jIj89wAVNowUozeB6FavFmLBpa4AdApwNg7DfntXxV6VOeIAzojvY/yPRdQVgEOt6sYVG94Afbc3734Otq22PnSyAM6IxzL6dq/KvauaANehImuci3nQUrQ+ptAqHY9ULHEipC6jf1pP6AzQpOv/NoLFBMLbfjRvh9UXEK2WwM/sDhSZVV2kj8jPmmosqNW8Q0jlVs8SfunlaLxJ06Gf2IEuwNRJQ5V/H1B0wPcHj6BWr459L5ZBXKySg9BVedJ1V0f/onFe+FYDQYlrdZdBYi7zRaL1s6yYV6ee/PDXt7jhZ0R74uUkOvpN/UBpDhTcbE+jNXNEKwq3dJgUC6vOOwVuDcf5LHrWLIHdNqfXfCSR3+kmKV9sBJIpf1/IgSrxp45HNRUHdBpM0I/SIkGItU6RVQ6ij2rrCgdfOzUL6nCarCx2/cJasrUuhVLx/8yOCCn3LZ+nhaJpdShrVdXREqlz32YSmDlz+0BF7/rVOvBBcgGzm2fvPK59rnyal9Ak+503rx507e+6gbkVCBWlXZQUD4FGLH/ggWYwNkQfl7/bBirSghSTJR20z62nwv7odzwi9S2+xHCkzobIkgsUE4c8f0Uz4ZqMOw9M6xa5+kh222FIpVbHPo4ts2woGKdOJK4BLW5fcOLVflmOFSMr05LXqBKp4E8ZdkAtVfa/dCgpkut21EN8FUYUQlrLW64qrC7kQvhKSutXrtfo7EzKqhxqHXSmVv+ud65cGM1GikAq/d6e2e/293f2X7dGw0UmBup3dFBDRdgZLWeyEluAV7fabaX70V630BZvd76eq83gqSc73eugpWtfuyQw05ys5Mn3gGdaf/r8mVZjJ1rEd853RbFx2Gkuma0oGTPB0Q3WQnq4obMSi0ap8sbDnAqKxholKCmSK27oTLbjbEmFUsrYMRGmxDUWNW6bAGyXO9sGcY4kwoEg2Gc04KSOiE3P3YrLqw0xphU0BNdySd0tnKYJXWad9h1mY2ee+MswNYOhkcKSuI07/FJUBcjmJcnvdHvWc56J125oKZIrXti6VxEkN4S1spdyAd1DQd0Rsn1fvo0+Sps9V5mzBhBDQ6XwwswSKgnL977l+VkwVrsHez3ExflgR65tUcWC04XLWPun6wnBtbi+slWAkFN9IBOkto7P1lPhLNavZMtM6mg0lOh1oej2j9txQWLDalP9zpJBhVbrctOboXTqDm7fTNOHbZ6N7e7QLdJBhX5gE6/VrK3mS7VYA/oW8/1+7sHkbssAwnV6x1smcXkg/J6fliMYSI+hDwdr2O2T9YjNu9cOK2f7JRYYYwpqGlQ637csNAxd09z61GTq9XqtQ6Oxx3UNKh1v6jgZfd3yrleqxUG2CJj8fXcaXuvY04gKLpaH7EULb4wtsnT7Mweb5zeW+/1ADIHs0UGEUul9fV7Bxu7XYh5gkGNOKDTx6MvcJRZS1gq9c1+J7u1tb15enoimvD3Tk5PN7cvzrv9ft+cn594UMOo/B/J2Q2X8T0dSAAAAABJRU5ErkJggg==
          filename: image_name.png
        facebook_link: https://www.facebook.com/Williams_Scottish
        location: New York, US
        native_currency: USD
        primary_language: en
        realname: Williams Scottish
        twitter_link: https://www.twitter.com/@Williams_Scottish
      required:
      - artist_pastelid
      - artist_pastelid_passphrase
    DownloadResult:
      type: object
      properties:
        file:
          type: string
          description: File downloaded
          example:
          - 77
          - 111
          - 100
          - 105
          - 32
          - 101
          - 115
          - 116
          - 32
          - 118
          - 101
          - 108
          - 105
          - 116
          - 32
          - 109
          - 105
          - 110
          - 117
          - 115
          - 32
          - 113
          - 117
          - 105
          - 32
          - 111
          - 99
          - 99
          - 97
          - 101
          - 99
          - 97
          - 116
          - 105
          - 32
          - 118
          - 101
          - 114
          - 105
          - 116
          - 97
          - 116
          - 105
          - 115
          - 46
          format: binary
      example:
        file:
        - 69
        - 116
        - 32
        - 101
        - 114
        - 114
        - 111
        - 114
        - 32
        - 101
        - 105
        - 117
        - 115
        - 32
        - 101
        - 120
        - 99
        - 101
        - 112
        - 116
        - 117
        - 114
        - 105
        - 32
        - 101
        - 116
        - 32
        - 115
        - 101
        - 100
        - 46
      required:
      - file
    Error:
      type: object
      properties:
        fault:
          type: boolean
          description: Is the error a server-side fault?
          example: true
        id:
          type: string
          description: ID is a unique identifier for this particular occurrence of
            the problem.
          example: 123abc
        message:
          type: string
          description: Message is a human-readable explanation specific to this occurrence
            of the problem.
          example: parameter 'p' must be an integer
        name:
          type: string
          description: Name is the name of this class of errors.
          example: bad_request
        temporary:
          type: boolean
          description: Is the error temporary?
          example: true
        timeout:
          type: boolean
          description: Is the error a timeout?
          example: true
      example:
        id: 3F1FKVRR
        message: Value of ID must be an integer
        name: bad_request
      required:
      - name
      - id
      - message
      - temporary
      - timeout
      - fault
    FuzzyMatch:
      type: object
      properties:
        field_type:
          type: string
          description: Field that is matched
          example: art_title
          enum:
          - artist_name
          - art_title
          - series
          - descr
          - keyword
        matched_indexes:
          type: array
          items:
            type: integer
            example: 3206788431443741098
            format: int64
          description: The indexes of matched characters. Useful for highlighting
            matches
          example:
          - 5789618659164813295
          - 4207102844918501474
        score:
          type: integer
          description: Score used to rank matches
          example: 9026164415411249610
          format: int64
        str:
          type: string
          description: String that is matched
          example: Dolorum quaerat.
      example:
        field_type: artist_name
        matched_indexes:
        - 7178544526880291778
        - 8378351739193209534
        - 4741039288036524955
        - 4642919933004192550
        score: 4024804003976990846
        str: Dolor qui possimus dolorem ut veritatis.
    Image:
      type: object
      properties:
        expires_in:
          type: string
          description: Image expiration
          example: 2006-01-02T15:04:05Z07:00
          format: date-time
        image_id:
          type: string
          description: Uploaded image ID
          example: VK7mpAqZ
          minLength: 8
          maxLength: 8
      example:
        expires_in: 2006-01-02T15:04:05Z07:00
        image_id: VK7mpAqZ
      required:
      - image_id
      - expires_in
    RegisterRequestBody:
      type: object
      properties:
        artist_name:
          type: string
          description: Name of the artist
          example: Leonardo da Vinci
          maxLength: 256
        artist_pastelid:
          type: string
          description: Artist's PastelID
          example: jXYJud3rmrR1Sk2scvR47N4E4J5Vv48uCC6se2nzHrBRdjaKj3ybPoi1Y2VVoRqi1GnQrYKjSxQAC7NBtvtEdS
          pattern: ^[a-zA-Z0-9]+$
          minLength: 86
          maxLength: 86
        artist_pastelid_passphrase:
          type: string
          description: Passphrase of the artist's PastelID
          example: qwerasdf1234
        artist_website_url:
          type: string
          description: Artist website URL
          example: https://www.leonardodavinci.net
          maxLength: 256
        description:
          type: string
          description: Description of the artwork
          example: The Mona Lisa is an oil painting by Italian artist, inventor, and
            writer Leonardo da Vinci. Likely completed in 1506, the piece features
            a portrait of a seated woman set against an imaginary landscape.
          maxLength: 1024
        green:
          type: boolean
          description: To donate 2% of the sale proceeds on every sale to TeamTrees
            which plants trees
          default: false
          example: false
        image_id:
          type: string
          description: Uploaded image ID
          example: VK7mpAqZ
          minLength: 8
          maxLength: 8
        issued_copies:
          type: integer
          description: Number of copies issued
          default: 1
          example: 1
          minimum: 1
          maximum: 1000
        keywords:
          type: string
          description: Keywords
          example: Renaissance, sfumato, portrait
          maxLength: 256
        maximum_fee:
          type: number
          description: Used to find a suitable masternode with a fee equal or less
          default: 1
          example: 100
          minimum: 1e-05
        name:
          type: string
          description: Name of the artwork
          example: Mona Lisa
          maxLength: 256
        royalty:
          type: number
          description: Percentage the artist received in future sales. If set to 0%
            he only get paids for the first sale on each copy of the NFT
          default: 0
          example: 12
          minimum: 0
          maximum: 100
        series_name:
          type: string
          description: Series name
          example: Famous artist
          maxLength: 256
        spendable_address:
          type: string
          description: Spendable address
          example: PtiqRXn2VQwBjp1K8QXR2uW2w2oZ3Ns7N6j
          pattern: ^[a-zA-Z0-9]+$
          minLength: 35
          maxLength: 35
        thumbnail_coordinate:
          $ref: '#/components/schemas/Thumbnailcoordinate'
        youtube_url:
          type: string
          description: Artwork creation video youtube URL
          example: https://www.youtube.com/watch?v=0xl6Ufo4ZX0
          maxLength: 128
      example:
        artist_name: Leonardo da Vinci
        artist_pastelid: jXYJud3rmrR1Sk2scvR47N4E4J5Vv48uCC6se2nzHrBRdjaKj3ybPoi1Y2VVoRqi1GnQrYKjSxQAC7NBtvtEdS
        artist_pastelid_passphrase: qwerasdf1234
        artist_website_url: https://www.leonardodavinci.net
        description: The Mona Lisa is an oil painting by Italian artist, inventor,
          and writer Leonardo da Vinci. Likely completed in 1506, the piece features
          a portrait of a seated woman set against an imaginary landscape.
        green: false
        image_id: VK7mpAqZ
        issued_copies: 1
        keywords: Renaissance, sfumato, portrait
        maximum_fee: 100
        name: Mona Lisa
        royalty: 12
        series_name: Famous artist
        spendable_address: PtiqRXn2VQwBjp1K8QXR2uW2w2oZ3Ns7N6j
        thumbnail_coordinate:
          bottom_right_x: 640
          bottom_right_y: 480
          top_left_x: 0
          top_left_y: 0
        youtube_url: https://www.youtube.com/watch?v=0xl6Ufo4ZX0
      required:
      - image_id
      - artist_name
      - name
      - issued_copies
      - artist_pastelid
      - artist_pastelid_passphrase
      - spendable_address
      - maximum_fee
    RegisterResult:
      type: object
      properties:
        task_id:
          type: string
          description: Task ID of the registration process
          example: n6Qn6TFM
          minLength: 8
          maxLength: 8
      example:
        task_id: n6Qn6TFM
      required:
      - task_id
    RegisterTaskResponseBody:
      type: object
      properties:
        id:
          type: string
          description: JOb ID of the registration process
          example: n6Qn6TFM
          minLength: 8
          maxLength: 8
        states:
          type: array
          items:
            $ref: '#/components/schemas/TaskState'
          description: List of states from the very beginning of the process
          example:
          - date: 2006-01-02T15:04:05Z07:00
            status: Task Started
          - date: 2006-01-02T15:04:05Z07:00
            status: Task Started
          - date: 2006-01-02T15:04:05Z07:00
            status: Task Started
        status:
          type: string
          description: Status of the registration process
          example: Task Started
          enum:
          - Task Started
          - Connected
          - Image Probed
          - Image And Thumbnail Uploaded
          - Status Gen ReptorQ Symbols
          - Ticket Accepted
          - Ticket Registered
          - Ticket Activated
          - Error Insufficient Fee
          - Error Fingerprints Dont Match
          - Error ThumbnailHashes Dont Match
          - Error GenRaptorQ Symbols Failed
          - Task Rejected
          - Task Completed
        ticket:
          $ref: '#/components/schemas/ArtworkTicket'
        txid:
          type: string
          description: txid
          example: 576e7b824634a488a2f0baacf5a53b237d883029f205df25b300b87c8877ab58
          minLength: 64
          maxLength: 64
      description: RegisterTaskResponseBody result type (default view)
      example:
        id: n6Qn6TFM
        states:
        - date: 2006-01-02T15:04:05Z07:00
          status: Task Started
        - date: 2006-01-02T15:04:05Z07:00
          status: Task Started
        status: Task Started
        ticket:
          artist_name: Leonardo da Vinci
          artist_pastelid: jXYJud3rmrR1Sk2scvR47N4E4J5Vv48uCC6se2nzHrBRdjaKj3ybPoi1Y2VVoRqi1GnQrYKjSxQAC7NBtvtEdS
          artist_pastelid_passphrase: qwerasdf1234
          artist_website_url: https://www.leonardodavinci.net
          description: The Mona Lisa is an oil painting by Italian artist, inventor,
            and writer Leonardo da Vinci. Likely completed in 1506, the piece features
            a portrait of a seated woman set against an imaginary landscape.
          green: false
          issued_copies: 1
          keywords: Renaissance, sfumato, portrait
          maximum_fee: 100
          name: Mona Lisa
          royalty: 12
          series_name: Famous artist
          spendable_address: PtiqRXn2VQwBjp1K8QXR2uW2w2oZ3Ns7N6j
          thumbnail_coordinate:
            bottom_right_x: 640
            bottom_right_y: 480
            top_left_x: 0
            top_left_y: 0
          youtube_url: https://www.youtube.com/watch?v=0xl6Ufo4ZX0
        txid: 576e7b824634a488a2f0baacf5a53b237d883029f205df25b300b87c8877ab58
      required:
      - id
      - status
      - ticket
    TaskResponseTiny:
      type: object
      properties:
        id:
          type: string
          description: JOb ID of the registration process
          example: n6Qn6TFM
          minLength: 8
          maxLength: 8
        status:
          type: string
          description: Status of the registration process
          example: Task Started
          enum:
          - Task Started
          - Connected
          - Image Probed
          - Image And Thumbnail Uploaded
          - Status Gen ReptorQ Symbols
          - Ticket Accepted
          - Ticket Registered
          - Ticket Activated
          - Error Insufficient Fee
          - Error Fingerprints Dont Match
          - Error ThumbnailHashes Dont Match
          - Error GenRaptorQ Symbols Failed
          - Task Rejected
          - Task Completed
        ticket:
          $ref: '#/components/schemas/ArtworkTicket'
        txid:
          type: string
          description: txid
          example: 576e7b824634a488a2f0baacf5a53b237d883029f205df25b300b87c8877ab58
          minLength: 64
          maxLength: 64
      description: TaskResponse result type (tiny view)
      example:
        id: n6Qn6TFM
        status: Task Started
        ticket:
          artist_name: Leonardo da Vinci
          artist_pastelid: jXYJud3rmrR1Sk2scvR47N4E4J5Vv48uCC6se2nzHrBRdjaKj3ybPoi1Y2VVoRqi1GnQrYKjSxQAC7NBtvtEdS
          artist_pastelid_passphrase: qwerasdf1234
          artist_website_url: https://www.leonardodavinci.net
          description: The Mona Lisa is an oil painting by Italian artist, inventor,
            and writer Leonardo da Vinci. Likely completed in 1506, the piece features
            a portrait of a seated woman set against an imaginary landscape.
          green: false
          issued_copies: 1
          keywords: Renaissance, sfumato, portrait
          maximum_fee: 100
          name: Mona Lisa
          royalty: 12
          series_name: Famous artist
          spendable_address: PtiqRXn2VQwBjp1K8QXR2uW2w2oZ3Ns7N6j
          thumbnail_coordinate:
            bottom_right_x: 640
            bottom_right_y: 480
            top_left_x: 0
            top_left_y: 0
          youtube_url: https://www.youtube.com/watch?v=0xl6Ufo4ZX0
        txid: 576e7b824634a488a2f0baacf5a53b237d883029f205df25b300b87c8877ab58
      required:
      - id
      - status
      - ticket
    TaskResponseTinyCollection:
      type: array
      items:
        $ref: '#/components/schemas/TaskResponseTiny'
      description: RegisterTasksResponseBody is the result type for an array of TaskResponse
        (tiny view)
      example:
      - id: n6Qn6TFM
        status: Task Started
        ticket:
          artist_name: Leonardo da Vinci
          artist_pastelid: jXYJud3rmrR1Sk2scvR47N4E4J5Vv48uCC6se2nzHrBRdjaKj3ybPoi1Y2VVoRqi1GnQrYKjSxQAC7NBtvtEdS
          artist_pastelid_passphrase: qwerasdf1234
          artist_website_url: https://www.leonardodavinci.net
          description: The Mona Lisa is an oil painting by Italian artist, inventor,
            and writer Leonardo da Vinci. Likely completed in 1506, the piece features
            a portrait of a seated woman set against an imaginary landscape.
          green: false
          issued_copies: 1
          keywords: Renaissance, sfumato, portrait
          maximum_fee: 100
          name: Mona Lisa
          royalty: 12
          series_name: Famous artist
          spendable_address: PtiqRXn2VQwBjp1K8QXR2uW2w2oZ3Ns7N6j
          thumbnail_coordinate:
            bottom_right_x: 640
            bottom_right_y: 480
            top_left_x: 0
            top_left_y: 0
          youtube_url: https://www.youtube.com/watch?v=0xl6Ufo4ZX0
        txid: 576e7b824634a488a2f0baacf5a53b237d883029f205df25b300b87c8877ab58
      - id: n6Qn6TFM
        status: Task Started
        ticket:
          artist_name: Leonardo da Vinci
          artist_pastelid: jXYJud3rmrR1Sk2scvR47N4E4J5Vv48uCC6se2nzHrBRdjaKj3ybPoi1Y2VVoRqi1GnQrYKjSxQAC7NBtvtEdS
          artist_pastelid_passphrase: qwerasdf1234
          artist_website_url: https://www.leonardodavinci.net
          description: The Mona Lisa is an oil painting by Italian artist, inventor,
            and writer Leonardo da Vinci. Likely completed in 1506, the piece features
            a portrait of a seated woman set against an imaginary landscape.
          green: false
          issued_copies: 1
          keywords: Renaissance, sfumato, portrait
          maximum_fee: 100
          name: Mona Lisa
          royalty: 12
          series_name: Famous artist
          spendable_address: PtiqRXn2VQwBjp1K8QXR2uW2w2oZ3Ns7N6j
          thumbnail_coordinate:
            bottom_right_x: 640
            bottom_right_y: 480
            top_left_x: 0
            top_left_y: 0
          youtube_url: https://www.youtube.com/watch?v=0xl6Ufo4ZX0
        txid: 576e7b824634a488a2f0baacf5a53b237d883029f205df25b300b87c8877ab58
    TaskState:
      type: object
      properties:
        date:
          type: string
          description: Date of the status creation
          example: 2006-01-02T15:04:05Z07:00
        status:
          type: string
          description: Status of the registration process
          example: Task Started
          enum:
          - Task Started
          - Connected
          - Image Probed
          - Image And Thumbnail Uploaded
          - Status Gen ReptorQ Symbols
          - Ticket Accepted
          - Ticket Registered
          - Ticket Activated
          - Error Insufficient Fee
          - Error Fingerprints Dont Match
          - Error ThumbnailHashes Dont Match
          - Error GenRaptorQ Symbols Failed
          - Task Rejected
          - Task Completed
      example:
        date: 2006-01-02T15:04:05Z07:00
        status: Task Started
      required:
      - date
      - status
    Thumbnailcoordinate:
      type: object
      properties:
        bottom_right_x:
          type: integer
          description: X coordinate of the thumbnail's bottom right conner
          default: 0
          example: 640
          format: int64
        bottom_right_y:
          type: integer
          description: Y coordinate of the thumbnail's bottom right conner
          default: 0
          example: 480
          format: int64
        top_left_x:
          type: integer
          description: X coordinate of the thumbnail's top left conner
          default: 0
          example: 0
          format: int64
        top_left_y:
          type: integer
          description: Y coordinate of the thumbnail's top left conner
          default: 0
          example: 0
          format: int64
      description: Coordinate of the thumbnail
      example:
        bottom_right_x: 640
        bottom_right_y: 480
        top_left_x: 0
        top_left_y: 0
      required:
      - top_left_x
      - top_left_y
      - bottom_right_x
      - bottom_right_y
    Thumbnailcoordinate2:
      type: object
      properties:
        bottom_right_x:
          type: integer
          description: X coordinate of the thumbnail's bottom right conner
          default: 0
          example: 640
          format: int64
        bottom_right_y:
          type: integer
          description: Y coordinate of the thumbnail's bottom right conner
          default: 0
          example: 480
          format: int64
        top_left_x:
          type: integer
          description: X coordinate of the thumbnail's top left conner
          default: 0
          example: 0
          format: int64
        top_left_y:
          type: integer
          description: Y coordinate of the thumbnail's top left conner
          default: 0
          example: 0
          format: int64
      description: Coordinate of the thumbnail
      example:
        bottom_right_x: 640
        bottom_right_y: 480
        top_left_x: 0
        top_left_y: 0
      required:
      - top_left_x
      - top_left_y
      - bottom_right_x
      - bottom_right_y
    UploadImageRequestBody:
      type: object
      properties:
        file:
          type: string
          description: File to upload
          example:
          - 82
          - 101
          - 112
          - 117
          - 100
          - 105
          - 97
          - 110
          - 100
          - 97
          - 101
          - 32
          - 117
          - 116
          - 32
          - 110
          - 97
          - 116
          - 117
          - 115
          - 32
          - 111
          - 100
          - 105
          - 116
          - 32
          - 99
          - 111
          - 110
          - 115
          - 101
          - 113
          - 117
          - 97
          - 116
          - 117
          - 114
          - 32
          - 97
          - 115
          - 115
          - 117
          - 109
          - 101
          - 110
          - 100
          - 97
          - 46
          format: binary
        filename:
          type: string
          description: For internal use
      example:
        file:
        - 76
        - 97
        - 98
        - 111
        - 114
        - 105
        - 111
        - 115
        - 97
        - 109
        - 32
        - 117
        - 110
        - 100
        - 101
        - 32
        - 97
        - 98
        - 32
        - 105
        - 110
        - 32
        - 110
        - 111
        - 110
        - 46
      required:
      - file
    UserImageUploadPayload:
      type: object
      properties:
        content:
          type: string
          description: File to upload (byte array of the file content)
          example: iVBORw0KGgoAAAANSUhEUgAAASoAAACpCAMAAACrt4DfAAABUFBMVEVPk//////m5ubl5eUkJUYwbP/k5OT60J360J7y8vLt7e34+Pj19fXw8PD5+fnr6+v61an60qMgFi9IkP9Qlf88i/9RmP9Djv//0pkuaf82iP/w7OQACj//1aH/1JUhZf83dP91pfoAADwQGEKgu/MbHkPhxLALXv/z7uOOtPyCq/jw9P4hHz3gwJ04eP8aYv/F0e2VtfX//PSvyf+/0/xEetVKiOwkGC3W3Ore6P0rQ3xpnvsGEkAuLEjgupALFUG3yfAAACe+t8qnr9nHvMZBPFFeU1x7oO/RvbqYquHbx71kjP0+gP/74sSKpv6StPbX5P+zxvBgjeJAXJo/RWlBW5VBYKY1RHNAcMQsJDgdFDNDV4opMFdRdLvZ3egnNWM1LDyGens7asO8oIjBqpZWTVo6OVRnYm54Z2eehnanjnvJqYqdgWiykW7sz62jrtzuoXzIAAAXaElEQVR4nOVd+18TSbbPg9CdEEK3nRdpQkSCBKIGAioIIqujzojy0Luu7syyO1dxVr139v//7dapU/1Kujt9qjshfu4ZHQ8JkJNvzvn2t05VV6XSYLMZZj7eAjilbCaTLYA35/XmwSuClwcvD17R682DNwdeAbwSeAvsF886Hn8xs9PJbJ3vtM+2Dw5SYNWDlY2z7Yutc/g1mesJKmN7WXBT1w0VvNj5zka10ajVaoZhpGxjXxi1WqNxsNHeynbM/+dQmZ3Zi41Uo1JzITRsDLFGamO3K2KeZqhmk4pKxGJ7x9upRjhKLrwYXNtbpjn2oEZDlc34eANRueKbHRXVrB3VrE9UmX56dzMyTA5clc1j0xxXUC4PobK9LIScmgVDbJhlfDyBFzMRkOUVwct7vTx4GBB4GBB4GIbl7W82KkScHLS2zMxYgkIPUfKggl4KUitrpZFf7flyw8Bn5/cpDjCC4/VLO9WGFE4CrUp5Z9ZMOKjA2nO8iUNlzm5UavI4WWiddacGKhdN+dEoOSqR9ebeSpyEcoHV2NxPKig/mgqCCgHK2l7GziXwCl5vDjyMCry818uDh1HZXgE8HtXegRxDBYFlJhEU9xyd51F8iAWmkrgCMsvanh+j+9EohuZDno5XcNGoebmZTEY5YG104wYVxugD3D4xCTqfaSeXUQ5YbV4NUyNBE4FqKxWbzP2sYjDpcG1QJSNBsx61112pjAMosMbKrCkX1EgJ6geVzeMkRh+g0XwQjc6ld6m6nGJG7diUCSpN4/bJqPXxpRRaZWXeHJdaz05SrZ8bY0wpNAMY68dX6+0xpxRapd3JTBQqX0YfVOsOec6Oiorl9biLz7Laihk1qAFG91XrPl5qASxdYmZ5ae4VvN4cePPgFb1eHry81ytaXqFbHnvxWWaUL6MFhd48eHPgFbxeCTyOBYCSdvAZr1o/H4uWCrLalvnDqvXdCRWfZZUL8wdV6zuNySLFyX0CUEk3jGfdUc06UfUnc+kbwGqjHxbUiIZx2usNNoxLNqPbXgGcOa83D17R6+W9Xt7jdbavASnGV2f9kKAWiuDNe7058Aper+T1OD6pbDZrcRfzMj6eSC3miYSyvCJ4ea+XBw8+u+vIKbDKhjkbGBRT68wTjM48wegeDxPK9rK2Ny4Jel1Isbxqd34otT55Rnes0jYDuT0WVNmslWAs07J22SGjOx4UYNYuQIvRmTeY6/Dr+rvXiBTD6rjvE5SAyi7ArFV2jrdgY5Hx8VIFMM7eQR7yuNfLe728x5s/v1akGFZb/aGgCkWvNx/kIbd7vZJLrTPksrbnx+h+3G6n1gB5dmNo9DK32FhdZoYY3fEKQdyOaeTjQflkxyFBJd9puVytlt/ev3//rVEFc0HG3Crtd5k/hFpfkRkhl6vl++8ePbxh2X+9++uH+29TVbQH99//7cZfCR+BsWKOCypIMNsb4HaH0YO43ZPrO3SZwNLpw6MbN+7cmXHszp07HLOHH/k/7LnfKNlaa5uBBejH7Q6j+3E7FuAcGLKY5c2DUwzy8l4v7/WK+2RKL1cfvPu7ByZ/e/iAglVlr+gXXpA3H+Q5+ASJhRFqfSChXKklAdSjh6NxYnaDBFUqlZBad8RCwhKUSlTl1K/RgKJmFaOrzlSrdWKHqlz98DEiUDM0rkqBEh2+DF6nWvcWYImIVOrXG1GBYlDR9AKjdvYmgwswolp3FeA8WBEsyMsHeflBr79JKr/q/egpxS6J76lQGZt930CLoz0/LELFAlGtZ7ZIMr36DwJQDKoPZGlbOfcXC1HV+oBY8KEpWQmaIX3s1fcPKUjN3LlPzSr2GlOq1vttSlJV3xNoCrF6X6XmVWWnf41qPaQAx4sUE1bvyANpo5ANLcCI/RcsQOQzsNFePszrbxA4XQYpllf/TBGxMs76I4OPikCgWKCq9cwlIamqH2g8ZWP121uquOoGJZSfWg8XC0lJUJMgFMoPSNc+t328T8PK2AijqetR63vR1We5/E9pqMhYQVqNWa37cHtYAZoEpqq+k0eKYUUcCm6MLMCoaj2fjM1Tyk+OqIRRub02X0zmLUYUCyO5naCpqo/iJBVwO0mLGm0zilqPIBZ8aEpGgkYPvfxARid4sKKNBo3MNKn14lZ0Uq/+Gi+pmD0kUXvteKJqfUQB9qN39Mrl2EjNzDwmsdVBP0IB+gySBwuQM5aUPHd5+wSlQOsn+ButBCuX5DfkhwpFLGQDxcI2QSn8LQGoZj5SRoPGthmWUJFbe4lI0Ohxl1OxlIJld95R0qpqTo1aJ0xold/+PQmoaI32yt5k1HqE4TKh/sofkqi/mZkblJ4oVCBxcsuvACnN9IC2epEQdQJSgdudXykVWE6iwR5jIt5KLcpIObZUt+0jAalUo5tEa8+HpogS1Lwg9PTKv0kB89vq4CM3KDK0tjMdat08IHy+5X/JILV09PutgYfu/DdpYcx41Dp1KVqG0P4sp2QGgGsvms1Pq2teqEhkVUlicoszFi5uGenlBzxOlCXC+E8Sqlvfm2rzaMZThHcekaDaw5CBs8UiGB9vPsjjy2ESmIjfoVCVDFSr/24qqtJs/rHkfvQLRVlZnRj6stlE1Tpl8YsUVEu6oqmaomrf3IRFugQaK+Y0qHXKpysD1dInXQVTlOb3Q4ewbtCaoZmE1brMjSMlyjI9CagOofwAKI1hpb04lIOqchl/KZqzgK807EVY4Fg8pkwq06Fa/YNBxOqP/Z+DZasGGlS13WK0ZY0le1ljqeD1HLEQof/ix+1zbcpCIQuqtWBsBpC6UhRdZzBZmdX8vLYmAZWxU7Sn5GWXzfrQFEmC0tZUIVSH36Ni9eSKZRKHSIW/KvvTPHq8KgHVZv/a1XqfotUFVEtH+pehkYqfHf7RhOqDtNJ1BpbKXe2PNTpUK0lBlZW+cWSOtFDPgqqp/XtwpDJsa0tfNcglTlMq1CHgxf45WiJDlUoVbLUue+OIc7vNgn0TktcTt5V6vLzzGGn5pwUV4+dPj5+EI7V0ddQEflI5TfF04n9U5a4EVA37xqQF+9Yjl2ffeuTySl6Pi4XA/stotZ65JC3pF1DdBc7Rvy6FVOHq4TeVIaVzmtKBr4CpeCGqMlkFfZiYN7nFlKAZygjQnVXsjTfv/r76xJff1w6f/K4xOcVggT/su6H6FMCNgaXKZFXl3IemJqrWMyRZ5WSVpgPvNPVvV4eDaK2tLn359GfTqjegde7CNVDhPyaTVbXd2FDF3JQpQ+nrebKKZQcfBB99u5pZOlxdXQNbfbK09vzrURMEuq6IslPgAggXP07w7AuZrBJQxdmUybk53t4YpuD1nG0EfDYPSF/IZRXDCXKGp1ZTP/r29esVs9+/fjvSGU7wMNIUTykVqw9+hOMlk1VGuxBp84C0vWXA4MYwsbekOJPIqltHQDuWDGDvnsFjmaKjLuDPMqRQJ3CKUqG/AIDdvSUB1ZkZYw/jRCQoZbEsh4pR9pe7ql1bOpQaoMX+MFdTBI/zJxlIAA48q6Fk56Lh6Mva4RoVqs2gedOJqXXarVrl1F+efwO5xPUkVBXnaqwsnWeQuNJpHDVedirgpCCkOr8YNvXvV38hQrWSEFTymzIR72qr/E+zCc0nztT8cgZ5AoWHpcbJSYeU4uXJhjKK1uSjG/YE5KIOQ0Gmypr/26BCFXdTJmR0/ozllbye2LzR8ooZvtWX8EwaVJWndd6mUzGlVCEHPn/7rOEVUcMrnsbbnlCkOj4J+PArIBYns/pTkqKDSZs03+pLNPnAQ7y8HiLn9Tg+cTeQo0FVe7aM7xOFN6cfVf3z8dKTW1calBa/LqI2V5DFtatbT5Ye/2kPl8XPMFt+Rrn4IlQSG8glJkGJWaWLt4k6gb99RXsMGnT1CqWDhmSlcznBvryCwc/aY10M/3QcEvLfoVNe2tj0oamJqnWTIhaMX0T54SiY85XS/IwTMbe+K3jN45KKExbTE5+xAbH0vcl/AuC1oFLrv1BeeyM2VDHVOmW9eqr2kw2VoB2A6isOmg8/NcU1j6ePysuw+Ql76atfm6JtxeWWgOonQgUa2xyqOGrdhs5vq/WBLXr9NualqPXaK7t4NKv9pHmyCmkelQL3bous+twElFRU7dYveUWBqg05E3Vj3rTXywToqmC1Pjc7XIW7UlAhDyEw6nPgqicvQBJoiKLCaR8EffMF56ovWJk616d2Af5Mee2LjFtXSW/3HEOCUqAynjlcxUHi0lPRnt86vMWQAv2pogjVeIWCNV+wJ5+r4hIAT2s2VM8oxX+cSUaCykN1TlE3Ly2twMFioxVsHzTvfjqyJvtQaumqBYvS/P7pSBNTERbfC7XwkvDSsMgxKbXux+0R1HqX0gWtvHIUqH3JF61gHXSUqgrJrirOo7qATigqm+9uUz6lymU2rlp3xELWTqisO6Fcnp1Qzs7KmQJJMx8sW8IKqUrX3VNXDEINmzNcnuPAhj+sCsLHsSH+hmXSXFHDZvSsfYxG1mZ0J7WydkINeqN1VfjhLBnCLVspEILLdTdV8VaCjtqcAaciJPz/qqArHNRojqSykKJt6mDMDdeexOEscZZ3EO4ZAasdvFqu1xUES7PeOS891SYrDo8mtAOiid/IOzIsxer15dsHtHE63j1yrSthiDt2MNJ4+exnoap4AWoCD8QC4BAJxQEEbLCzhYmIifbzs5fEXbKMzfhQxVTrs8Ud8s56RuW2yBDB4ry0OK2Ljp+G3I4jZpVfCjmf8QTTGJ+TN14z2liAZLXu4BN7LegcbXcTbrXbOLvHe0/I7eKCyBNJE/qUVyV37YTC6dPb9Jes7BZjrwX1qT3aUYqX9A3jGFSiU2UNfjUFu1GYZoro7CE3qXb6icV7MlA1SiNWGGfHL0GLJjlsgEpc+q13L9a5WLxlt/ZQMIirpFgUI5VV5Wk4oJPYseJQ/dTEtS2g11W8Eipi3IK0jqWmKUJTqVitWLG0jgKasTIKqshZ5b9wIdK69QxpLRpCxcaCtvTmC82YpNKFbLB6d1xpiVUwSPiq4Lc6qf2JUO0ksG497hUwTxsFYuDQ4kPqRnmFXI7zEK7xtMonanTnIaR2UksPrbKVnYoDOum8frCMk6L2MiAcPlupZrVpgOlRdSo4PkQVTxvRcKtNya2TdLIy7OUanKd0HYfDFq2L+lOFXkAOs9csqBp9O9sDcxJQjT6gky5Caz/XVUWsLxONT8VWUlb9qaLeeLdUxXWO8Aipo4dmXCyM6YBOSmchT+zDYOi/LNsrgngvTySVKqa2rApEOaVZg2ZMxWUJqtqzCjBOZwHTSL5fxbjdpG+FXbNmslChoyjAgSBvtIhRjia6obiyQWjUJvnVUtX0lBz5YxLuXbageopyQTSkdNGEwpl3PjGKc6b2xRDQQ7EgU38wWzMNt05mSHfkCqvWsbR4m0os9cSmKCyowjVV4sKIgpR3XwBRUpsYrbE/JqhoMzZ83pRegZWf6oro0om1UxZWuHbB7ouq2HOAwQ2vwzplRktYOT0EVawDOiXnAcGTqMBUucl7VtaCKhspDWdNVftiKFY3qmIxkYSowtlS0gGdaa/H8UnmgM6uRHfhP8uiUafjYiBLJUD9ieY6fo2DZZxaVupPJRowzgzE9R/QSbt7RGB1u8knZXDZnuqatFLscSCOlnGJEU9CRaPXesg9I9exLSFtSTYaMDtPKly86JphdwwXIqP0AtyIcw/cKrvFMUAlfUBnRuLoDKZD+fWOj4ndzO5CSuMJx5dDwvPLEuWXSsU7oNOBKmjVXsHrBa3aW8A9eU3S/sXCoBfDpYEuBsNOE8ESDnhDBNKUyoY0Eid5GW3XWr1Yq/YwjWbjHtBZkvm4a0+XsTfMswpr0JVZYnKC94zh3/ormWNfalN3QCdtUbawyvGyIgQTHxErYmU67/ip/D+rpaWrckgZG+a0bSIuoRcAK5AMumKPihW76SluiMARDaTXMr1NzF9hL+FNxDPxD+iUSqtU7aUuLoRisYIqAMOlDFxe8Wby8n+kkDI2zawDlfTdEIDViHtsSqPusbE9ybRKGdVXy5g7AA3vSGkisZDMOVD1Pw/kzjyrXEof0Dl0j00iap2vCpUY3eC7+UWpKzpyN78/AldaQaNPx/XXdYU+8YBWO+MJZTP69at1XD4ke9ZdLfWUy08+foZxHoxlrFuP4LGnKelfPZ1H/vTpjWNuZeN1rvvGutLxLp9iDWrgrq03xVyDunu/hVS7nyBUMe9d9hzQST8ShEHQuLnYOmG/o8PrTxU3kCii26d32FMnrdw92h011m83x3JAp+Qd8a4DOulHwkNCLeZyLd4lEQ1PTVWsWXj4C89st3Ls214b5ANHtvwO6JS+I95KniQO6KQcesCBusdwYtbjN8sKbERrwRouwzPnPfiuxcV7NLDgXpHpPaCTspecBVQut961oRrqLMAz3XXxjTSwaqUpPqBz4Ti6uHptAcWgKoVDVVq3vzX3OjJWld30OKCS2RfU74DOTsSZ5jIj89wAVNowUozeB6FavFmLBpa4AdApwNg7DfntXxV6VOeIAzojvY/yPRdQVgEOt6sYVG94Afbc3734Otq22PnSyAM6IxzL6dq/KvauaANehImuci3nQUrQ+ptAqHY9ULHEipC6jf1pP6AzQpOv/NoLFBMLbfjRvh9UXEK2WwM/sDhSZVV2kj8jPmmosqNW8Q0jlVs8SfunlaLxJ06Gf2IEuwNRJQ5V/H1B0wPcHj6BWr459L5ZBXKySg9BVedJ1V0f/onFe+FYDQYlrdZdBYi7zRaL1s6yYV6ee/PDXt7jhZ0R74uUkOvpN/UBpDhTcbE+jNXNEKwq3dJgUC6vOOwVuDcf5LHrWLIHdNqfXfCSR3+kmKV9sBJIpf1/IgSrxp45HNRUHdBpM0I/SIkGItU6RVQ6ij2rrCgdfOzUL6nCarCx2/cJasrUuhVLx/8yOCCn3LZ+nhaJpdShrVdXREqlz32YSmDlz+0BF7/rVOvBBcgGzm2fvPK59rnyal9Ak+503rx507e+6gbkVCBWlXZQUD4FGLH/ggWYwNkQfl7/bBirSghSTJR20z62nwv7odzwi9S2+xHCkzobIkgsUE4c8f0Uz4ZqMOw9M6xa5+kh222FIpVbHPo4ts2woGKdOJK4BLW5fcOLVflmOFSMr05LXqBKp4E8ZdkAtVfa/dCgpkut21EN8FUYUQlrLW64qrC7kQvhKSutXrtfo7EzKqhxqHXSmVv+ud65cGM1GikAq/d6e2e/293f2X7dGw0UmBup3dFBDRdgZLWeyEluAV7fabaX70V630BZvd76eq83gqSc73eugpWtfuyQw05ys5Mn3gGdaf/r8mVZjJ1rEd853RbFx2Gkuma0oGTPB0Q3WQnq4obMSi0ap8sbDnAqKxholKCmSK27oTLbjbEmFUsrYMRGmxDUWNW6bAGyXO9sGcY4kwoEg2Gc04KSOiE3P3YrLqw0xphU0BNdySd0tnKYJXWad9h1mY2ee+MswNYOhkcKSuI07/FJUBcjmJcnvdHvWc56J125oKZIrXti6VxEkN4S1spdyAd1DQd0Rsn1fvo0+Sps9V5mzBhBDQ6XwwswSKgnL977l+VkwVrsHez3ExflgR65tUcWC04XLWPun6wnBtbi+slWAkFN9IBOkto7P1lPhLNavZMtM6mg0lOh1oej2j9txQWLDalP9zpJBhVbrctOboXTqDm7fTNOHbZ6N7e7QLdJBhX5gE6/VrK3mS7VYA/oW8/1+7sHkbssAwnV6x1smcXkg/J6fliMYSI+hDwdr2O2T9YjNu9cOK2f7JRYYYwpqGlQ637csNAxd09z61GTq9XqtQ6Oxx3UNKh1v6jgZfd3yrleqxUG2CJj8fXcaXuvY04gKLpaH7EULb4wtsnT7Mweb5zeW+/1ADIHs0UGEUul9fV7Bxu7XYh5gkGNOKDTx6MvcJRZS1gq9c1+J7u1tb15enoimvD3Tk5PN7cvzrv9ft+cn594UMOo/B/J2Q2X8T0dSAAAAABJRU5ErkJggg==
          format: binary
        filename:
          type: string
          description: File name of the user image
          example: image_name.png
          pattern: ^.*\.(png|PNG|jpeg|JPEG|jpg|JPG)$
      description: User image upload payload
      example:
        content: iVBORw0KGgoAAAANSUhEUgAAASoAAACpCAMAAACrt4DfAAABUFBMVEVPk//////m5ubl5eUkJUYwbP/k5OT60J360J7y8vLt7e34+Pj19fXw8PD5+fnr6+v61an60qMgFi9IkP9Qlf88i/9RmP9Djv//0pkuaf82iP/w7OQACj//1aH/1JUhZf83dP91pfoAADwQGEKgu/MbHkPhxLALXv/z7uOOtPyCq/jw9P4hHz3gwJ04eP8aYv/F0e2VtfX//PSvyf+/0/xEetVKiOwkGC3W3Ore6P0rQ3xpnvsGEkAuLEjgupALFUG3yfAAACe+t8qnr9nHvMZBPFFeU1x7oO/RvbqYquHbx71kjP0+gP/74sSKpv6StPbX5P+zxvBgjeJAXJo/RWlBW5VBYKY1RHNAcMQsJDgdFDNDV4opMFdRdLvZ3egnNWM1LDyGens7asO8oIjBqpZWTVo6OVRnYm54Z2eehnanjnvJqYqdgWiykW7sz62jrtzuoXzIAAAXaElEQVR4nOVd+18TSbbPg9CdEEK3nRdpQkSCBKIGAioIIqujzojy0Luu7syyO1dxVr139v//7dapU/1Kujt9qjshfu4ZHQ8JkJNvzvn2t05VV6XSYLMZZj7eAjilbCaTLYA35/XmwSuClwcvD17R682DNwdeAbwSeAvsF886Hn8xs9PJbJ3vtM+2Dw5SYNWDlY2z7Yutc/g1mesJKmN7WXBT1w0VvNj5zka10ajVaoZhpGxjXxi1WqNxsNHeynbM/+dQmZ3Zi41Uo1JzITRsDLFGamO3K2KeZqhmk4pKxGJ7x9upRjhKLrwYXNtbpjn2oEZDlc34eANRueKbHRXVrB3VrE9UmX56dzMyTA5clc1j0xxXUC4PobK9LIScmgVDbJhlfDyBFzMRkOUVwct7vTx4GBB4GBB4GIbl7W82KkScHLS2zMxYgkIPUfKggl4KUitrpZFf7flyw8Bn5/cpDjCC4/VLO9WGFE4CrUp5Z9ZMOKjA2nO8iUNlzm5UavI4WWiddacGKhdN+dEoOSqR9ebeSpyEcoHV2NxPKig/mgqCCgHK2l7GziXwCl5vDjyMCry818uDh1HZXgE8HtXegRxDBYFlJhEU9xyd51F8iAWmkrgCMsvanh+j+9EohuZDno5XcNGoebmZTEY5YG104wYVxugD3D4xCTqfaSeXUQ5YbV4NUyNBE4FqKxWbzP2sYjDpcG1QJSNBsx61112pjAMosMbKrCkX1EgJ6geVzeMkRh+g0XwQjc6ld6m6nGJG7diUCSpN4/bJqPXxpRRaZWXeHJdaz05SrZ8bY0wpNAMY68dX6+0xpxRapd3JTBQqX0YfVOsOec6Oiorl9biLz7Laihk1qAFG91XrPl5qASxdYmZ5ae4VvN4cePPgFb1eHry81ytaXqFbHnvxWWaUL6MFhd48eHPgFbxeCTyOBYCSdvAZr1o/H4uWCrLalvnDqvXdCRWfZZUL8wdV6zuNySLFyX0CUEk3jGfdUc06UfUnc+kbwGqjHxbUiIZx2usNNoxLNqPbXgGcOa83D17R6+W9Xt7jdbavASnGV2f9kKAWiuDNe7058Aper+T1OD6pbDZrcRfzMj6eSC3miYSyvCJ4ea+XBw8+u+vIKbDKhjkbGBRT68wTjM48wegeDxPK9rK2Ny4Jel1Isbxqd34otT55Rnes0jYDuT0WVNmslWAs07J22SGjOx4UYNYuQIvRmTeY6/Dr+rvXiBTD6rjvE5SAyi7ArFV2jrdgY5Hx8VIFMM7eQR7yuNfLe728x5s/v1akGFZb/aGgCkWvNx/kIbd7vZJLrTPksrbnx+h+3G6n1gB5dmNo9DK32FhdZoYY3fEKQdyOaeTjQflkxyFBJd9puVytlt/ev3//rVEFc0HG3Crtd5k/hFpfkRkhl6vl++8ePbxh2X+9++uH+29TVbQH99//7cZfCR+BsWKOCypIMNsb4HaH0YO43ZPrO3SZwNLpw6MbN+7cmXHszp07HLOHH/k/7LnfKNlaa5uBBejH7Q6j+3E7FuAcGLKY5c2DUwzy8l4v7/WK+2RKL1cfvPu7ByZ/e/iAglVlr+gXXpA3H+Q5+ASJhRFqfSChXKklAdSjh6NxYnaDBFUqlZBad8RCwhKUSlTl1K/RgKJmFaOrzlSrdWKHqlz98DEiUDM0rkqBEh2+DF6nWvcWYImIVOrXG1GBYlDR9AKjdvYmgwswolp3FeA8WBEsyMsHeflBr79JKr/q/egpxS6J76lQGZt930CLoz0/LELFAlGtZ7ZIMr36DwJQDKoPZGlbOfcXC1HV+oBY8KEpWQmaIX3s1fcPKUjN3LlPzSr2GlOq1vttSlJV3xNoCrF6X6XmVWWnf41qPaQAx4sUE1bvyANpo5ANLcCI/RcsQOQzsNFePszrbxA4XQYpllf/TBGxMs76I4OPikCgWKCq9cwlIamqH2g8ZWP121uquOoGJZSfWg8XC0lJUJMgFMoPSNc+t328T8PK2AijqetR63vR1We5/E9pqMhYQVqNWa37cHtYAZoEpqq+k0eKYUUcCm6MLMCoaj2fjM1Tyk+OqIRRub02X0zmLUYUCyO5naCpqo/iJBVwO0mLGm0zilqPIBZ8aEpGgkYPvfxARid4sKKNBo3MNKn14lZ0Uq/+Gi+pmD0kUXvteKJqfUQB9qN39Mrl2EjNzDwmsdVBP0IB+gySBwuQM5aUPHd5+wSlQOsn+ButBCuX5DfkhwpFLGQDxcI2QSn8LQGoZj5SRoPGthmWUJFbe4lI0Ohxl1OxlIJld95R0qpqTo1aJ0xold/+PQmoaI32yt5k1HqE4TKh/sofkqi/mZkblJ4oVCBxcsuvACnN9IC2epEQdQJSgdudXykVWE6iwR5jIt5KLcpIObZUt+0jAalUo5tEa8+HpogS1Lwg9PTKv0kB89vq4CM3KDK0tjMdat08IHy+5X/JILV09PutgYfu/DdpYcx41Dp1KVqG0P4sp2QGgGsvms1Pq2teqEhkVUlicoszFi5uGenlBzxOlCXC+E8Sqlvfm2rzaMZThHcekaDaw5CBs8UiGB9vPsjjy2ESmIjfoVCVDFSr/24qqtJs/rHkfvQLRVlZnRj6stlE1Tpl8YsUVEu6oqmaomrf3IRFugQaK+Y0qHXKpysD1dInXQVTlOb3Q4ewbtCaoZmE1brMjSMlyjI9CagOofwAKI1hpb04lIOqchl/KZqzgK807EVY4Fg8pkwq06Fa/YNBxOqP/Z+DZasGGlS13WK0ZY0le1ljqeD1HLEQof/ix+1zbcpCIQuqtWBsBpC6UhRdZzBZmdX8vLYmAZWxU7Sn5GWXzfrQFEmC0tZUIVSH36Ni9eSKZRKHSIW/KvvTPHq8KgHVZv/a1XqfotUFVEtH+pehkYqfHf7RhOqDtNJ1BpbKXe2PNTpUK0lBlZW+cWSOtFDPgqqp/XtwpDJsa0tfNcglTlMq1CHgxf45WiJDlUoVbLUue+OIc7vNgn0TktcTt5V6vLzzGGn5pwUV4+dPj5+EI7V0ddQEflI5TfF04n9U5a4EVA37xqQF+9Yjl2ffeuTySl6Pi4XA/stotZ65JC3pF1DdBc7Rvy6FVOHq4TeVIaVzmtKBr4CpeCGqMlkFfZiYN7nFlKAZygjQnVXsjTfv/r76xJff1w6f/K4xOcVggT/su6H6FMCNgaXKZFXl3IemJqrWMyRZ5WSVpgPvNPVvV4eDaK2tLn359GfTqjegde7CNVDhPyaTVbXd2FDF3JQpQ+nrebKKZQcfBB99u5pZOlxdXQNbfbK09vzrURMEuq6IslPgAggXP07w7AuZrBJQxdmUybk53t4YpuD1nG0EfDYPSF/IZRXDCXKGp1ZTP/r29esVs9+/fjvSGU7wMNIUTykVqw9+hOMlk1VGuxBp84C0vWXA4MYwsbekOJPIqltHQDuWDGDvnsFjmaKjLuDPMqRQJ3CKUqG/AIDdvSUB1ZkZYw/jRCQoZbEsh4pR9pe7ql1bOpQaoMX+MFdTBI/zJxlIAA48q6Fk56Lh6Mva4RoVqs2gedOJqXXarVrl1F+efwO5xPUkVBXnaqwsnWeQuNJpHDVedirgpCCkOr8YNvXvV38hQrWSEFTymzIR72qr/E+zCc0nztT8cgZ5AoWHpcbJSYeU4uXJhjKK1uSjG/YE5KIOQ0Gmypr/26BCFXdTJmR0/ozllbye2LzR8ooZvtWX8EwaVJWndd6mUzGlVCEHPn/7rOEVUcMrnsbbnlCkOj4J+PArIBYns/pTkqKDSZs03+pLNPnAQ7y8HiLn9Tg+cTeQo0FVe7aM7xOFN6cfVf3z8dKTW1calBa/LqI2V5DFtatbT5Ye/2kPl8XPMFt+Rrn4IlQSG8glJkGJWaWLt4k6gb99RXsMGnT1CqWDhmSlcznBvryCwc/aY10M/3QcEvLfoVNe2tj0oamJqnWTIhaMX0T54SiY85XS/IwTMbe+K3jN45KKExbTE5+xAbH0vcl/AuC1oFLrv1BeeyM2VDHVOmW9eqr2kw2VoB2A6isOmg8/NcU1j6ePysuw+Ql76atfm6JtxeWWgOonQgUa2xyqOGrdhs5vq/WBLXr9NualqPXaK7t4NKv9pHmyCmkelQL3bous+twElFRU7dYveUWBqg05E3Vj3rTXywToqmC1Pjc7XIW7UlAhDyEw6nPgqicvQBJoiKLCaR8EffMF56ovWJk616d2Af5Mee2LjFtXSW/3HEOCUqAynjlcxUHi0lPRnt86vMWQAv2pogjVeIWCNV+wJ5+r4hIAT2s2VM8oxX+cSUaCykN1TlE3Ly2twMFioxVsHzTvfjqyJvtQaumqBYvS/P7pSBNTERbfC7XwkvDSsMgxKbXux+0R1HqX0gWtvHIUqH3JF61gHXSUqgrJrirOo7qATigqm+9uUz6lymU2rlp3xELWTqisO6Fcnp1Qzs7KmQJJMx8sW8IKqUrX3VNXDEINmzNcnuPAhj+sCsLHsSH+hmXSXFHDZvSsfYxG1mZ0J7WydkINeqN1VfjhLBnCLVspEILLdTdV8VaCjtqcAaciJPz/qqArHNRojqSykKJt6mDMDdeexOEscZZ3EO4ZAasdvFqu1xUES7PeOS891SYrDo8mtAOiid/IOzIsxer15dsHtHE63j1yrSthiDt2MNJ4+exnoap4AWoCD8QC4BAJxQEEbLCzhYmIifbzs5fEXbKMzfhQxVTrs8Ud8s56RuW2yBDB4ry0OK2Ljp+G3I4jZpVfCjmf8QTTGJ+TN14z2liAZLXu4BN7LegcbXcTbrXbOLvHe0/I7eKCyBNJE/qUVyV37YTC6dPb9Jes7BZjrwX1qT3aUYqX9A3jGFSiU2UNfjUFu1GYZoro7CE3qXb6icV7MlA1SiNWGGfHL0GLJjlsgEpc+q13L9a5WLxlt/ZQMIirpFgUI5VV5Wk4oJPYseJQ/dTEtS2g11W8Eipi3IK0jqWmKUJTqVitWLG0jgKasTIKqshZ5b9wIdK69QxpLRpCxcaCtvTmC82YpNKFbLB6d1xpiVUwSPiq4Lc6qf2JUO0ksG497hUwTxsFYuDQ4kPqRnmFXI7zEK7xtMonanTnIaR2UksPrbKVnYoDOum8frCMk6L2MiAcPlupZrVpgOlRdSo4PkQVTxvRcKtNya2TdLIy7OUanKd0HYfDFq2L+lOFXkAOs9csqBp9O9sDcxJQjT6gky5Caz/XVUWsLxONT8VWUlb9qaLeeLdUxXWO8Aipo4dmXCyM6YBOSmchT+zDYOi/LNsrgngvTySVKqa2rApEOaVZg2ZMxWUJqtqzCjBOZwHTSL5fxbjdpG+FXbNmslChoyjAgSBvtIhRjia6obiyQWjUJvnVUtX0lBz5YxLuXbageopyQTSkdNGEwpl3PjGKc6b2xRDQQ7EgU38wWzMNt05mSHfkCqvWsbR4m0os9cSmKCyowjVV4sKIgpR3XwBRUpsYrbE/JqhoMzZ83pRegZWf6oro0om1UxZWuHbB7ouq2HOAwQ2vwzplRktYOT0EVawDOiXnAcGTqMBUucl7VtaCKhspDWdNVftiKFY3qmIxkYSowtlS0gGdaa/H8UnmgM6uRHfhP8uiUafjYiBLJUD9ieY6fo2DZZxaVupPJRowzgzE9R/QSbt7RGB1u8knZXDZnuqatFLscSCOlnGJEU9CRaPXesg9I9exLSFtSTYaMDtPKly86JphdwwXIqP0AtyIcw/cKrvFMUAlfUBnRuLoDKZD+fWOj4ndzO5CSuMJx5dDwvPLEuWXSsU7oNOBKmjVXsHrBa3aW8A9eU3S/sXCoBfDpYEuBsNOE8ESDnhDBNKUyoY0Eid5GW3XWr1Yq/YwjWbjHtBZkvm4a0+XsTfMswpr0JVZYnKC94zh3/ormWNfalN3QCdtUbawyvGyIgQTHxErYmU67/ip/D+rpaWrckgZG+a0bSIuoRcAK5AMumKPihW76SluiMARDaTXMr1NzF9hL+FNxDPxD+iUSqtU7aUuLoRisYIqAMOlDFxe8Wby8n+kkDI2zawDlfTdEIDViHtsSqPusbE9ybRKGdVXy5g7AA3vSGkisZDMOVD1Pw/kzjyrXEof0Dl0j00iap2vCpUY3eC7+UWpKzpyN78/AldaQaNPx/XXdYU+8YBWO+MJZTP69at1XD4ke9ZdLfWUy08+foZxHoxlrFuP4LGnKelfPZ1H/vTpjWNuZeN1rvvGutLxLp9iDWrgrq03xVyDunu/hVS7nyBUMe9d9hzQST8ShEHQuLnYOmG/o8PrTxU3kCii26d32FMnrdw92h011m83x3JAp+Qd8a4DOulHwkNCLeZyLd4lEQ1PTVWsWXj4C89st3Ls214b5ANHtvwO6JS+I95KniQO6KQcesCBusdwYtbjN8sKbERrwRouwzPnPfiuxcV7NLDgXpHpPaCTspecBVQut961oRrqLMAz3XXxjTSwaqUpPqBz4Ti6uHptAcWgKoVDVVq3vzX3OjJWld30OKCS2RfU74DOTsSZ5jIj89wAVNowUozeB6FavFmLBpa4AdApwNg7DfntXxV6VOeIAzojvY/yPRdQVgEOt6sYVG94Afbc3734Otq22PnSyAM6IxzL6dq/KvauaANehImuci3nQUrQ+ptAqHY9ULHEipC6jf1pP6AzQpOv/NoLFBMLbfjRvh9UXEK2WwM/sDhSZVV2kj8jPmmosqNW8Q0jlVs8SfunlaLxJ06Gf2IEuwNRJQ5V/H1B0wPcHj6BWr459L5ZBXKySg9BVedJ1V0f/onFe+FYDQYlrdZdBYi7zRaL1s6yYV6ee/PDXt7jhZ0R74uUkOvpN/UBpDhTcbE+jNXNEKwq3dJgUC6vOOwVuDcf5LHrWLIHdNqfXfCSR3+kmKV9sBJIpf1/IgSrxp45HNRUHdBpM0I/SIkGItU6RVQ6ij2rrCgdfOzUL6nCarCx2/cJasrUuhVLx/8yOCCn3LZ+nhaJpdShrVdXREqlz32YSmDlz+0BF7/rVOvBBcgGzm2fvPK59rnyal9Ak+503rx507e+6gbkVCBWlXZQUD4FGLH/ggWYwNkQfl7/bBirSghSTJR20z62nwv7odzwi9S2+xHCkzobIkgsUE4c8f0Uz4ZqMOw9M6xa5+kh222FIpVbHPo4ts2woGKdOJK4BLW5fcOLVflmOFSMr05LXqBKp4E8ZdkAtVfa/dCgpkut21EN8FUYUQlrLW64qrC7kQvhKSutXrtfo7EzKqhxqHXSmVv+ud65cGM1GikAq/d6e2e/293f2X7dGw0UmBup3dFBDRdgZLWeyEluAV7fabaX70V630BZvd76eq83gqSc73eugpWtfuyQw05ys5Mn3gGdaf/r8mVZjJ1rEd853RbFx2Gkuma0oGTPB0Q3WQnq4obMSi0ap8sbDnAqKxholKCmSK27oTLbjbEmFUsrYMRGmxDUWNW6bAGyXO9sGcY4kwoEg2Gc04KSOiE3P3YrLqw0xphU0BNdySd0tnKYJXWad9h1mY2ee+MswNYOhkcKSuI07/FJUBcjmJcnvdHvWc56J125oKZIrXti6VxEkN4S1spdyAd1DQd0Rsn1fvo0+Sps9V5mzBhBDQ6XwwswSKgnL977l+VkwVrsHez3ExflgR65tUcWC04XLWPun6wnBtbi+slWAkFN9IBOkto7P1lPhLNavZMtM6mg0lOh1oej2j9txQWLDalP9zpJBhVbrctOboXTqDm7fTNOHbZ6N7e7QLdJBhX5gE6/VrK3mS7VYA/oW8/1+7sHkbssAwnV6x1smcXkg/J6fliMYSI+hDwdr2O2T9YjNu9cOK2f7JRYYYwpqGlQ637csNAxd09z61GTq9XqtQ6Oxx3UNKh1v6jgZfd3yrleqxUG2CJj8fXcaXuvY04gKLpaH7EULb4wtsnT7Mweb5zeW+/1ADIHs0UGEUul9fV7Bxu7XYh5gkGNOKDTx6MvcJRZS1gq9c1+J7u1tb15enoimvD3Tk5PN7cvzrv9ft+cn594UMOo/B/J2Q2X8T0dSAAAAABJRU5ErkJggg==
        filename: image_name.png
      required:
      - content
    UserdataProcessResult:
      type: object
      properties:
        avatar_image:
          type: string
          description: Error detail on avatar
          example: ""
          maxLength: 256
        biography:
          type: string
          description: Error detail on biography
          example: ""
          maxLength: 256
        categories:
          type: string
          description: Error detail on categories
          example: ""
          maxLength: 256
        cover_photo:
          type: string
          description: Error detail on cover photo
          example: ""
          maxLength: 256
        detail:
          type: string
          description: The detail of why result is success/fail, depend on response_code
          example: All userdata is processed
          maxLength: 256
        facebook_link:
          type: string
          description: Error detail on facebook_link
          example: ""
          maxLength: 256
        location:
          type: string
          description: Error detail on location
          example: ""
          maxLength: 256
        native_currency:
          type: string
          description: Error detail on native_currency
          example: ""
          maxLength: 256
        primary_language:
          type: string
          description: Error detail on primary_language
          example: ""
          maxLength: 256
        realname:
          type: string
          description: Error detail on realname
          example: ""
          maxLength: 256
        response_code:
          type: integer
          description: Result of the request is success or not
          example: 0
          format: int64
        twitter_link:
          type: string
          description: Error detail on twitter_link
          example: ""
          maxLength: 256
      example:
        avatar_image: ""
        biography: ""
        categories: ""
        cover_photo: ""
        detail: All userdata is processed
        facebook_link: ""
        location: ""
        native_currency: ""
        primary_language: ""
        realname: ""
        response_code: 0
        twitter_link: ""
      required:
      - response_code
      - detail
  securitySchemes:
    api_key_header_Authorization:
      type: apiKey
      description: Art Owner's passphrase to authenticate
      name: Authorization
      in: header
tags:
- name: artworks
  description: Pastel Artwork
- name: userdatas
  description: Pastel Process User Specified Data<|MERGE_RESOLUTION|>--- conflicted
+++ resolved
@@ -1193,13 +1193,8 @@
         royalty:
           type: number
           description: how much artist should get on all future resales
-<<<<<<< HEAD
-          example: 1058202636473416810
-          format: int64
-=======
-          example: 0.4685763941072239
+          example: 0.1147305597394367
           format: double
->>>>>>> 2285d20d
         series_name:
           type: string
           description: Series name
@@ -1300,11 +1295,7 @@
         nsfw_score: 1
         porn_nsfw_score: 1
         rareness_score: 1
-<<<<<<< HEAD
-        royalty: 7080598742486221416
-=======
-        royalty: 0.4911423558713323
->>>>>>> 2285d20d
+        royalty: 0.7676800539101692
         series_name: Famous artist
         sexy_nsfw_score: 1
         storage_fee: 100
