openapi: 3.0.3
info:
  title: WalletNode REST API
  version: "1.0"
servers:
- url: http://localhost:8080
paths:
  /artworks/{txid}:
    get:
      tags:
      - artworks
      summary: Returns the detail of Artwork
      description: Gets the Artwork detail
      operationId: artworks#artworkGet
      parameters:
      - name: txid
        in: path
        description: txid
        required: true
        schema:
          type: string
          description: txid
          example: 576e7b824634a488a2f0baacf5a53b237d883029f205df25b300b87c8877ab58
          minLength: 64
          maxLength: 64
        example: 576e7b824634a488a2f0baacf5a53b237d883029f205df25b300b87c8877ab58
      responses:
        "200":
          description: OK response.
          content:
            application/json:
              schema:
                $ref: '#/components/schemas/ArtworkDetail'
              example:
                artist_name: Leonardo da Vinci
                artist_pastelid: jXYJud3rmrR1Sk2scvR47N4E4J5Vv48uCC6se2nzHrBRdjaKj3ybPoi1Y2VVoRqi1GnQrYKjSxQAC7NBtvtEdS
                artist_website_url: https://www.leonardodavinci.net
                copies: 1
                description: The Mona Lisa is an oil painting by Italian artist, inventor,
                  and writer Leonardo da Vinci. Likely completed in 1506, the piece
                  features a portrait of a seated woman set against an imaginary landscape.
<<<<<<< HEAD
                is_green: false
=======
                drawing_nsfw_score: 1000
                hentai_nsfw_score: 1000
                internet_rareness_score: 1
                is_green: true
>>>>>>> 449570b2
                keywords: Renaissance, sfumato, portrait
                neutral_nsfw_score: 1000
                nsfw_score: 1000
                porn_nsfw_score: 1000
                rareness_score: 1
<<<<<<< HEAD
                royalty: 0.15954301358260756
=======
                royalty: 7767964326538747577
>>>>>>> 449570b2
                seen_score: 1
                series_name: Famous artist
                sexy_nsfw_score: 1000
                storage_fee: 100
                thumbnail:
                - 77
                - 97
                - 103
                - 110
                - 105
                - 32
                - 101
                - 115
                - 116
                - 32
                - 113
                - 117
                - 105
                - 100
                - 101
                - 109
                - 32
                - 97
                - 100
                - 46
                title: Mona Lisa
                txid: 576e7b824634a488a2f0baacf5a53b237d883029f205df25b300b87c8877ab58
                version: 1
                youtube_url: https://www.youtube.com/watch?v=0xl6Ufo4ZX0
        "400":
          description: Bad Request response.
          content:
            application/vnd.goa.error:
              schema:
                $ref: '#/components/schemas/Error'
              example:
                id: 3F1FKVRR
                message: Value of ID must be an integer
                name: bad_request
        "404":
          description: Not Found response.
          content:
            application/vnd.goa.error:
              schema:
                $ref: '#/components/schemas/Error'
              example:
                id: 3F1FKVRR
                message: Value of ID must be an integer
                name: bad_request
        "500":
          description: Internal Server Error response.
          content:
            application/vnd.goa.error:
              schema:
                $ref: '#/components/schemas/Error'
              example:
                id: 3F1FKVRR
                message: Value of ID must be an integer
                name: bad_request
  /artworks/download:
    get:
      tags:
      - artworks
      summary: Downloads artwork
      description: Download registered artwork.
      operationId: artworks#download
      parameters:
      - name: txid
        in: query
        description: Art Registration Ticket transaction ID
        allowEmptyValue: true
        required: true
        schema:
          type: string
          description: Art Registration Ticket transaction ID
          example: 576e7b824634a488a2f0baacf5a53b237d883029f205df25b300b87c8877ab58
          minLength: 64
          maxLength: 64
        example: 576e7b824634a488a2f0baacf5a53b237d883029f205df25b300b87c8877ab58
      - name: pid
        in: query
        description: Owner's PastelID
        allowEmptyValue: true
        required: true
        schema:
          type: string
          description: Owner's PastelID
          example: jXYJud3rmrR1Sk2scvR47N4E4J5Vv48uCC6se2nzHrBRdjaKj3ybPoi1Y2VVoRqi1GnQrYKjSxQAC7NBtvtEdS
          pattern: ^[a-zA-Z0-9]+$
          minLength: 86
          maxLength: 86
        example: jXYJud3rmrR1Sk2scvR47N4E4J5Vv48uCC6se2nzHrBRdjaKj3ybPoi1Y2VVoRqi1GnQrYKjSxQAC7NBtvtEdS
      responses:
        "101":
          description: Switching Protocols response.
          content:
            application/json:
              schema:
                $ref: '#/components/schemas/DownloadResult'
              example:
                file:
                - 81
                - 117
                - 105
                - 98
                - 117
                - 115
                - 100
                - 97
                - 109
                - 32
                - 118
                - 105
                - 116
                - 97
                - 101
                - 32
                - 113
                - 117
                - 97
                - 101
                - 114
                - 97
                - 116
                - 46
        "404":
          description: Not Found response.
          content:
            application/vnd.goa.error:
              schema:
                $ref: '#/components/schemas/Error'
              example:
                id: 3F1FKVRR
                message: Value of ID must be an integer
                name: bad_request
        "500":
          description: Internal Server Error response.
          content:
            application/vnd.goa.error:
              schema:
                $ref: '#/components/schemas/Error'
              example:
                id: 3F1FKVRR
                message: Value of ID must be an integer
                name: bad_request
      security:
      - api_key_header_Authorization: []
  /artworks/register:
    get:
      tags:
      - artworks
      summary: Returns list of tasks
      description: List of all tasks.
      operationId: artworks#registerTasks
      responses:
        "200":
          description: OK response.
          content:
            application/json:
              schema:
                $ref: '#/components/schemas/TaskResponseTinyCollection'
              example:
              - id: n6Qn6TFM
                status: Task Started
                ticket:
                  artist_name: Leonardo da Vinci
                  artist_pastelid: jXYJud3rmrR1Sk2scvR47N4E4J5Vv48uCC6se2nzHrBRdjaKj3ybPoi1Y2VVoRqi1GnQrYKjSxQAC7NBtvtEdS
                  artist_pastelid_passphrase: qwerasdf1234
                  artist_website_url: https://www.leonardodavinci.net
                  description: The Mona Lisa is an oil painting by Italian artist,
                    inventor, and writer Leonardo da Vinci. Likely completed in 1506,
                    the piece features a portrait of a seated woman set against an
                    imaginary landscape.
                  green: false
                  issued_copies: 1
                  keywords: Renaissance, sfumato, portrait
                  maximum_fee: 100
                  name: Mona Lisa
                  royalty: 12
                  series_name: Famous artist
                  spendable_address: PtiqRXn2VQwBjp1K8QXR2uW2w2oZ3Ns7N6j
                  thumbnail_coordinate:
                    bottom_right_x: 640
                    bottom_right_y: 480
                    top_left_x: 0
                    top_left_y: 0
                  youtube_url: https://www.youtube.com/watch?v=0xl6Ufo4ZX0
                txid: 576e7b824634a488a2f0baacf5a53b237d883029f205df25b300b87c8877ab58
              - id: n6Qn6TFM
                status: Task Started
                ticket:
                  artist_name: Leonardo da Vinci
                  artist_pastelid: jXYJud3rmrR1Sk2scvR47N4E4J5Vv48uCC6se2nzHrBRdjaKj3ybPoi1Y2VVoRqi1GnQrYKjSxQAC7NBtvtEdS
                  artist_pastelid_passphrase: qwerasdf1234
                  artist_website_url: https://www.leonardodavinci.net
                  description: The Mona Lisa is an oil painting by Italian artist,
                    inventor, and writer Leonardo da Vinci. Likely completed in 1506,
                    the piece features a portrait of a seated woman set against an
                    imaginary landscape.
                  green: false
                  issued_copies: 1
                  keywords: Renaissance, sfumato, portrait
                  maximum_fee: 100
                  name: Mona Lisa
                  royalty: 12
                  series_name: Famous artist
                  spendable_address: PtiqRXn2VQwBjp1K8QXR2uW2w2oZ3Ns7N6j
                  thumbnail_coordinate:
                    bottom_right_x: 640
                    bottom_right_y: 480
                    top_left_x: 0
                    top_left_y: 0
                  youtube_url: https://www.youtube.com/watch?v=0xl6Ufo4ZX0
                txid: 576e7b824634a488a2f0baacf5a53b237d883029f205df25b300b87c8877ab58
        "500":
          description: Internal Server Error response.
          content:
            application/vnd.goa.error:
              schema:
                $ref: '#/components/schemas/Error'
              example:
                id: 3F1FKVRR
                message: Value of ID must be an integer
                name: bad_request
    post:
      tags:
      - artworks
      summary: Registers a new artwork
      description: Runs a new registration process for the new artwork.
      operationId: artworks#register
      requestBody:
        required: true
        content:
          application/json:
            schema:
              $ref: '#/components/schemas/RegisterRequestBody'
            example:
              artist_name: Leonardo da Vinci
              artist_pastelid: jXYJud3rmrR1Sk2scvR47N4E4J5Vv48uCC6se2nzHrBRdjaKj3ybPoi1Y2VVoRqi1GnQrYKjSxQAC7NBtvtEdS
              artist_pastelid_passphrase: qwerasdf1234
              artist_website_url: https://www.leonardodavinci.net
              description: The Mona Lisa is an oil painting by Italian artist, inventor,
                and writer Leonardo da Vinci. Likely completed in 1506, the piece
                features a portrait of a seated woman set against an imaginary landscape.
              green: false
              image_id: VK7mpAqZ
              issued_copies: 1
              keywords: Renaissance, sfumato, portrait
              maximum_fee: 100
              name: Mona Lisa
              royalty: 12
              series_name: Famous artist
              spendable_address: PtiqRXn2VQwBjp1K8QXR2uW2w2oZ3Ns7N6j
              thumbnail_coordinate:
                bottom_right_x: 640
                bottom_right_y: 480
                top_left_x: 0
                top_left_y: 0
              youtube_url: https://www.youtube.com/watch?v=0xl6Ufo4ZX0
      responses:
        "201":
          description: Created response.
          content:
            application/json:
              schema:
                $ref: '#/components/schemas/RegisterResult'
              example:
                task_id: n6Qn6TFM
        "400":
          description: Bad Request response.
          content:
            application/vnd.goa.error:
              schema:
                $ref: '#/components/schemas/Error'
              example:
                id: 3F1FKVRR
                message: Value of ID must be an integer
                name: bad_request
        "500":
          description: Internal Server Error response.
          content:
            application/vnd.goa.error:
              schema:
                $ref: '#/components/schemas/Error'
              example:
                id: 3F1FKVRR
                message: Value of ID must be an integer
                name: bad_request
  /artworks/register/{taskId}:
    get:
      tags:
      - artworks
      summary: Find task by ID
      description: Returns a single task.
      operationId: artworks#registerTask
      parameters:
      - name: taskId
        in: path
        description: Task ID of the registration process
        required: true
        schema:
          type: string
          description: Task ID of the registration process
          example: n6Qn6TFM
          minLength: 8
          maxLength: 8
        example: n6Qn6TFM
      responses:
        "200":
          description: OK response.
          content:
            application/json:
              schema:
                $ref: '#/components/schemas/RegisterTaskResponseBody'
              example:
                id: n6Qn6TFM
                states:
                - date: 2006-01-02T15:04:05Z07:00
                  status: Task Started
                - date: 2006-01-02T15:04:05Z07:00
                  status: Task Started
                status: Task Started
                ticket:
                  artist_name: Leonardo da Vinci
                  artist_pastelid: jXYJud3rmrR1Sk2scvR47N4E4J5Vv48uCC6se2nzHrBRdjaKj3ybPoi1Y2VVoRqi1GnQrYKjSxQAC7NBtvtEdS
                  artist_pastelid_passphrase: qwerasdf1234
                  artist_website_url: https://www.leonardodavinci.net
                  description: The Mona Lisa is an oil painting by Italian artist,
                    inventor, and writer Leonardo da Vinci. Likely completed in 1506,
                    the piece features a portrait of a seated woman set against an
                    imaginary landscape.
                  green: false
                  issued_copies: 1
                  keywords: Renaissance, sfumato, portrait
                  maximum_fee: 100
                  name: Mona Lisa
                  royalty: 12
                  series_name: Famous artist
                  spendable_address: PtiqRXn2VQwBjp1K8QXR2uW2w2oZ3Ns7N6j
                  thumbnail_coordinate:
                    bottom_right_x: 640
                    bottom_right_y: 480
                    top_left_x: 0
                    top_left_y: 0
                  youtube_url: https://www.youtube.com/watch?v=0xl6Ufo4ZX0
                txid: 576e7b824634a488a2f0baacf5a53b237d883029f205df25b300b87c8877ab58
        "404":
          description: Not Found response.
          content:
            application/vnd.goa.error:
              schema:
                $ref: '#/components/schemas/Error'
              example:
                id: 3F1FKVRR
                message: Value of ID must be an integer
                name: bad_request
        "500":
          description: Internal Server Error response.
          content:
            application/vnd.goa.error:
              schema:
                $ref: '#/components/schemas/Error'
              example:
                id: 3F1FKVRR
                message: Value of ID must be an integer
                name: bad_request
  /artworks/register/{taskId}/state:
    get:
      tags:
      - artworks
      summary: Streams state by task ID
      description: Streams the state of the registration process.
      operationId: artworks#registerTaskState
      parameters:
      - name: taskId
        in: path
        description: Task ID of the registration process
        required: true
        schema:
          type: string
          description: Task ID of the registration process
          example: n6Qn6TFM
          minLength: 8
          maxLength: 8
        example: n6Qn6TFM
      responses:
        "101":
          description: Switching Protocols response.
          content:
            application/json:
              schema:
                $ref: '#/components/schemas/TaskState'
              example:
                date: 2006-01-02T15:04:05Z07:00
                status: Task Started
        "404":
          description: Not Found response.
          content:
            application/vnd.goa.error:
              schema:
                $ref: '#/components/schemas/Error'
              example:
                id: 3F1FKVRR
                message: Value of ID must be an integer
                name: bad_request
        "500":
          description: Internal Server Error response.
          content:
            application/vnd.goa.error:
              schema:
                $ref: '#/components/schemas/Error'
              example:
                id: 3F1FKVRR
                message: Value of ID must be an integer
                name: bad_request
  /artworks/register/upload:
    post:
      tags:
      - artworks
      summary: Uploads an image
      description: Upload the image that is used when registering a new artwork.
      operationId: artworks#uploadImage
      requestBody:
        required: true
        content:
          multipart/form-data:
            schema:
              $ref: '#/components/schemas/UploadImageRequestBody'
            example:
              file:
              - 65
              - 117
              - 116
              - 101
              - 109
              - 32
              - 101
              - 97
              - 113
              - 117
              - 101
              - 46
      responses:
        "201":
          description: Created response.
          content:
            application/json:
              schema:
                $ref: '#/components/schemas/Image'
              example:
                expires_in: 2006-01-02T15:04:05Z07:00
                image_id: VK7mpAqZ
        "400":
          description: Bad Request response.
          content:
            application/vnd.goa.error:
              schema:
                $ref: '#/components/schemas/Error'
              example:
                id: 3F1FKVRR
                message: Value of ID must be an integer
                name: bad_request
        "500":
          description: Internal Server Error response.
          content:
            application/vnd.goa.error:
              schema:
                $ref: '#/components/schemas/Error'
              example:
                id: 3F1FKVRR
                message: Value of ID must be an integer
                name: bad_request
  /artworks/search:
    get:
      tags:
      - artworks
      summary: Streams the search result for Artwork
      description: Streams the search result for artwork
      operationId: artworks#artSearch
      parameters:
      - name: artist
        in: query
        description: Artist PastelID or special value; mine
        allowEmptyValue: true
        schema:
          type: string
          description: Artist PastelID or special value; mine
          example: oze
          maxLength: 256
        example: aso
      - name: limit
        in: query
        description: Number of results to be return
        allowEmptyValue: true
        schema:
          type: integer
          description: Number of results to be return
          default: 10
          example: 10
          minimum: 10
          maximum: 200
        example: 10
      - name: query
        in: query
        description: Query is search query entered by user
        allowEmptyValue: true
        required: true
        schema:
          type: string
          description: Query is search query entered by user
          example: Nobis error et inventore nostrum atque.
        example: Maxime ab numquam quo minima est voluptatem.
      - name: artist_name
        in: query
        description: Name of the artist
        allowEmptyValue: true
        schema:
          type: boolean
          description: Name of the artist
          default: true
          example: false
        example: true
      - name: art_title
        in: query
        description: Title of artwork
        allowEmptyValue: true
        schema:
          type: boolean
          description: Title of artwork
          default: true
          example: true
        example: false
      - name: series
        in: query
        description: Artwork series name
        allowEmptyValue: true
        schema:
          type: boolean
          description: Artwork series name
          default: true
          example: true
        example: true
      - name: descr
        in: query
        description: Artist written statement
        allowEmptyValue: true
        schema:
          type: boolean
          description: Artist written statement
          default: true
          example: true
        example: true
      - name: keyword
        in: query
        description: Keyword that Artist assigns to Artwork
        allowEmptyValue: true
        schema:
          type: boolean
          description: Keyword that Artist assigns to Artwork
          default: true
          example: false
        example: false
      - name: min_copies
        in: query
        description: Minimum number of created copies
        allowEmptyValue: true
        schema:
          type: integer
          description: Minimum number of created copies
          example: 1
          minimum: 1
          maximum: 1000
        example: 1
      - name: max_copies
        in: query
        description: Maximum number of created copies
        allowEmptyValue: true
        schema:
          type: integer
          description: Maximum number of created copies
          example: 1000
          minimum: 1
          maximum: 1000
        example: 1000
      - name: min_block
        in: query
        description: Minimum blocknum
        allowEmptyValue: true
        schema:
          type: integer
          description: Minimum blocknum
          default: 1
          example: 2567079128263685768
          minimum: 1
        example: 6518502191988907296
      - name: max_block
        in: query
        description: Maximum blocknum
        allowEmptyValue: true
        schema:
          type: integer
          description: Maximum blocknum
          example: 1333723044759527451
          minimum: 1
        example: 3645993019022976639
      - name: min_rareness_score
        in: query
        description: Minimum pastel rareness score
        allowEmptyValue: true
        schema:
          type: number
          description: Minimum pastel rareness score
          example: 1
          minimum: 1
          maximum: 1000
        example: 1
      - name: max_rareness_score
        in: query
        description: Maximum pastel rareness score
        allowEmptyValue: true
        schema:
          type: number
          description: Maximum pastel rareness score
          example: 1000
          minimum: 1
          maximum: 1000
        example: 1000
      - name: min_nsfw_score
        in: query
        description: Minimum nsfw score
        allowEmptyValue: true
        schema:
          type: number
          description: Minimum nsfw score
          example: 1
          minimum: 1
          maximum: 1000
        example: 1
      - name: max_nsfw_score
        in: query
        description: Maximum nsfw score
        allowEmptyValue: true
        schema:
          type: number
          description: Maximum nsfw score
          example: 1000
          minimum: 1
          maximum: 1000
        example: 1000
      - name: min_internet_rareness_score
        in: query
        description: Minimum internet rareness score
        allowEmptyValue: true
        schema:
          type: number
          description: Minimum internet rareness score
          example: 1
          minimum: 1
          maximum: 1000
        example: 1
      - name: max_internet_rareness_score
        in: query
        description: Maximum internet rareness score
        allowEmptyValue: true
        schema:
          type: number
          description: Maximum internet rareness score
          example: 1000
          minimum: 1
          maximum: 1000
        example: 1000
      responses:
        "101":
          description: Switching Protocols response.
          content:
            application/json:
              schema:
                $ref: '#/components/schemas/ArtworkSearchResult'
              example:
                artwork:
                  artist_name: Leonardo da Vinci
                  artist_pastelid: jXYJud3rmrR1Sk2scvR47N4E4J5Vv48uCC6se2nzHrBRdjaKj3ybPoi1Y2VVoRqi1GnQrYKjSxQAC7NBtvtEdS
                  artist_website_url: https://www.leonardodavinci.net
                  copies: 1
                  description: The Mona Lisa is an oil painting by Italian artist,
                    inventor, and writer Leonardo da Vinci. Likely completed in 1506,
                    the piece features a portrait of a seated woman set against an
                    imaginary landscape.
                  keywords: Renaissance, sfumato, portrait
                  series_name: Famous artist
                  thumbnail:
                  - 69
                  - 105
                  - 117
                  - 115
                  - 32
                  - 105
                  - 108
                  - 108
                  - 111
                  - 32
                  - 105
                  - 117
                  - 115
                  - 116
                  - 111
                  - 32
                  - 101
                  - 116
                  - 32
                  - 112
                  - 97
                  - 114
                  - 105
                  - 97
                  - 116
                  - 117
                  - 114
                  - 32
                  - 114
                  - 101
                  - 114
                  - 117
                  - 109
                  - 46
                  title: Mona Lisa
                  txid: 576e7b824634a488a2f0baacf5a53b237d883029f205df25b300b87c8877ab58
                  youtube_url: https://www.youtube.com/watch?v=0xl6Ufo4ZX0
                match_index: 5122141033206213632
                matches:
                - field_type: keyword
                  matched_indexes:
                  - 5079483862560419611
                  - 383435025649165662
                  score: 1913188029159934354
                  str: Qui quo et odio voluptatem voluptas voluptates.
                - field_type: keyword
                  matched_indexes:
                  - 5079483862560419611
                  - 383435025649165662
                  score: 1913188029159934354
                  str: Qui quo et odio voluptatem voluptas voluptates.
        "400":
          description: Bad Request response.
          content:
            application/vnd.goa.error:
              schema:
                $ref: '#/components/schemas/Error'
              example:
                id: 3F1FKVRR
                message: Value of ID must be an integer
                name: bad_request
        "500":
          description: Internal Server Error response.
          content:
            application/vnd.goa.error:
              schema:
                $ref: '#/components/schemas/Error'
              example:
                id: 3F1FKVRR
                message: Value of ID must be an integer
                name: bad_request
  /userdatas/{pastelid}:
    get:
      tags:
      - userdatas
      summary: Returns the detail of Userdata
      description: Gets the Userdata detail
      operationId: userdatas#userdataGet
      parameters:
      - name: pastelid
        in: path
        description: Artist's PastelID
        required: true
        schema:
          type: string
          description: Artist's PastelID
          example: jXYJud3rmrR1Sk2scvR47N4E4J5Vv48uCC6se2nzHrBRdjaKj3ybPoi1Y2VVoRqi1GnQrYKjSxQAC7NBtvtEdS
          pattern: ^[a-zA-Z0-9]+$
          minLength: 86
          maxLength: 86
<<<<<<< HEAD
        example: jXYJud3rmrR1Sk2scvR47N4E4J5Vv48uCC6se2nzHrBRdjaKj3ybPoi1Y2VVoRqi1GnQrYKjSxQAC7NBtvtEdS
      responses:
        "200":
          description: OK response.
          content:
            application/json:
              schema:
                $ref: '#/components/schemas/CreateUserdataRequestBody'
              example:
                artist_pastelid: jXYJud3rmrR1Sk2scvR47N4E4J5Vv48uCC6se2nzHrBRdjaKj3ybPoi1Y2VVoRqi1GnQrYKjSxQAC7NBtvtEdS
                artist_pastelid_passphrase: qwerasdf1234
                avatar_image:
                  content:
                  - 73
                  - 100
                  - 32
                  - 113
                  - 117
                  - 105
                  - 97
                  - 46
                biography: I'm a digital artist based in Paris, France. ...
                categories: Impedit tenetur harum molestias tempore.
                cover_photo:
                  content:
                  - 73
                  - 100
                  - 32
                  - 113
                  - 117
                  - 105
                  - 97
                  - 46
                facebook_link: https://www.facebook.com/Williams_Scottish
                location: New York, US
                native_currency: USD
                primary_language: English
                realname: Williams Scottish
                twitter_link: https://www.twitter.com/@Williams_Scottish
        "400":
          description: Bad Request response.
          content:
            application/vnd.goa.error:
              schema:
                $ref: '#/components/schemas/Error'
              example:
                id: 3F1FKVRR
                message: Value of ID must be an integer
                name: bad_request
        "404":
          description: Not Found response.
          content:
            application/vnd.goa.error:
              schema:
                $ref: '#/components/schemas/Error'
              example:
                id: 3F1FKVRR
                message: Value of ID must be an integer
                name: bad_request
        "500":
          description: Internal Server Error response.
          content:
            application/vnd.goa.error:
              schema:
                $ref: '#/components/schemas/Error'
              example:
                id: 3F1FKVRR
                message: Value of ID must be an integer
                name: bad_request
  /userdatas/create:
    post:
      tags:
      - userdatas
      summary: Create new user data
      description: Create new user data
      operationId: userdatas#createUserdata
      requestBody:
        required: true
        content:
          multipart/form-data:
            schema:
              $ref: '#/components/schemas/CreateUserdataRequestBody'
            example:
              artist_pastelid: jXYJud3rmrR1Sk2scvR47N4E4J5Vv48uCC6se2nzHrBRdjaKj3ybPoi1Y2VVoRqi1GnQrYKjSxQAC7NBtvtEdS
              artist_pastelid_passphrase: qwerasdf1234
              avatar_image:
                content:
                - 65
                - 115
                - 112
                - 101
                - 114
                - 105
                - 111
                - 114
                - 101
                - 115
                - 32
                - 97
                - 109
                - 101
                - 116
                - 32
                - 108
                - 97
                - 98
                - 111
                - 114
                - 105
                - 111
                - 115
                - 97
                - 109
                - 32
                - 108
                - 105
                - 98
                - 101
                - 114
                - 111
                - 32
                - 116
                - 101
                - 110
                - 101
                - 116
                - 117
                - 114
                - 32
                - 118
                - 105
                - 116
                - 97
                - 101
                - 32
                - 98
                - 108
                - 97
                - 110
                - 100
                - 105
                - 116
                - 105
                - 105
                - 115
                - 46
              biography: I'm a digital artist based in Paris, France. ...
              categories: Quia dolore fugit aliquam totam.
              cover_photo:
                content:
                - 65
                - 115
                - 112
                - 101
                - 114
                - 105
                - 111
                - 114
                - 101
                - 115
                - 32
                - 97
                - 109
                - 101
                - 116
                - 32
                - 108
                - 97
                - 98
                - 111
                - 114
                - 105
                - 111
                - 115
                - 97
                - 109
                - 32
                - 108
                - 105
                - 98
                - 101
                - 114
                - 111
                - 32
                - 116
                - 101
                - 110
                - 101
                - 116
                - 117
                - 114
                - 32
                - 118
                - 105
                - 116
                - 97
                - 101
                - 32
                - 98
                - 108
                - 97
                - 110
                - 100
                - 105
                - 116
                - 105
                - 105
                - 115
                - 46
              facebook_link: https://www.facebook.com/Williams_Scottish
              location: New York, US
              native_currency: USD
              primary_language: English
              realname: Williams Scottish
              twitter_link: https://www.twitter.com/@Williams_Scottish
      responses:
        "201":
          description: Created response.
          content:
            application/json:
              schema:
                $ref: '#/components/schemas/UserdataProcessResult'
              example:
                avatar_image: 9vk
                biography: 3ul
                categories: woe
                cover_photo: hjm
                detail: All userdata is processed
                facebook_link: k0v
                location: p88
                native_currency: qzj
                primary_language: 4ij
                realname: 25x
                response_code: 0
                twitter_link: xwi
        "400":
          description: Bad Request response.
          content:
            application/vnd.goa.error:
              schema:
                $ref: '#/components/schemas/Error'
              example:
                id: 3F1FKVRR
                message: Value of ID must be an integer
                name: bad_request
        "500":
          description: Internal Server Error response.
          content:
            application/vnd.goa.error:
              schema:
                $ref: '#/components/schemas/Error'
              example:
                id: 3F1FKVRR
                message: Value of ID must be an integer
                name: bad_request
  /userdatas/update:
    post:
      tags:
      - userdatas
      summary: Update user data for an existing user
      description: Update user data for an existing user
      operationId: userdatas#updateUserdata
      requestBody:
        required: true
        content:
          multipart/form-data:
            schema:
              $ref: '#/components/schemas/CreateUserdataRequestBody'
            example:
              artist_pastelid: jXYJud3rmrR1Sk2scvR47N4E4J5Vv48uCC6se2nzHrBRdjaKj3ybPoi1Y2VVoRqi1GnQrYKjSxQAC7NBtvtEdS
              artist_pastelid_passphrase: qwerasdf1234
              avatar_image:
                content:
                - 65
                - 115
                - 112
                - 101
                - 114
                - 105
                - 111
                - 114
                - 101
                - 115
                - 32
                - 97
                - 109
                - 101
                - 116
                - 32
                - 108
                - 97
                - 98
                - 111
                - 114
                - 105
                - 111
                - 115
                - 97
                - 109
                - 32
                - 108
                - 105
                - 98
                - 101
                - 114
                - 111
                - 32
                - 116
                - 101
                - 110
                - 101
                - 116
                - 117
                - 114
                - 32
                - 118
                - 105
                - 116
                - 97
                - 101
                - 32
                - 98
                - 108
                - 97
                - 110
                - 100
                - 105
                - 116
                - 105
                - 105
                - 115
                - 46
              biography: I'm a digital artist based in Paris, France. ...
              categories: Sint rerum nisi molestiae quidem doloribus quod.
              cover_photo:
                content:
                - 65
                - 115
                - 112
                - 101
                - 114
                - 105
                - 111
                - 114
                - 101
                - 115
                - 32
                - 97
                - 109
                - 101
                - 116
                - 32
                - 108
                - 97
                - 98
                - 111
                - 114
                - 105
                - 111
                - 115
                - 97
                - 109
                - 32
                - 108
                - 105
                - 98
                - 101
                - 114
                - 111
                - 32
                - 116
                - 101
                - 110
                - 101
                - 116
                - 117
                - 114
                - 32
                - 118
                - 105
                - 116
                - 97
                - 101
                - 32
                - 98
                - 108
                - 97
                - 110
                - 100
                - 105
                - 116
                - 105
                - 105
                - 115
                - 46
              facebook_link: https://www.facebook.com/Williams_Scottish
              location: New York, US
              native_currency: USD
              primary_language: English
              realname: Williams Scottish
              twitter_link: https://www.twitter.com/@Williams_Scottish
      responses:
        "201":
          description: Created response.
          content:
            application/json:
              schema:
                $ref: '#/components/schemas/UserdataProcessResult'
              example:
                avatar_image: gd2
                biography: wbi
                categories: "494"
                cover_photo: pqh
                detail: All userdata is processed
                facebook_link: 4o0
                location: y68
                native_currency: s1r
                primary_language: u0h
                realname: "508"
                response_code: 0
                twitter_link: 5vt
        "400":
          description: Bad Request response.
          content:
            application/vnd.goa.error:
              schema:
                $ref: '#/components/schemas/Error'
              example:
                id: 3F1FKVRR
                message: Value of ID must be an integer
                name: bad_request
        "500":
          description: Internal Server Error response.
          content:
            application/vnd.goa.error:
              schema:
                $ref: '#/components/schemas/Error'
              example:
                id: 3F1FKVRR
                message: Value of ID must be an integer
                name: bad_request
components:
  schemas:
    ArtworkDetail:
      type: object
      properties:
        artist_name:
          type: string
          description: Name of the artist
          example: Leonardo da Vinci
          maxLength: 256
        artist_pastelid:
          type: string
          description: Artist's PastelID
          example: jXYJud3rmrR1Sk2scvR47N4E4J5Vv48uCC6se2nzHrBRdjaKj3ybPoi1Y2VVoRqi1GnQrYKjSxQAC7NBtvtEdS
          pattern: ^[a-zA-Z0-9]+$
          minLength: 86
          maxLength: 86
=======
>>>>>>> 449570b2
        artist_website_url:
          type: string
          description: Artist website URL
          example: https://www.leonardodavinci.net
          maxLength: 256
        copies:
          type: integer
          description: Number of copies
          default: 1
          example: 1
          minimum: 1
          maximum: 1000
        description:
          type: string
          description: Description of the artwork
          example: The Mona Lisa is an oil painting by Italian artist, inventor, and
            writer Leonardo da Vinci. Likely completed in 1506, the piece features
            a portrait of a seated woman set against an imaginary landscape.
          maxLength: 1024
<<<<<<< HEAD
=======
        drawing_nsfw_score:
          type: number
          description: nsfw score
          example: 1000
          minimum: 0
          maximum: 1000
        hentai_nsfw_score:
          type: number
          description: nsfw score
          example: 1000
          minimum: 0
          maximum: 1000
        internet_rareness_score:
          type: number
          description: internet rareness score
          example: 1
          minimum: 0
          maximum: 1000
>>>>>>> 449570b2
        is_green:
          type: boolean
          description: Green flag
          example: false
        keywords:
          type: string
          description: Keywords
          example: Renaissance, sfumato, portrait
          maxLength: 256
<<<<<<< HEAD
        nsfw_score:
          type: integer
=======
        neutral_nsfw_score:
          type: number
          description: nsfw score
          example: 1000
          minimum: 0
          maximum: 1000
        nsfw_score:
          type: number
          description: nsfw score
          example: 1000
          minimum: 0
          maximum: 1000
        porn_nsfw_score:
          type: number
>>>>>>> 449570b2
          description: nsfw score
          example: 1000
          minimum: 0
          maximum: 1000
        rareness_score:
<<<<<<< HEAD
          type: integer
          description: rareness score
=======
          type: number
          description: pastel rareness score
>>>>>>> 449570b2
          example: 1
          minimum: 0
          maximum: 1000
        royalty:
<<<<<<< HEAD
          type: number
          description: how much artist should get on all future resales
          example: 0.3924511716181642
          format: double
=======
          type: integer
          description: how much artist should get on all future resales
          example: 4321854410538811785
          format: int64
>>>>>>> 449570b2
        seen_score:
          type: integer
          description: seen score
          example: 1
          minimum: 0
          maximum: 1000
        series_name:
          type: string
          description: Series name
          example: Famous artist
          maxLength: 256
<<<<<<< HEAD
=======
        sexy_nsfw_score:
          type: number
          description: nsfw score
          example: 1000
          minimum: 0
          maximum: 1000
>>>>>>> 449570b2
        storage_fee:
          type: integer
          description: Storage fee
          example: 100
          format: int64
        thumbnail:
          type: string
          description: Thumbnail image
          example:
<<<<<<< HEAD
          - 65
          - 108
          - 105
          - 113
          - 117
          - 97
          - 109
          - 32
          - 110
          - 101
          - 113
          - 117
          - 101
          - 32
          - 101
          - 116
          - 32
          - 116
          - 101
          - 109
          - 112
          - 111
          - 114
          - 101
          - 32
          - 114
          - 101
          - 109
          - 32
          - 101
          - 97
          - 113
          - 117
          - 101
          - 32
          - 101
          - 116
=======
          - 83
          - 105
          - 110
          - 116
          - 32
          - 99
          - 111
          - 109
          - 109
          - 111
          - 100
          - 105
>>>>>>> 449570b2
          - 46
          format: binary
        title:
          type: string
          description: Name of the artwork
          example: Mona Lisa
          maxLength: 256
        txid:
          type: string
          description: txid
          example: 576e7b824634a488a2f0baacf5a53b237d883029f205df25b300b87c8877ab58
          minLength: 64
          maxLength: 64
        version:
          type: integer
          description: version
          example: 1
          format: int64
        youtube_url:
          type: string
          description: Artwork creation video youtube URL
          example: https://www.youtube.com/watch?v=0xl6Ufo4ZX0
          maxLength: 128
      example:
        artist_name: Leonardo da Vinci
        artist_pastelid: jXYJud3rmrR1Sk2scvR47N4E4J5Vv48uCC6se2nzHrBRdjaKj3ybPoi1Y2VVoRqi1GnQrYKjSxQAC7NBtvtEdS
        artist_website_url: https://www.leonardodavinci.net
        copies: 1
        description: The Mona Lisa is an oil painting by Italian artist, inventor,
          and writer Leonardo da Vinci. Likely completed in 1506, the piece features
          a portrait of a seated woman set against an imaginary landscape.
<<<<<<< HEAD
        is_green: false
=======
        drawing_nsfw_score: 1000
        hentai_nsfw_score: 1000
        internet_rareness_score: 1
        is_green: true
>>>>>>> 449570b2
        keywords: Renaissance, sfumato, portrait
        neutral_nsfw_score: 1000
        nsfw_score: 1000
        porn_nsfw_score: 1000
        rareness_score: 1
<<<<<<< HEAD
        royalty: 0.02498165551570655
=======
        royalty: 4529988671258623533
>>>>>>> 449570b2
        seen_score: 1
        series_name: Famous artist
        sexy_nsfw_score: 1000
        storage_fee: 100
        thumbnail:
        - 83
        - 101
        - 113
        - 117
        - 105
        - 32
        - 99
        - 111
        - 114
        - 114
        - 117
        - 112
        - 116
        - 105
        - 32
        - 99
        - 111
        - 109
        - 109
        - 111
        - 100
        - 105
        - 46
        title: Mona Lisa
        txid: 576e7b824634a488a2f0baacf5a53b237d883029f205df25b300b87c8877ab58
        version: 1
        youtube_url: https://www.youtube.com/watch?v=0xl6Ufo4ZX0
      required:
      - is_green
      - royalty
      - rareness_score
      - nsfw_score
      - title
      - description
      - artist_name
      - copies
      - artist_pastelid
      - txid
    ArtworkSearchResult:
      type: object
      properties:
        artwork:
          $ref: '#/components/schemas/ArtworkSummary'
        match_index:
          type: integer
          description: Sort index of the match based on score.This must be used to
            sort results on UI.
          example: 5414719433758340360
          format: int64
        matches:
          type: array
          items:
            $ref: '#/components/schemas/FuzzyMatch'
          description: Match result details
          example:
          - field_type: keyword
            matched_indexes:
            - 5079483862560419611
            - 383435025649165662
            score: 1913188029159934354
            str: Qui quo et odio voluptatem voluptas voluptates.
          - field_type: keyword
            matched_indexes:
            - 5079483862560419611
            - 383435025649165662
            score: 1913188029159934354
            str: Qui quo et odio voluptatem voluptas voluptates.
          - field_type: keyword
            matched_indexes:
            - 5079483862560419611
            - 383435025649165662
            score: 1913188029159934354
            str: Qui quo et odio voluptatem voluptas voluptates.
          - field_type: keyword
            matched_indexes:
            - 5079483862560419611
            - 383435025649165662
            score: 1913188029159934354
            str: Qui quo et odio voluptatem voluptas voluptates.
      example:
        artwork:
          artist_name: Leonardo da Vinci
          artist_pastelid: jXYJud3rmrR1Sk2scvR47N4E4J5Vv48uCC6se2nzHrBRdjaKj3ybPoi1Y2VVoRqi1GnQrYKjSxQAC7NBtvtEdS
          artist_website_url: https://www.leonardodavinci.net
          copies: 1
          description: The Mona Lisa is an oil painting by Italian artist, inventor,
            and writer Leonardo da Vinci. Likely completed in 1506, the piece features
            a portrait of a seated woman set against an imaginary landscape.
          keywords: Renaissance, sfumato, portrait
          series_name: Famous artist
          thumbnail:
          - 69
          - 105
          - 117
          - 115
          - 32
          - 105
          - 108
          - 108
          - 111
          - 32
          - 105
          - 117
          - 115
          - 116
          - 111
          - 32
          - 101
          - 116
          - 32
          - 112
          - 97
          - 114
          - 105
          - 97
          - 116
          - 117
          - 114
          - 32
          - 114
          - 101
          - 114
          - 117
          - 109
          - 46
          title: Mona Lisa
          txid: 576e7b824634a488a2f0baacf5a53b237d883029f205df25b300b87c8877ab58
          youtube_url: https://www.youtube.com/watch?v=0xl6Ufo4ZX0
        match_index: 6325242562689933544
        matches:
        - field_type: keyword
          matched_indexes:
          - 5079483862560419611
          - 383435025649165662
          score: 1913188029159934354
          str: Qui quo et odio voluptatem voluptas voluptates.
        - field_type: keyword
          matched_indexes:
          - 5079483862560419611
          - 383435025649165662
          score: 1913188029159934354
          str: Qui quo et odio voluptatem voluptas voluptates.
        - field_type: keyword
          matched_indexes:
          - 5079483862560419611
          - 383435025649165662
          score: 1913188029159934354
          str: Qui quo et odio voluptatem voluptas voluptates.
        - field_type: keyword
          matched_indexes:
          - 5079483862560419611
          - 383435025649165662
          score: 1913188029159934354
          str: Qui quo et odio voluptatem voluptas voluptates.
      required:
      - artwork
      - matches
      - match_index
    ArtworkSummary:
      type: object
      properties:
        artist_name:
          type: string
          description: Name of the artist
          example: Leonardo da Vinci
          maxLength: 256
        artist_pastelid:
          type: string
          description: Artist's PastelID
          example: jXYJud3rmrR1Sk2scvR47N4E4J5Vv48uCC6se2nzHrBRdjaKj3ybPoi1Y2VVoRqi1GnQrYKjSxQAC7NBtvtEdS
          pattern: ^[a-zA-Z0-9]+$
          minLength: 86
          maxLength: 86
        artist_website_url:
          type: string
          description: Artist website URL
          example: https://www.leonardodavinci.net
          maxLength: 256
        copies:
          type: integer
          description: Number of copies
          default: 1
          example: 1
          minimum: 1
          maximum: 1000
        description:
          type: string
          description: Description of the artwork
          example: The Mona Lisa is an oil painting by Italian artist, inventor, and
            writer Leonardo da Vinci. Likely completed in 1506, the piece features
            a portrait of a seated woman set against an imaginary landscape.
          maxLength: 1024
        keywords:
          type: string
          description: Keywords
          example: Renaissance, sfumato, portrait
          maxLength: 256
        series_name:
          type: string
          description: Series name
          example: Famous artist
          maxLength: 256
        thumbnail:
          type: string
          description: Thumbnail image
          example:
          - 85
          - 116
          - 32
          - 118
          - 111
          - 108
          - 117
          - 112
          - 116
          - 97
          - 115
          - 32
          - 112
          - 111
          - 114
          - 114
          - 111
          - 32
          - 105
          - 112
          - 115
          - 97
          - 109
          - 32
          - 101
          - 110
          - 105
          - 109
          - 32
          - 99
          - 117
          - 109
          - 113
          - 117
          - 101
          - 46
          format: binary
        title:
          type: string
          description: Name of the artwork
          example: Mona Lisa
          maxLength: 256
        txid:
          type: string
          description: txid
          example: 576e7b824634a488a2f0baacf5a53b237d883029f205df25b300b87c8877ab58
          minLength: 64
          maxLength: 64
        youtube_url:
          type: string
          description: Artwork creation video youtube URL
          example: https://www.youtube.com/watch?v=0xl6Ufo4ZX0
          maxLength: 128
      description: Artwork response
      example:
        artist_name: Leonardo da Vinci
        artist_pastelid: jXYJud3rmrR1Sk2scvR47N4E4J5Vv48uCC6se2nzHrBRdjaKj3ybPoi1Y2VVoRqi1GnQrYKjSxQAC7NBtvtEdS
        artist_website_url: https://www.leonardodavinci.net
        copies: 1
        description: The Mona Lisa is an oil painting by Italian artist, inventor,
          and writer Leonardo da Vinci. Likely completed in 1506, the piece features
          a portrait of a seated woman set against an imaginary landscape.
        keywords: Renaissance, sfumato, portrait
        series_name: Famous artist
        thumbnail:
        - 85
        - 116
        - 32
        - 105
        - 110
        - 32
        - 113
        - 117
        - 105
        - 46
        title: Mona Lisa
        txid: 576e7b824634a488a2f0baacf5a53b237d883029f205df25b300b87c8877ab58
        youtube_url: https://www.youtube.com/watch?v=0xl6Ufo4ZX0
      required:
      - title
      - description
      - artist_name
      - copies
      - artist_pastelid
      - txid
    ArtworkTicket:
      type: object
      properties:
        artist_name:
          type: string
          description: Name of the artist
          example: Leonardo da Vinci
          maxLength: 256
        artist_pastelid:
          type: string
          description: Artist's PastelID
          example: jXYJud3rmrR1Sk2scvR47N4E4J5Vv48uCC6se2nzHrBRdjaKj3ybPoi1Y2VVoRqi1GnQrYKjSxQAC7NBtvtEdS
          pattern: ^[a-zA-Z0-9]+$
          minLength: 86
          maxLength: 86
        artist_pastelid_passphrase:
          type: string
          description: Passphrase of the artist's PastelID
          example: qwerasdf1234
        artist_website_url:
          type: string
          description: Artist website URL
          example: https://www.leonardodavinci.net
          maxLength: 256
        description:
          type: string
          description: Description of the artwork
          example: The Mona Lisa is an oil painting by Italian artist, inventor, and
            writer Leonardo da Vinci. Likely completed in 1506, the piece features
            a portrait of a seated woman set against an imaginary landscape.
          maxLength: 1024
        green:
          type: boolean
          description: To donate 2% of the sale proceeds on every sale to TeamTrees
            which plants trees
          default: false
          example: false
        issued_copies:
          type: integer
          description: Number of copies issued
          default: 1
          example: 1
          minimum: 1
          maximum: 1000
        keywords:
          type: string
          description: Keywords
          example: Renaissance, sfumato, portrait
          maxLength: 256
        maximum_fee:
          type: number
          description: Used to find a suitable masternode with a fee equal or less
          default: 1
          example: 100
          minimum: 1e-05
        name:
          type: string
          description: Name of the artwork
          example: Mona Lisa
          maxLength: 256
        royalty:
          type: number
          description: Percentage the artist received in future sales. If set to 0%
            he only get paids for the first sale on each copy of the NFT
          default: 0
          example: 12
          minimum: 0
          maximum: 100
        series_name:
          type: string
          description: Series name
          example: Famous artist
          maxLength: 256
        spendable_address:
          type: string
          description: Spendable address
          example: PtiqRXn2VQwBjp1K8QXR2uW2w2oZ3Ns7N6j
          pattern: ^[a-zA-Z0-9]+$
          minLength: 35
          maxLength: 35
        thumbnail_coordinate:
          $ref: '#/components/schemas/Thumbnailcoordinate2'
        youtube_url:
          type: string
          description: Artwork creation video youtube URL
          example: https://www.youtube.com/watch?v=0xl6Ufo4ZX0
          maxLength: 128
      description: Ticket of the registration artwork
      example:
        artist_name: Leonardo da Vinci
        artist_pastelid: jXYJud3rmrR1Sk2scvR47N4E4J5Vv48uCC6se2nzHrBRdjaKj3ybPoi1Y2VVoRqi1GnQrYKjSxQAC7NBtvtEdS
        artist_pastelid_passphrase: qwerasdf1234
        artist_website_url: https://www.leonardodavinci.net
        description: The Mona Lisa is an oil painting by Italian artist, inventor,
          and writer Leonardo da Vinci. Likely completed in 1506, the piece features
          a portrait of a seated woman set against an imaginary landscape.
        green: false
        issued_copies: 1
        keywords: Renaissance, sfumato, portrait
        maximum_fee: 100
        name: Mona Lisa
        royalty: 12
        series_name: Famous artist
        spendable_address: PtiqRXn2VQwBjp1K8QXR2uW2w2oZ3Ns7N6j
        thumbnail_coordinate:
          bottom_right_x: 640
          bottom_right_y: 480
          top_left_x: 0
          top_left_y: 0
        youtube_url: https://www.youtube.com/watch?v=0xl6Ufo4ZX0
      required:
      - artist_name
      - name
      - issued_copies
      - artist_pastelid
      - artist_pastelid_passphrase
      - spendable_address
      - maximum_fee
    CreateUserdataRequestBody:
      type: object
      properties:
        artist_pastelid:
          type: string
          description: Artist's PastelID
          example: jXYJud3rmrR1Sk2scvR47N4E4J5Vv48uCC6se2nzHrBRdjaKj3ybPoi1Y2VVoRqi1GnQrYKjSxQAC7NBtvtEdS
          pattern: ^[a-zA-Z0-9]+$
          minLength: 86
          maxLength: 86
        artist_pastelid_passphrase:
          type: string
          description: Passphrase of the artist's PastelID
          example: qwerasdf1234
        avatar_image:
          $ref: '#/components/schemas/UserImageUploadPayload'
        biography:
          type: string
          description: Biography of the user
          example: I'm a digital artist based in Paris, France. ...
          maxLength: 1024
        categories:
          type: string
          description: The categories of user's work
          example: Quos dignissimos ut corrupti eos aut.
        cover_photo:
          $ref: '#/components/schemas/UserImageUploadPayload'
        facebook_link:
          type: string
          description: Facebook link of the user
          example: https://www.facebook.com/Williams_Scottish
          maxLength: 128
        location:
          type: string
          description: Location of the user
          example: New York, US
          maxLength: 256
        native_currency:
          type: string
          description: Native currency of user in ISO 4217 Alphabetic Code
          example: USD
          minLength: 3
          maxLength: 3
        primary_language:
          type: string
          description: Primary language of the user
          example: English
          maxLength: 30
        realname:
          type: string
          description: Real name of the user
          example: Williams Scottish
          maxLength: 256
        twitter_link:
          type: string
          description: Twitter link of the user
          example: https://www.twitter.com/@Williams_Scottish
          maxLength: 128
      example:
        artist_pastelid: jXYJud3rmrR1Sk2scvR47N4E4J5Vv48uCC6se2nzHrBRdjaKj3ybPoi1Y2VVoRqi1GnQrYKjSxQAC7NBtvtEdS
        artist_pastelid_passphrase: qwerasdf1234
        avatar_image:
          content:
          - 65
          - 115
          - 112
          - 101
          - 114
          - 105
          - 111
          - 114
          - 101
          - 115
          - 32
          - 97
          - 109
          - 101
          - 116
          - 32
          - 108
          - 97
          - 98
          - 111
          - 114
          - 105
          - 111
          - 115
          - 97
          - 109
          - 32
          - 108
          - 105
          - 98
          - 101
          - 114
          - 111
          - 32
          - 116
          - 101
          - 110
          - 101
          - 116
          - 117
          - 114
          - 32
          - 118
          - 105
          - 116
          - 97
          - 101
          - 32
          - 98
          - 108
          - 97
          - 110
          - 100
          - 105
          - 116
          - 105
          - 105
          - 115
          - 46
        biography: I'm a digital artist based in Paris, France. ...
        categories: Eveniet autem excepturi soluta omnis qui quia.
        cover_photo:
          content:
          - 65
          - 115
          - 112
          - 101
          - 114
          - 105
          - 111
          - 114
          - 101
          - 115
          - 32
          - 97
          - 109
          - 101
          - 116
          - 32
          - 108
          - 97
          - 98
          - 111
          - 114
          - 105
          - 111
          - 115
          - 97
          - 109
          - 32
          - 108
          - 105
          - 98
          - 101
          - 114
          - 111
          - 32
          - 116
          - 101
          - 110
          - 101
          - 116
          - 117
          - 114
          - 32
          - 118
          - 105
          - 116
          - 97
          - 101
          - 32
          - 98
          - 108
          - 97
          - 110
          - 100
          - 105
          - 116
          - 105
          - 105
          - 115
          - 46
        facebook_link: https://www.facebook.com/Williams_Scottish
        location: New York, US
        native_currency: USD
        primary_language: English
        realname: Williams Scottish
        twitter_link: https://www.twitter.com/@Williams_Scottish
      required:
      - artist_pastelid
      - artist_pastelid_passphrase
    DownloadResult:
      type: object
      properties:
        file:
          type: string
          description: File downloaded
          example:
          - 82
          - 101
          - 114
          - 117
          - 109
          - 32
          - 115
          - 105
          - 116
          - 46
          format: binary
      example:
        file:
        - 86
        - 111
        - 108
        - 117
        - 112
        - 116
        - 97
        - 116
        - 101
        - 109
        - 32
        - 117
        - 116
        - 46
      required:
      - file
    Error:
      type: object
      properties:
        fault:
          type: boolean
          description: Is the error a server-side fault?
          example: false
        id:
          type: string
          description: ID is a unique identifier for this particular occurrence of
            the problem.
          example: 123abc
        message:
          type: string
          description: Message is a human-readable explanation specific to this occurrence
            of the problem.
          example: parameter 'p' must be an integer
        name:
          type: string
          description: Name is the name of this class of errors.
          example: bad_request
        temporary:
          type: boolean
          description: Is the error temporary?
          example: true
        timeout:
          type: boolean
          description: Is the error a timeout?
          example: false
      example:
        id: 3F1FKVRR
        message: Value of ID must be an integer
        name: bad_request
      required:
      - name
      - id
      - message
      - temporary
      - timeout
      - fault
    FuzzyMatch:
      type: object
      properties:
        field_type:
          type: string
          description: Field that is matched
          example: series
          enum:
          - artist_name
          - art_title
          - series
          - descr
          - keyword
        matched_indexes:
          type: array
          items:
            type: integer
            example: 2822541399489506455
            format: int64
          description: The indexes of matched characters. Useful for highlighting
            matches
          example:
          - 1198630462170886337
          - 544564807209037489
          - 7630715100890552560
          - 5413437053194753347
        score:
          type: integer
          description: Score used to rank matches
          example: 1029517279764804414
          format: int64
        str:
          type: string
          description: String that is matched
          example: Rem recusandae reiciendis inventore.
      example:
        field_type: descr
        matched_indexes:
        - 1774223401324845181
        - 6503593048960818614
        - 4234802788668811903
        score: 7523991796012727234
        str: Nihil et.
    Image:
      type: object
      properties:
        expires_in:
          type: string
          description: Image expiration
          example: 2006-01-02T15:04:05Z07:00
          format: date-time
        image_id:
          type: string
          description: Uploaded image ID
          example: VK7mpAqZ
          minLength: 8
          maxLength: 8
      example:
        expires_in: 2006-01-02T15:04:05Z07:00
        image_id: VK7mpAqZ
      required:
      - image_id
      - expires_in
    RegisterRequestBody:
      type: object
      properties:
        artist_name:
          type: string
          description: Name of the artist
          example: Leonardo da Vinci
          maxLength: 256
        artist_pastelid:
          type: string
          description: Artist's PastelID
          example: jXYJud3rmrR1Sk2scvR47N4E4J5Vv48uCC6se2nzHrBRdjaKj3ybPoi1Y2VVoRqi1GnQrYKjSxQAC7NBtvtEdS
          pattern: ^[a-zA-Z0-9]+$
          minLength: 86
          maxLength: 86
        artist_pastelid_passphrase:
          type: string
          description: Passphrase of the artist's PastelID
          example: qwerasdf1234
        artist_website_url:
          type: string
          description: Artist website URL
          example: https://www.leonardodavinci.net
          maxLength: 256
        description:
          type: string
          description: Description of the artwork
          example: The Mona Lisa is an oil painting by Italian artist, inventor, and
            writer Leonardo da Vinci. Likely completed in 1506, the piece features
            a portrait of a seated woman set against an imaginary landscape.
          maxLength: 1024
        green:
          type: boolean
          description: To donate 2% of the sale proceeds on every sale to TeamTrees
            which plants trees
          default: false
          example: false
        image_id:
          type: string
          description: Uploaded image ID
          example: VK7mpAqZ
          minLength: 8
          maxLength: 8
        issued_copies:
          type: integer
          description: Number of copies issued
          default: 1
          example: 1
          minimum: 1
          maximum: 1000
        keywords:
          type: string
          description: Keywords
          example: Renaissance, sfumato, portrait
          maxLength: 256
        maximum_fee:
          type: number
          description: Used to find a suitable masternode with a fee equal or less
          default: 1
          example: 100
          minimum: 1e-05
        name:
          type: string
          description: Name of the artwork
          example: Mona Lisa
          maxLength: 256
        royalty:
          type: number
          description: Percentage the artist received in future sales. If set to 0%
            he only get paids for the first sale on each copy of the NFT
          default: 0
          example: 12
          minimum: 0
          maximum: 100
        series_name:
          type: string
          description: Series name
          example: Famous artist
          maxLength: 256
        spendable_address:
          type: string
          description: Spendable address
          example: PtiqRXn2VQwBjp1K8QXR2uW2w2oZ3Ns7N6j
          pattern: ^[a-zA-Z0-9]+$
          minLength: 35
          maxLength: 35
        thumbnail_coordinate:
          $ref: '#/components/schemas/Thumbnailcoordinate'
        youtube_url:
          type: string
          description: Artwork creation video youtube URL
          example: https://www.youtube.com/watch?v=0xl6Ufo4ZX0
          maxLength: 128
      example:
        artist_name: Leonardo da Vinci
        artist_pastelid: jXYJud3rmrR1Sk2scvR47N4E4J5Vv48uCC6se2nzHrBRdjaKj3ybPoi1Y2VVoRqi1GnQrYKjSxQAC7NBtvtEdS
        artist_pastelid_passphrase: qwerasdf1234
        artist_website_url: https://www.leonardodavinci.net
        description: The Mona Lisa is an oil painting by Italian artist, inventor,
          and writer Leonardo da Vinci. Likely completed in 1506, the piece features
          a portrait of a seated woman set against an imaginary landscape.
        green: false
        image_id: VK7mpAqZ
        issued_copies: 1
        keywords: Renaissance, sfumato, portrait
        maximum_fee: 100
        name: Mona Lisa
        royalty: 12
        series_name: Famous artist
        spendable_address: PtiqRXn2VQwBjp1K8QXR2uW2w2oZ3Ns7N6j
        thumbnail_coordinate:
          bottom_right_x: 640
          bottom_right_y: 480
          top_left_x: 0
          top_left_y: 0
        youtube_url: https://www.youtube.com/watch?v=0xl6Ufo4ZX0
      required:
      - image_id
      - artist_name
      - name
      - issued_copies
      - artist_pastelid
      - artist_pastelid_passphrase
      - spendable_address
      - maximum_fee
    RegisterResult:
      type: object
      properties:
        task_id:
          type: string
          description: Task ID of the registration process
          example: n6Qn6TFM
          minLength: 8
          maxLength: 8
      example:
        task_id: n6Qn6TFM
      required:
      - task_id
    RegisterTaskResponseBody:
      type: object
      properties:
        id:
          type: string
          description: JOb ID of the registration process
          example: n6Qn6TFM
          minLength: 8
          maxLength: 8
        states:
          type: array
          items:
            $ref: '#/components/schemas/TaskState'
          description: List of states from the very beginning of the process
          example:
          - date: 2006-01-02T15:04:05Z07:00
            status: Task Started
          - date: 2006-01-02T15:04:05Z07:00
            status: Task Started
          - date: 2006-01-02T15:04:05Z07:00
            status: Task Started
          - date: 2006-01-02T15:04:05Z07:00
            status: Task Started
        status:
          type: string
          description: Status of the registration process
          example: Task Started
          enum:
          - Task Started
          - Connected
          - Image Probed
          - Image And Thumbnail Uploaded
          - Status Gen ReptorQ Symbols
          - Ticket Accepted
          - Ticket Registered
          - Ticket Activated
          - Error Insufficient Fee
          - Error Fingerprints Dont Match
          - Error ThumbnailHashes Dont Match
          - Error GenRaptorQ Symbols Failed
          - Task Rejected
          - Task Completed
        ticket:
          $ref: '#/components/schemas/ArtworkTicket'
        txid:
          type: string
          description: txid
          example: 576e7b824634a488a2f0baacf5a53b237d883029f205df25b300b87c8877ab58
          minLength: 64
          maxLength: 64
      description: RegisterTaskResponseBody result type (default view)
      example:
        id: n6Qn6TFM
        states:
        - date: 2006-01-02T15:04:05Z07:00
          status: Task Started
        - date: 2006-01-02T15:04:05Z07:00
          status: Task Started
        status: Task Started
        ticket:
          artist_name: Leonardo da Vinci
          artist_pastelid: jXYJud3rmrR1Sk2scvR47N4E4J5Vv48uCC6se2nzHrBRdjaKj3ybPoi1Y2VVoRqi1GnQrYKjSxQAC7NBtvtEdS
          artist_pastelid_passphrase: qwerasdf1234
          artist_website_url: https://www.leonardodavinci.net
          description: The Mona Lisa is an oil painting by Italian artist, inventor,
            and writer Leonardo da Vinci. Likely completed in 1506, the piece features
            a portrait of a seated woman set against an imaginary landscape.
          green: false
          issued_copies: 1
          keywords: Renaissance, sfumato, portrait
          maximum_fee: 100
          name: Mona Lisa
          royalty: 12
          series_name: Famous artist
          spendable_address: PtiqRXn2VQwBjp1K8QXR2uW2w2oZ3Ns7N6j
          thumbnail_coordinate:
            bottom_right_x: 640
            bottom_right_y: 480
            top_left_x: 0
            top_left_y: 0
          youtube_url: https://www.youtube.com/watch?v=0xl6Ufo4ZX0
        txid: 576e7b824634a488a2f0baacf5a53b237d883029f205df25b300b87c8877ab58
      required:
      - id
      - status
      - ticket
    TaskResponseTiny:
      type: object
      properties:
        id:
          type: string
          description: JOb ID of the registration process
          example: n6Qn6TFM
          minLength: 8
          maxLength: 8
        status:
          type: string
          description: Status of the registration process
          example: Task Started
          enum:
          - Task Started
          - Connected
          - Image Probed
          - Image And Thumbnail Uploaded
          - Status Gen ReptorQ Symbols
          - Ticket Accepted
          - Ticket Registered
          - Ticket Activated
          - Error Insufficient Fee
          - Error Fingerprints Dont Match
          - Error ThumbnailHashes Dont Match
          - Error GenRaptorQ Symbols Failed
          - Task Rejected
          - Task Completed
        ticket:
          $ref: '#/components/schemas/ArtworkTicket'
        txid:
          type: string
          description: txid
          example: 576e7b824634a488a2f0baacf5a53b237d883029f205df25b300b87c8877ab58
          minLength: 64
          maxLength: 64
      description: TaskResponse result type (tiny view)
      example:
        id: n6Qn6TFM
        status: Task Started
        ticket:
          artist_name: Leonardo da Vinci
          artist_pastelid: jXYJud3rmrR1Sk2scvR47N4E4J5Vv48uCC6se2nzHrBRdjaKj3ybPoi1Y2VVoRqi1GnQrYKjSxQAC7NBtvtEdS
          artist_pastelid_passphrase: qwerasdf1234
          artist_website_url: https://www.leonardodavinci.net
          description: The Mona Lisa is an oil painting by Italian artist, inventor,
            and writer Leonardo da Vinci. Likely completed in 1506, the piece features
            a portrait of a seated woman set against an imaginary landscape.
          green: false
          issued_copies: 1
          keywords: Renaissance, sfumato, portrait
          maximum_fee: 100
          name: Mona Lisa
          royalty: 12
          series_name: Famous artist
          spendable_address: PtiqRXn2VQwBjp1K8QXR2uW2w2oZ3Ns7N6j
          thumbnail_coordinate:
            bottom_right_x: 640
            bottom_right_y: 480
            top_left_x: 0
            top_left_y: 0
          youtube_url: https://www.youtube.com/watch?v=0xl6Ufo4ZX0
        txid: 576e7b824634a488a2f0baacf5a53b237d883029f205df25b300b87c8877ab58
      required:
      - id
      - status
      - ticket
    TaskResponseTinyCollection:
      type: array
      items:
        $ref: '#/components/schemas/TaskResponseTiny'
      description: RegisterTasksResponseBody is the result type for an array of TaskResponse
        (tiny view)
      example:
      - id: n6Qn6TFM
        status: Task Started
        ticket:
          artist_name: Leonardo da Vinci
          artist_pastelid: jXYJud3rmrR1Sk2scvR47N4E4J5Vv48uCC6se2nzHrBRdjaKj3ybPoi1Y2VVoRqi1GnQrYKjSxQAC7NBtvtEdS
          artist_pastelid_passphrase: qwerasdf1234
          artist_website_url: https://www.leonardodavinci.net
          description: The Mona Lisa is an oil painting by Italian artist, inventor,
            and writer Leonardo da Vinci. Likely completed in 1506, the piece features
            a portrait of a seated woman set against an imaginary landscape.
          green: false
          issued_copies: 1
          keywords: Renaissance, sfumato, portrait
          maximum_fee: 100
          name: Mona Lisa
          royalty: 12
          series_name: Famous artist
          spendable_address: PtiqRXn2VQwBjp1K8QXR2uW2w2oZ3Ns7N6j
          thumbnail_coordinate:
            bottom_right_x: 640
            bottom_right_y: 480
            top_left_x: 0
            top_left_y: 0
          youtube_url: https://www.youtube.com/watch?v=0xl6Ufo4ZX0
        txid: 576e7b824634a488a2f0baacf5a53b237d883029f205df25b300b87c8877ab58
      - id: n6Qn6TFM
        status: Task Started
        ticket:
          artist_name: Leonardo da Vinci
          artist_pastelid: jXYJud3rmrR1Sk2scvR47N4E4J5Vv48uCC6se2nzHrBRdjaKj3ybPoi1Y2VVoRqi1GnQrYKjSxQAC7NBtvtEdS
          artist_pastelid_passphrase: qwerasdf1234
          artist_website_url: https://www.leonardodavinci.net
          description: The Mona Lisa is an oil painting by Italian artist, inventor,
            and writer Leonardo da Vinci. Likely completed in 1506, the piece features
            a portrait of a seated woman set against an imaginary landscape.
          green: false
          issued_copies: 1
          keywords: Renaissance, sfumato, portrait
          maximum_fee: 100
          name: Mona Lisa
          royalty: 12
          series_name: Famous artist
          spendable_address: PtiqRXn2VQwBjp1K8QXR2uW2w2oZ3Ns7N6j
          thumbnail_coordinate:
            bottom_right_x: 640
            bottom_right_y: 480
            top_left_x: 0
            top_left_y: 0
          youtube_url: https://www.youtube.com/watch?v=0xl6Ufo4ZX0
        txid: 576e7b824634a488a2f0baacf5a53b237d883029f205df25b300b87c8877ab58
      - id: n6Qn6TFM
        status: Task Started
        ticket:
          artist_name: Leonardo da Vinci
          artist_pastelid: jXYJud3rmrR1Sk2scvR47N4E4J5Vv48uCC6se2nzHrBRdjaKj3ybPoi1Y2VVoRqi1GnQrYKjSxQAC7NBtvtEdS
          artist_pastelid_passphrase: qwerasdf1234
          artist_website_url: https://www.leonardodavinci.net
          description: The Mona Lisa is an oil painting by Italian artist, inventor,
            and writer Leonardo da Vinci. Likely completed in 1506, the piece features
            a portrait of a seated woman set against an imaginary landscape.
          green: false
          issued_copies: 1
          keywords: Renaissance, sfumato, portrait
          maximum_fee: 100
          name: Mona Lisa
          royalty: 12
          series_name: Famous artist
          spendable_address: PtiqRXn2VQwBjp1K8QXR2uW2w2oZ3Ns7N6j
          thumbnail_coordinate:
            bottom_right_x: 640
            bottom_right_y: 480
            top_left_x: 0
            top_left_y: 0
          youtube_url: https://www.youtube.com/watch?v=0xl6Ufo4ZX0
        txid: 576e7b824634a488a2f0baacf5a53b237d883029f205df25b300b87c8877ab58
      - id: n6Qn6TFM
        status: Task Started
        ticket:
          artist_name: Leonardo da Vinci
          artist_pastelid: jXYJud3rmrR1Sk2scvR47N4E4J5Vv48uCC6se2nzHrBRdjaKj3ybPoi1Y2VVoRqi1GnQrYKjSxQAC7NBtvtEdS
          artist_pastelid_passphrase: qwerasdf1234
          artist_website_url: https://www.leonardodavinci.net
          description: The Mona Lisa is an oil painting by Italian artist, inventor,
            and writer Leonardo da Vinci. Likely completed in 1506, the piece features
            a portrait of a seated woman set against an imaginary landscape.
          green: false
          issued_copies: 1
          keywords: Renaissance, sfumato, portrait
          maximum_fee: 100
          name: Mona Lisa
          royalty: 12
          series_name: Famous artist
          spendable_address: PtiqRXn2VQwBjp1K8QXR2uW2w2oZ3Ns7N6j
          thumbnail_coordinate:
            bottom_right_x: 640
            bottom_right_y: 480
            top_left_x: 0
            top_left_y: 0
          youtube_url: https://www.youtube.com/watch?v=0xl6Ufo4ZX0
        txid: 576e7b824634a488a2f0baacf5a53b237d883029f205df25b300b87c8877ab58
    TaskState:
      type: object
      properties:
        date:
          type: string
          description: Date of the status creation
          example: 2006-01-02T15:04:05Z07:00
        status:
          type: string
          description: Status of the registration process
          example: Task Started
          enum:
          - Task Started
          - Connected
          - Image Probed
          - Image And Thumbnail Uploaded
          - Status Gen ReptorQ Symbols
          - Ticket Accepted
          - Ticket Registered
          - Ticket Activated
          - Error Insufficient Fee
          - Error Fingerprints Dont Match
          - Error ThumbnailHashes Dont Match
          - Error GenRaptorQ Symbols Failed
          - Task Rejected
          - Task Completed
      example:
        date: 2006-01-02T15:04:05Z07:00
        status: Task Started
      required:
      - date
      - status
    Thumbnailcoordinate:
      type: object
      properties:
        bottom_right_x:
          type: integer
          description: X coordinate of the thumbnail's bottom right conner
          default: 0
          example: 640
          format: int64
        bottom_right_y:
          type: integer
          description: Y coordinate of the thumbnail's bottom right conner
          default: 0
          example: 480
          format: int64
        top_left_x:
          type: integer
          description: X coordinate of the thumbnail's top left conner
          default: 0
          example: 0
          format: int64
        top_left_y:
          type: integer
          description: Y coordinate of the thumbnail's top left conner
          default: 0
          example: 0
          format: int64
      description: Coordinate of the thumbnail
      example:
        bottom_right_x: 640
        bottom_right_y: 480
        top_left_x: 0
        top_left_y: 0
      required:
      - top_left_x
      - top_left_y
      - bottom_right_x
      - bottom_right_y
    Thumbnailcoordinate2:
      type: object
      properties:
        bottom_right_x:
          type: integer
          description: X coordinate of the thumbnail's bottom right conner
          default: 0
          example: 640
          format: int64
        bottom_right_y:
          type: integer
          description: Y coordinate of the thumbnail's bottom right conner
          default: 0
          example: 480
          format: int64
        top_left_x:
          type: integer
          description: X coordinate of the thumbnail's top left conner
          default: 0
          example: 0
          format: int64
        top_left_y:
          type: integer
          description: Y coordinate of the thumbnail's top left conner
          default: 0
          example: 0
          format: int64
      description: Coordinate of the thumbnail
      example:
        bottom_right_x: 640
        bottom_right_y: 480
        top_left_x: 0
        top_left_y: 0
      required:
      - top_left_x
      - top_left_y
      - bottom_right_x
      - bottom_right_y
    UploadImageRequestBody:
      type: object
      properties:
        file:
          type: string
          description: File to upload
          example:
          - 68
          - 105
          - 115
          - 116
          - 105
          - 110
          - 99
          - 116
          - 105
          - 111
          - 32
          - 114
          - 101
          - 109
          - 32
          - 105
          - 117
          - 115
          - 116
          - 111
          - 32
          - 115
          - 97
          - 112
          - 105
          - 101
          - 110
          - 116
          - 101
          - 46
          format: binary
        filename:
          type: string
          description: For internal use
      example:
        file:
        - 65
        - 117
        - 116
        - 32
        - 97
        - 117
        - 116
        - 32
        - 100
        - 101
        - 108
        - 101
        - 110
        - 105
        - 116
        - 105
        - 32
        - 97
        - 116
        - 113
        - 117
        - 101
        - 32
        - 97
        - 99
        - 99
        - 117
        - 115
        - 97
        - 109
        - 117
        - 115
        - 46
      required:
      - file
    UserImageUploadPayload:
      type: object
      properties:
        content:
          type: string
          description: File to upload
          example:
          - 70
          - 117
          - 103
          - 97
          - 32
          - 117
          - 116
          - 32
          - 101
          - 116
          - 32
          - 110
          - 101
          - 113
          - 117
          - 101
          - 46
          format: binary
        filename:
          type: string
          description: File name of the user image
      description: User image upload payload
      example:
        content:
        - 86
        - 101
        - 108
        - 32
        - 97
        - 114
        - 99
        - 104
        - 105
        - 116
        - 101
        - 99
        - 116
        - 111
        - 32
        - 113
        - 117
        - 105
        - 97
        - 32
        - 101
        - 116
        - 32
        - 100
        - 111
        - 108
        - 111
        - 114
        - 101
        - 115
        - 46
      required:
      - content
    UserdataProcessResult:
      type: object
      properties:
        avatar_image:
          type: string
          description: Error detail on avatar
          example: k48
          maxLength: 256
        biography:
          type: string
          description: Error detail on biography
          example: tzz
          maxLength: 256
        categories:
          type: string
          description: Error detail on categories
          example: q22
          maxLength: 256
        cover_photo:
          type: string
          description: Error detail on cover photo
          example: psk
          maxLength: 256
        detail:
          type: string
          description: The detail of why result is success/fail, depend on response_code
          example: All userdata is processed
          maxLength: 256
        facebook_link:
          type: string
          description: Error detail on facebook_link
          example: hf8
          maxLength: 256
        location:
          type: string
          description: Error detail on location
          example: kq2
          maxLength: 256
        native_currency:
          type: string
          description: Error detail on native_currency
          example: c99
          maxLength: 256
        primary_language:
          type: string
          description: Error detail on primary_language
          example: "993"
          maxLength: 256
        realname:
          type: string
          description: Error detail on realname
          example: f2w
          maxLength: 256
        response_code:
          type: integer
          description: Result of the request is success or not
          example: 0
          format: int64
        twitter_link:
          type: string
          description: Error detail on twitter_link
          example: gr5
          maxLength: 256
      example:
        avatar_image: v12
        biography: nu9
        categories: rr9
        cover_photo: 65i
        detail: All userdata is processed
        facebook_link: kya
        location: ntj
        native_currency: ehk
        primary_language: olm
        realname: "571"
        response_code: 0
        twitter_link: voz
      required:
      - response_code
      - detail
  securitySchemes:
    api_key_header_Authorization:
      type: apiKey
      description: Art Owner's passphrase to authenticate
      name: Authorization
      in: header
tags:
- name: artworks
  description: Pastel Artwork
- name: userdatas
  description: Pastel Process User Specified Data<|MERGE_RESOLUTION|>--- conflicted
+++ resolved
@@ -39,24 +39,16 @@
                 description: The Mona Lisa is an oil painting by Italian artist, inventor,
                   and writer Leonardo da Vinci. Likely completed in 1506, the piece
                   features a portrait of a seated woman set against an imaginary landscape.
-<<<<<<< HEAD
-                is_green: false
-=======
                 drawing_nsfw_score: 1000
                 hentai_nsfw_score: 1000
                 internet_rareness_score: 1
-                is_green: true
->>>>>>> 449570b2
+                is_green: false
                 keywords: Renaissance, sfumato, portrait
                 neutral_nsfw_score: 1000
                 nsfw_score: 1000
                 porn_nsfw_score: 1000
                 rareness_score: 1
-<<<<<<< HEAD
-                royalty: 0.15954301358260756
-=======
-                royalty: 7767964326538747577
->>>>>>> 449570b2
+                royalty: 1471524570153364271
                 seen_score: 1
                 series_name: Famous artist
                 sexy_nsfw_score: 1000
@@ -838,7 +830,6 @@
           pattern: ^[a-zA-Z0-9]+$
           minLength: 86
           maxLength: 86
-<<<<<<< HEAD
         example: jXYJud3rmrR1Sk2scvR47N4E4J5Vv48uCC6se2nzHrBRdjaKj3ybPoi1Y2VVoRqi1GnQrYKjSxQAC7NBtvtEdS
       responses:
         "200":
@@ -1297,8 +1288,6 @@
           pattern: ^[a-zA-Z0-9]+$
           minLength: 86
           maxLength: 86
-=======
->>>>>>> 449570b2
         artist_website_url:
           type: string
           description: Artist website URL
@@ -1318,8 +1307,6 @@
             writer Leonardo da Vinci. Likely completed in 1506, the piece features
             a portrait of a seated woman set against an imaginary landscape.
           maxLength: 1024
-<<<<<<< HEAD
-=======
         drawing_nsfw_score:
           type: number
           description: nsfw score
@@ -1338,7 +1325,6 @@
           example: 1
           minimum: 0
           maximum: 1000
->>>>>>> 449570b2
         is_green:
           type: boolean
           description: Green flag
@@ -1348,10 +1334,6 @@
           description: Keywords
           example: Renaissance, sfumato, portrait
           maxLength: 256
-<<<<<<< HEAD
-        nsfw_score:
-          type: integer
-=======
         neutral_nsfw_score:
           type: number
           description: nsfw score
@@ -1366,34 +1348,21 @@
           maximum: 1000
         porn_nsfw_score:
           type: number
->>>>>>> 449570b2
           description: nsfw score
           example: 1000
           minimum: 0
           maximum: 1000
         rareness_score:
-<<<<<<< HEAD
-          type: integer
-          description: rareness score
-=======
           type: number
           description: pastel rareness score
->>>>>>> 449570b2
           example: 1
           minimum: 0
           maximum: 1000
         royalty:
-<<<<<<< HEAD
-          type: number
-          description: how much artist should get on all future resales
-          example: 0.3924511716181642
-          format: double
-=======
           type: integer
           description: how much artist should get on all future resales
-          example: 4321854410538811785
+          example: 3619723162133869967
           format: int64
->>>>>>> 449570b2
         seen_score:
           type: integer
           description: seen score
@@ -1405,15 +1374,12 @@
           description: Series name
           example: Famous artist
           maxLength: 256
-<<<<<<< HEAD
-=======
         sexy_nsfw_score:
           type: number
           description: nsfw score
           example: 1000
           minimum: 0
           maximum: 1000
->>>>>>> 449570b2
         storage_fee:
           type: integer
           description: Storage fee
@@ -1423,7 +1389,6 @@
           type: string
           description: Thumbnail image
           example:
-<<<<<<< HEAD
           - 65
           - 108
           - 105
@@ -1461,20 +1426,6 @@
           - 32
           - 101
           - 116
-=======
-          - 83
-          - 105
-          - 110
-          - 116
-          - 32
-          - 99
-          - 111
-          - 109
-          - 109
-          - 111
-          - 100
-          - 105
->>>>>>> 449570b2
           - 46
           format: binary
         title:
@@ -1506,24 +1457,16 @@
         description: The Mona Lisa is an oil painting by Italian artist, inventor,
           and writer Leonardo da Vinci. Likely completed in 1506, the piece features
           a portrait of a seated woman set against an imaginary landscape.
-<<<<<<< HEAD
-        is_green: false
-=======
         drawing_nsfw_score: 1000
         hentai_nsfw_score: 1000
         internet_rareness_score: 1
-        is_green: true
->>>>>>> 449570b2
+        is_green: false
         keywords: Renaissance, sfumato, portrait
         neutral_nsfw_score: 1000
         nsfw_score: 1000
         porn_nsfw_score: 1000
         rareness_score: 1
-<<<<<<< HEAD
-        royalty: 0.02498165551570655
-=======
-        royalty: 4529988671258623533
->>>>>>> 449570b2
+        royalty: 230415102917906646
         seen_score: 1
         series_name: Famous artist
         sexy_nsfw_score: 1000
