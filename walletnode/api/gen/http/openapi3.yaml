openapi: 3.0.3
info:
  title: WalletNode REST API
  version: "1.0"
servers:
- url: http://localhost:8080
paths:
<<<<<<< HEAD
  /artworks/download:
    get:
      tags:
      - artworks
      summary: Returns list of tasks
      description: List of all tasks.
      operationId: artworks#downloadTasks
=======
  /artworks/{txid}:
    get:
      tags:
      - artworks
      summary: Returns the detail of Artwork
      description: Gets the Artwork detail
      operationId: artworks#artworkGet
      parameters:
      - name: txid
        in: path
        description: txid
        required: true
        schema:
          type: string
          description: txid
          example: 576e7b824634a488a2f0baacf5a53b237d883029f205df25b300b87c8877ab58
          minLength: 64
          maxLength: 64
        example: 576e7b824634a488a2f0baacf5a53b237d883029f205df25b300b87c8877ab58
>>>>>>> 02e8c0ae
      responses:
        "200":
          description: OK response.
          content:
            application/json:
              schema:
<<<<<<< HEAD
                $ref: '#/components/schemas/DownloadTaskResponseTinyCollection'
              example:
              - file:
                - 68
                - 111
                - 108
                - 111
                - 114
                - 101
                - 32
                - 118
                - 111
                - 108
                - 117
                - 112
                - 116
                - 97
                - 116
                - 101
                - 109
                - 32
                - 105
                - 108
                - 108
                - 111
                - 32
                - 110
                - 111
                - 98
                - 105
                - 115
                - 32
                - 116
                - 101
                - 109
                - 112
                - 111
                - 114
                - 97
                - 46
                id: n6Qn6TFM
                status: Task Started
              - file:
                - 68
                - 111
                - 108
                - 111
                - 114
                - 101
                - 32
                - 118
                - 111
                - 108
                - 117
                - 112
                - 116
                - 97
                - 116
                - 101
                - 109
                - 32
                - 105
                - 108
                - 108
                - 111
                - 32
                - 110
                - 111
                - 98
                - 105
                - 115
                - 32
                - 116
                - 101
                - 109
                - 112
                - 111
                - 114
                - 97
                - 46
                id: n6Qn6TFM
                status: Task Started
              - file:
                - 68
                - 111
                - 108
                - 111
                - 114
                - 101
                - 32
                - 118
                - 111
                - 108
                - 117
                - 112
                - 116
                - 97
                - 116
                - 101
                - 109
                - 32
                - 105
                - 108
                - 108
                - 111
                - 32
                - 110
                - 111
                - 98
                - 105
                - 115
                - 32
                - 116
                - 101
                - 109
                - 112
                - 111
                - 114
                - 97
                - 46
                id: n6Qn6TFM
                status: Task Started
              - file:
                - 68
                - 111
                - 108
                - 111
                - 114
                - 101
                - 32
                - 118
                - 111
                - 108
                - 117
                - 112
                - 116
                - 97
                - 116
                - 101
                - 109
                - 32
                - 105
                - 108
                - 108
                - 111
                - 32
                - 110
                - 111
                - 98
                - 105
                - 115
                - 32
                - 116
                - 101
                - 109
                - 112
                - 111
                - 114
                - 97
                - 46
                id: n6Qn6TFM
                status: Task Started
        "500":
          description: Internal Server Error response.
          content:
            application/vnd.goa.error:
              schema:
                $ref: '#/components/schemas/Error'
              example:
                id: 3F1FKVRR
                message: Value of ID must be an integer
                name: bad_request
    post:
      tags:
      - artworks
      summary: Downloads artwork
      description: Download registered artwork.
      operationId: artworks#download
      parameters:
      - name: txid
        in: query
        description: Art Registration Ticket transaction ID
        allowEmptyValue: true
        required: true
        schema:
          type: string
          description: Art Registration Ticket transaction ID
          example: 576e7b824634a488a2f0baacf5a53b237d883029f205df25b300b87c8877ab58
          minLength: 64
          maxLength: 64
        example: 576e7b824634a488a2f0baacf5a53b237d883029f205df25b300b87c8877ab58
      - name: pid
        in: query
        description: Owner's PastelID
        allowEmptyValue: true
        required: true
        schema:
          type: string
          description: Owner's PastelID
          example: jXYJud3rmrR1Sk2scvR47N4E4J5Vv48uCC6se2nzHrBRdjaKj3ybPoi1Y2VVoRqi1GnQrYKjSxQAC7NBtvtEdS
          pattern: ^[a-zA-Z0-9]+$
          minLength: 86
          maxLength: 86
        example: jXYJud3rmrR1Sk2scvR47N4E4J5Vv48uCC6se2nzHrBRdjaKj3ybPoi1Y2VVoRqi1GnQrYKjSxQAC7NBtvtEdS
      responses:
        "202":
          description: Accepted response.
          content:
            application/json:
              schema:
                $ref: '#/components/schemas/DownloadResult'
              example:
                task_id: n6Qn6TFM
        "404":
          description: Not Found response.
          content:
            application/vnd.goa.error:
              schema:
                $ref: '#/components/schemas/Error'
              example:
                id: 3F1FKVRR
                message: Value of ID must be an integer
                name: bad_request
        "500":
          description: Internal Server Error response.
          content:
            application/vnd.goa.error:
              schema:
                $ref: '#/components/schemas/Error'
              example:
                id: 3F1FKVRR
                message: Value of ID must be an integer
                name: bad_request
      security:
      - api_key_header_Authorization: []
  /artworks/download/{taskId}:
    get:
      tags:
      - artworks
      summary: Find task by ID
      description: Returns a single task.
      operationId: artworks#dowloadTask
      parameters:
      - name: taskId
        in: path
        description: Task ID of the download process
        required: true
        schema:
          type: string
          description: Task ID of the download process
          example: n6Qn6TFM
          minLength: 8
          maxLength: 8
        example: n6Qn6TFM
      responses:
        "200":
          description: OK response.
          content:
            application/json:
              schema:
                $ref: '#/components/schemas/DowloadTaskResponseBody'
              example:
                file:
                - 76
                - 97
                - 98
                - 111
                - 114
                - 105
                - 111
                - 115
                - 97
                - 109
                - 32
                - 108
                - 97
                - 98
                - 111
                - 114
                - 101
                - 32
                - 98
                - 101
                - 97
                - 116
                - 97
                - 101
                - 32
                - 97
                - 108
                - 105
                - 97
                - 115
                - 32
                - 100
                - 101
                - 98
                - 105
                - 116
                - 105
                - 115
                - 46
                id: n6Qn6TFM
                states:
                - date: 2006-01-02T15:04:05Z07:00
                  status: Task Started
                - date: 2006-01-02T15:04:05Z07:00
                  status: Task Started
                - date: 2006-01-02T15:04:05Z07:00
                  status: Task Started
                status: Task Started
        "404":
          description: Not Found response.
=======
                $ref: '#/components/schemas/ArtworkDetail'
              example:
                artist_name: Leonardo da Vinci
                artist_pastelid: jXYJud3rmrR1Sk2scvR47N4E4J5Vv48uCC6se2nzHrBRdjaKj3ybPoi1Y2VVoRqi1GnQrYKjSxQAC7NBtvtEdS
                artist_website_url: https://www.leonardodavinci.net
                copies: 1
                description: The Mona Lisa is an oil painting by Italian artist, inventor,
                  and writer Leonardo da Vinci. Likely completed in 1506, the piece
                  features a portrait of a seated woman set against an imaginary landscape.
                is_green: true
                keywords: Renaissance, sfumato, portrait
                nsfw_score: 1000
                rareness_score: 1
                royalty: 0.8422043798623209
                seen_score: 1
                series_name: Famous artist
                storage_fee: 100
                thumbnail:
                - 73
                - 108
                - 108
                - 117
                - 109
                - 32
                - 118
                - 101
                - 108
                - 105
                - 116
                - 32
                - 118
                - 101
                - 110
                - 105
                - 97
                - 109
                - 32
                - 102
                - 97
                - 99
                - 101
                - 114
                - 101
                - 32
                - 110
                - 111
                - 110
                - 32
                - 113
                - 117
                - 105
                - 98
                - 117
                - 115
                - 100
                - 97
                - 109
                - 46
                title: Mona Lisa
                txid: 576e7b824634a488a2f0baacf5a53b237d883029f205df25b300b87c8877ab58
                version: 1
                youtube_url: https://www.youtube.com/watch?v=0xl6Ufo4ZX0
        "400":
          description: Bad Request response.
>>>>>>> 02e8c0ae
          content:
            application/vnd.goa.error:
              schema:
                $ref: '#/components/schemas/Error'
              example:
                id: 3F1FKVRR
                message: Value of ID must be an integer
                name: bad_request
<<<<<<< HEAD
        "500":
          description: Internal Server Error response.
          content:
            application/vnd.goa.error:
              schema:
                $ref: '#/components/schemas/Error'
              example:
                id: 3F1FKVRR
                message: Value of ID must be an integer
                name: bad_request
  /artworks/download/{taskId}/state:
    get:
      tags:
      - artworks
      summary: Streams state by task ID
      description: Streams the state of the download process.
      operationId: artworks#downloadTaskState
      parameters:
      - name: taskId
        in: path
        description: Task ID of the download process
        required: true
        schema:
          type: string
          description: Task ID of the download process
          example: n6Qn6TFM
          minLength: 8
          maxLength: 8
        example: n6Qn6TFM
      responses:
        "101":
          description: Switching Protocols response.
          content:
            application/json:
              schema:
                $ref: '#/components/schemas/TaskState'
              example:
                date: 2006-01-02T15:04:05Z07:00
                status: Task Started
=======
>>>>>>> 02e8c0ae
        "404":
          description: Not Found response.
          content:
            application/vnd.goa.error:
              schema:
                $ref: '#/components/schemas/Error'
              example:
                id: 3F1FKVRR
                message: Value of ID must be an integer
                name: bad_request
        "500":
          description: Internal Server Error response.
          content:
            application/vnd.goa.error:
              schema:
                $ref: '#/components/schemas/Error'
              example:
                id: 3F1FKVRR
                message: Value of ID must be an integer
                name: bad_request
  /artworks/register:
    get:
      tags:
      - artworks
      summary: Returns list of tasks
      description: List of all tasks.
      operationId: artworks#registerTasks
      responses:
        "200":
          description: OK response.
          content:
            application/json:
              schema:
                $ref: '#/components/schemas/TaskResponseTinyCollection'
              example:
              - id: n6Qn6TFM
                status: Task Started
                ticket:
                  artist_name: Leonardo da Vinci
                  artist_pastelid: jXYJud3rmrR1Sk2scvR47N4E4J5Vv48uCC6se2nzHrBRdjaKj3ybPoi1Y2VVoRqi1GnQrYKjSxQAC7NBtvtEdS
                  artist_pastelid_passphrase: qwerasdf1234
                  artist_website_url: https://www.leonardodavinci.net
                  description: The Mona Lisa is an oil painting by Italian artist,
                    inventor, and writer Leonardo da Vinci. Likely completed in 1506,
                    the piece features a portrait of a seated woman set against an
                    imaginary landscape.
                  issued_copies: 1
                  keywords: Renaissance, sfumato, portrait
                  maximum_fee: 100
                  name: Mona Lisa
                  series_name: Famous artist
                  spendable_address: PtiqRXn2VQwBjp1K8QXR2uW2w2oZ3Ns7N6j
                  youtube_url: https://www.youtube.com/watch?v=0xl6Ufo4ZX0
                txid: 576e7b824634a488a2f0baacf5a53b237d883029f205df25b300b87c8877ab58
              - id: n6Qn6TFM
                status: Task Started
                ticket:
                  artist_name: Leonardo da Vinci
                  artist_pastelid: jXYJud3rmrR1Sk2scvR47N4E4J5Vv48uCC6se2nzHrBRdjaKj3ybPoi1Y2VVoRqi1GnQrYKjSxQAC7NBtvtEdS
                  artist_pastelid_passphrase: qwerasdf1234
                  artist_website_url: https://www.leonardodavinci.net
                  description: The Mona Lisa is an oil painting by Italian artist,
                    inventor, and writer Leonardo da Vinci. Likely completed in 1506,
                    the piece features a portrait of a seated woman set against an
                    imaginary landscape.
                  issued_copies: 1
                  keywords: Renaissance, sfumato, portrait
                  maximum_fee: 100
                  name: Mona Lisa
                  series_name: Famous artist
                  spendable_address: PtiqRXn2VQwBjp1K8QXR2uW2w2oZ3Ns7N6j
                  youtube_url: https://www.youtube.com/watch?v=0xl6Ufo4ZX0
                txid: 576e7b824634a488a2f0baacf5a53b237d883029f205df25b300b87c8877ab58
              - id: n6Qn6TFM
                status: Task Started
                ticket:
                  artist_name: Leonardo da Vinci
                  artist_pastelid: jXYJud3rmrR1Sk2scvR47N4E4J5Vv48uCC6se2nzHrBRdjaKj3ybPoi1Y2VVoRqi1GnQrYKjSxQAC7NBtvtEdS
                  artist_pastelid_passphrase: qwerasdf1234
                  artist_website_url: https://www.leonardodavinci.net
                  description: The Mona Lisa is an oil painting by Italian artist,
                    inventor, and writer Leonardo da Vinci. Likely completed in 1506,
                    the piece features a portrait of a seated woman set against an
                    imaginary landscape.
                  issued_copies: 1
                  keywords: Renaissance, sfumato, portrait
                  maximum_fee: 100
                  name: Mona Lisa
                  series_name: Famous artist
                  spendable_address: PtiqRXn2VQwBjp1K8QXR2uW2w2oZ3Ns7N6j
                  youtube_url: https://www.youtube.com/watch?v=0xl6Ufo4ZX0
                txid: 576e7b824634a488a2f0baacf5a53b237d883029f205df25b300b87c8877ab58
        "500":
          description: Internal Server Error response.
          content:
            application/vnd.goa.error:
              schema:
                $ref: '#/components/schemas/Error'
              example:
                id: 3F1FKVRR
                message: Value of ID must be an integer
                name: bad_request
    post:
      tags:
      - artworks
      summary: Registers a new artwork
      description: Runs a new registration process for the new artwork.
      operationId: artworks#register
      requestBody:
        required: true
        content:
          application/json:
            schema:
              $ref: '#/components/schemas/RegisterRequestBody'
            example:
              artist_name: Leonardo da Vinci
              artist_pastelid: jXYJud3rmrR1Sk2scvR47N4E4J5Vv48uCC6se2nzHrBRdjaKj3ybPoi1Y2VVoRqi1GnQrYKjSxQAC7NBtvtEdS
              artist_pastelid_passphrase: qwerasdf1234
              artist_website_url: https://www.leonardodavinci.net
              description: The Mona Lisa is an oil painting by Italian artist, inventor,
                and writer Leonardo da Vinci. Likely completed in 1506, the piece
                features a portrait of a seated woman set against an imaginary landscape.
              image_id: VK7mpAqZ
              issued_copies: 1
              keywords: Renaissance, sfumato, portrait
              maximum_fee: 100
              name: Mona Lisa
              series_name: Famous artist
              spendable_address: PtiqRXn2VQwBjp1K8QXR2uW2w2oZ3Ns7N6j
              youtube_url: https://www.youtube.com/watch?v=0xl6Ufo4ZX0
      responses:
        "201":
          description: Created response.
          content:
            application/json:
              schema:
                $ref: '#/components/schemas/RegisterResult'
              example:
                task_id: n6Qn6TFM
        "400":
          description: Bad Request response.
          content:
            application/vnd.goa.error:
              schema:
                $ref: '#/components/schemas/Error'
              example:
                id: 3F1FKVRR
                message: Value of ID must be an integer
                name: bad_request
        "500":
          description: Internal Server Error response.
          content:
            application/vnd.goa.error:
              schema:
                $ref: '#/components/schemas/Error'
              example:
                id: 3F1FKVRR
                message: Value of ID must be an integer
                name: bad_request
  /artworks/register/{taskId}:
    get:
      tags:
      - artworks
      summary: Find task by ID
      description: Returns a single task.
      operationId: artworks#registerTask
      parameters:
      - name: taskId
        in: path
        description: Task ID of the registration process
        required: true
        schema:
          type: string
          description: Task ID of the registration process
          example: n6Qn6TFM
          minLength: 8
          maxLength: 8
        example: n6Qn6TFM
      responses:
        "200":
          description: OK response.
          content:
            application/json:
              schema:
                $ref: '#/components/schemas/RegisterTaskResponseBody'
              example:
                id: n6Qn6TFM
                states:
                - date: 2006-01-02T15:04:05Z07:00
                  status: Task Started
                - date: 2006-01-02T15:04:05Z07:00
                  status: Task Started
                - date: 2006-01-02T15:04:05Z07:00
                  status: Task Started
                - date: 2006-01-02T15:04:05Z07:00
                  status: Task Started
                status: Task Started
                ticket:
                  artist_name: Leonardo da Vinci
                  artist_pastelid: jXYJud3rmrR1Sk2scvR47N4E4J5Vv48uCC6se2nzHrBRdjaKj3ybPoi1Y2VVoRqi1GnQrYKjSxQAC7NBtvtEdS
                  artist_pastelid_passphrase: qwerasdf1234
                  artist_website_url: https://www.leonardodavinci.net
                  description: The Mona Lisa is an oil painting by Italian artist,
                    inventor, and writer Leonardo da Vinci. Likely completed in 1506,
                    the piece features a portrait of a seated woman set against an
                    imaginary landscape.
                  issued_copies: 1
                  keywords: Renaissance, sfumato, portrait
                  maximum_fee: 100
                  name: Mona Lisa
                  series_name: Famous artist
                  spendable_address: PtiqRXn2VQwBjp1K8QXR2uW2w2oZ3Ns7N6j
                  youtube_url: https://www.youtube.com/watch?v=0xl6Ufo4ZX0
                txid: 576e7b824634a488a2f0baacf5a53b237d883029f205df25b300b87c8877ab58
        "404":
          description: Not Found response.
          content:
            application/vnd.goa.error:
              schema:
                $ref: '#/components/schemas/Error'
              example:
                id: 3F1FKVRR
                message: Value of ID must be an integer
                name: bad_request
        "500":
          description: Internal Server Error response.
          content:
            application/vnd.goa.error:
              schema:
                $ref: '#/components/schemas/Error'
              example:
                id: 3F1FKVRR
                message: Value of ID must be an integer
                name: bad_request
  /artworks/register/{taskId}/state:
    get:
      tags:
      - artworks
      summary: Streams state by task ID
      description: Streams the state of the registration process.
      operationId: artworks#registerTaskState
      parameters:
      - name: taskId
        in: path
        description: Task ID of the registration process
        required: true
        schema:
          type: string
          description: Task ID of the registration process
          example: n6Qn6TFM
          minLength: 8
          maxLength: 8
        example: n6Qn6TFM
      responses:
        "101":
          description: Switching Protocols response.
          content:
            application/json:
              schema:
                $ref: '#/components/schemas/TaskState'
              example:
                date: 2006-01-02T15:04:05Z07:00
                status: Task Started
        "404":
          description: Not Found response.
          content:
            application/vnd.goa.error:
              schema:
                $ref: '#/components/schemas/Error'
              example:
                id: 3F1FKVRR
                message: Value of ID must be an integer
                name: bad_request
        "500":
          description: Internal Server Error response.
          content:
            application/vnd.goa.error:
              schema:
                $ref: '#/components/schemas/Error'
              example:
                id: 3F1FKVRR
                message: Value of ID must be an integer
                name: bad_request
  /artworks/register/upload:
    post:
      tags:
      - artworks
      summary: Uploads an image
      description: Upload the image that is used when registering a new artwork.
      operationId: artworks#uploadImage
      requestBody:
        required: true
        content:
          multipart/form-data:
            schema:
              $ref: '#/components/schemas/UploadImageRequestBody'
            example:
              file:
<<<<<<< HEAD
              - 65
              - 117
              - 116
              - 32
              - 100
              - 111
              - 108
              - 111
              - 114
              - 101
              - 115
              - 32
              - 117
              - 116
              - 32
              - 102
              - 117
              - 103
              - 105
              - 116
              - 32
              - 116
              - 101
              - 109
              - 112
              - 111
              - 114
              - 97
              - 32
              - 112
              - 101
              - 114
              - 102
              - 101
              - 114
              - 101
              - 110
              - 100
              - 105
              - 115
=======
              - 79
              - 100
              - 105
              - 111
              - 32
              - 113
              - 117
              - 105
              - 32
              - 117
              - 116
              - 32
              - 118
              - 101
              - 108
              - 32
              - 101
              - 116
>>>>>>> 02e8c0ae
              - 32
              - 113
              - 117
              - 97
              - 115
              - 105
              - 32
              - 101
              - 116
              - 46
      responses:
        "201":
          description: Created response.
          content:
            application/json:
              schema:
                $ref: '#/components/schemas/Image'
              example:
                expires_in: 2006-01-02T15:04:05Z07:00
                image_id: VK7mpAqZ
        "400":
          description: Bad Request response.
          content:
            application/vnd.goa.error:
              schema:
                $ref: '#/components/schemas/Error'
              example:
                id: 3F1FKVRR
                message: Value of ID must be an integer
                name: bad_request
        "500":
          description: Internal Server Error response.
          content:
            application/vnd.goa.error:
              schema:
                $ref: '#/components/schemas/Error'
              example:
                id: 3F1FKVRR
                message: Value of ID must be an integer
                name: bad_request
  /artworks/search:
    get:
      tags:
      - artworks
      summary: Streams the search result for Artwork
      description: Streams the search result for artwork
      operationId: artworks#artSearch
      parameters:
      - name: artist
        in: query
        description: Artist PastelID or special value; mine
        allowEmptyValue: true
        schema:
          type: string
          description: Artist PastelID or special value; mine
          example: 30n
          maxLength: 256
        example: ahk
      - name: limit
        in: query
        description: Number of results to be return
        allowEmptyValue: true
        schema:
          type: integer
          description: Number of results to be return
          default: 10
          example: 10
          minimum: 10
          maximum: 200
        example: 10
      - name: query
        in: query
        description: Query is search query entered by user
        allowEmptyValue: true
        required: true
        schema:
          type: string
          description: Query is search query entered by user
          example: Aut accusamus vitae.
        example: Ut rem.
      - name: artist_name
        in: query
        description: Name of the artist
        allowEmptyValue: true
        schema:
          type: boolean
          description: Name of the artist
          default: true
          example: true
        example: false
      - name: art_title
        in: query
        description: Title of artwork
        allowEmptyValue: true
        schema:
          type: boolean
          description: Title of artwork
          default: true
          example: false
        example: true
      - name: series
        in: query
        description: Artwork series name
        allowEmptyValue: true
        schema:
          type: boolean
          description: Artwork series name
          default: true
          example: true
        example: true
      - name: descr
        in: query
        description: Artist written statement
        allowEmptyValue: true
        schema:
          type: boolean
          description: Artist written statement
          default: true
          example: true
        example: false
      - name: keyword
        in: query
        description: Keyword that Artist assigns to Artwork
        allowEmptyValue: true
        schema:
          type: boolean
          description: Keyword that Artist assigns to Artwork
          default: true
          example: true
        example: true
      - name: min_copies
        in: query
        description: Minimum number of created copies
        allowEmptyValue: true
        schema:
          type: integer
          description: Minimum number of created copies
          example: 1
          minimum: 1
          maximum: 1000
        example: 1
      - name: max_copies
        in: query
        description: Maximum number of created copies
        allowEmptyValue: true
        schema:
          type: integer
          description: Maximum number of created copies
          example: 1000
          minimum: 1
          maximum: 1000
        example: 1000
      - name: min_block
        in: query
        description: Minimum blocknum
        allowEmptyValue: true
        schema:
          type: integer
          description: Minimum blocknum
          default: 1
          example: 1511893224281522261
          minimum: 1
        example: 5873759525328106105
      - name: max_block
        in: query
        description: Maximum blocknum
        allowEmptyValue: true
        schema:
          type: integer
          description: Maximum blocknum
          example: 5669552886429406270
          minimum: 1
        example: 291355563625856709
      - name: min_rareness_score
        in: query
        description: Minimum rareness score
        allowEmptyValue: true
        schema:
          type: integer
          description: Minimum rareness score
          example: 1
          minimum: 1
          maximum: 1000
        example: 1
      - name: max_rareness_score
        in: query
        description: Maximum rareness score
        allowEmptyValue: true
        schema:
          type: integer
          description: Maximum rareness score
          example: 1000
          minimum: 1
          maximum: 1000
        example: 1000
      - name: min_nsfw_score
        in: query
        description: Minimum nsfw score
        allowEmptyValue: true
        schema:
          type: integer
          description: Minimum nsfw score
          example: 1
          minimum: 1
          maximum: 1000
        example: 1
      - name: max_nsfw_score
        in: query
        description: Maximum nsfw score
        allowEmptyValue: true
        schema:
          type: integer
          description: Maximum nsfw score
          example: 1000
          minimum: 1
          maximum: 1000
        example: 1000
      responses:
        "101":
          description: Switching Protocols response.
          content:
            application/json:
              schema:
                $ref: '#/components/schemas/ArtworkSearchResult'
              example:
                artwork:
                  artist_name: Leonardo da Vinci
                  artist_pastelid: jXYJud3rmrR1Sk2scvR47N4E4J5Vv48uCC6se2nzHrBRdjaKj3ybPoi1Y2VVoRqi1GnQrYKjSxQAC7NBtvtEdS
                  artist_website_url: https://www.leonardodavinci.net
                  copies: 1
                  description: The Mona Lisa is an oil painting by Italian artist,
                    inventor, and writer Leonardo da Vinci. Likely completed in 1506,
                    the piece features a portrait of a seated woman set against an
                    imaginary landscape.
                  keywords: Renaissance, sfumato, portrait
                  series_name: Famous artist
                  thumbnail:
                  - 77
                  - 111
                  - 100
                  - 105
                  - 32
                  - 110
                  - 105
                  - 115
                  - 105
                  - 32
                  - 101
                  - 111
                  - 115
                  - 32
                  - 98
                  - 108
                  - 97
                  - 110
                  - 100
                  - 105
                  - 116
                  - 105
                  - 105
                  - 115
                  - 32
                  - 101
                  - 105
                  - 117
                  - 115
                  - 46
                  title: Mona Lisa
                  txid: 576e7b824634a488a2f0baacf5a53b237d883029f205df25b300b87c8877ab58
                  youtube_url: https://www.youtube.com/watch?v=0xl6Ufo4ZX0
                match_index: 1491312143304408231
                matches:
                - field_type: art_title
                  matched_indexes:
                  - 8830161846526020474
                  - 6577107819799959969
                  - 7129840891655550567
                  - 2035670134737008339
                  score: 7525781640486193864
                  str: Aut ut voluptates rerum.
                - field_type: art_title
                  matched_indexes:
                  - 8830161846526020474
                  - 6577107819799959969
                  - 7129840891655550567
                  - 2035670134737008339
                  score: 7525781640486193864
                  str: Aut ut voluptates rerum.
                - field_type: art_title
                  matched_indexes:
                  - 8830161846526020474
                  - 6577107819799959969
                  - 7129840891655550567
                  - 2035670134737008339
                  score: 7525781640486193864
                  str: Aut ut voluptates rerum.
                - field_type: art_title
                  matched_indexes:
                  - 8830161846526020474
                  - 6577107819799959969
                  - 7129840891655550567
                  - 2035670134737008339
                  score: 7525781640486193864
                  str: Aut ut voluptates rerum.
        "400":
          description: Bad Request response.
          content:
            application/vnd.goa.error:
              schema:
                $ref: '#/components/schemas/Error'
              example:
                id: 3F1FKVRR
                message: Value of ID must be an integer
                name: bad_request
        "500":
          description: Internal Server Error response.
          content:
            application/vnd.goa.error:
              schema:
                $ref: '#/components/schemas/Error'
              example:
                id: 3F1FKVRR
                message: Value of ID must be an integer
                name: bad_request
components:
  schemas:
    ArtworkDetail:
      type: object
      properties:
        artist_name:
          type: string
          description: Name of the artist
          example: Leonardo da Vinci
          maxLength: 256
        artist_pastelid:
          type: string
          description: Artist's PastelID
          example: jXYJud3rmrR1Sk2scvR47N4E4J5Vv48uCC6se2nzHrBRdjaKj3ybPoi1Y2VVoRqi1GnQrYKjSxQAC7NBtvtEdS
          pattern: ^[a-zA-Z0-9]+$
          minLength: 86
          maxLength: 86
        artist_website_url:
          type: string
          description: Artist website URL
          example: https://www.leonardodavinci.net
          maxLength: 256
        copies:
          type: integer
          description: Number of copies
          default: 1
          example: 1
          minimum: 1
          maximum: 1000
        description:
          type: string
          description: Description of the artwork
          example: The Mona Lisa is an oil painting by Italian artist, inventor, and
            writer Leonardo da Vinci. Likely completed in 1506, the piece features
            a portrait of a seated woman set against an imaginary landscape.
          maxLength: 1024
        is_green:
          type: boolean
          description: Green flag
          example: true
        keywords:
          type: string
          description: Keywords
          example: Renaissance, sfumato, portrait
          maxLength: 256
        nsfw_score:
          type: integer
          description: nsfw score
          example: 1000
          minimum: 0
          maximum: 1000
        rareness_score:
          type: integer
          description: rareness score
          example: 1
          minimum: 0
          maximum: 1000
        royalty:
          type: number
          description: how much artist should get on all future resales
          example: 0.8424837448419771
          format: double
        seen_score:
          type: integer
          description: seen score
          example: 1
          minimum: 0
          maximum: 1000
        series_name:
          type: string
          description: Series name
          example: Famous artist
          maxLength: 256
        storage_fee:
          type: integer
          description: Storage fee
          example: 100
          format: int64
        thumbnail:
          type: string
          description: Thumbnail image
          example:
          - 73
          - 108
          - 108
          - 117
          - 109
          - 32
          - 113
          - 117
          - 105
          - 32
          - 99
          - 111
          - 110
          - 115
          - 101
          - 113
          - 117
          - 97
          - 116
          - 117
          - 114
          - 32
          - 108
          - 97
          - 98
          - 111
          - 114
          - 101
          - 46
          format: binary
        title:
          type: string
          description: Name of the artwork
          example: Mona Lisa
          maxLength: 256
        txid:
          type: string
          description: txid
          example: 576e7b824634a488a2f0baacf5a53b237d883029f205df25b300b87c8877ab58
          minLength: 64
          maxLength: 64
        version:
          type: integer
          description: version
          example: 1
          format: int64
        youtube_url:
          type: string
          description: Artwork creation video youtube URL
          example: https://www.youtube.com/watch?v=0xl6Ufo4ZX0
          maxLength: 128
      example:
        artist_name: Leonardo da Vinci
        artist_pastelid: jXYJud3rmrR1Sk2scvR47N4E4J5Vv48uCC6se2nzHrBRdjaKj3ybPoi1Y2VVoRqi1GnQrYKjSxQAC7NBtvtEdS
        artist_website_url: https://www.leonardodavinci.net
        copies: 1
        description: The Mona Lisa is an oil painting by Italian artist, inventor,
          and writer Leonardo da Vinci. Likely completed in 1506, the piece features
          a portrait of a seated woman set against an imaginary landscape.
        is_green: false
        keywords: Renaissance, sfumato, portrait
        nsfw_score: 1000
        rareness_score: 1
        royalty: 0.8321273362139942
        seen_score: 1
        series_name: Famous artist
        storage_fee: 100
        thumbnail:
        - 82
        - 101
        - 112
        - 117
        - 100
        - 105
        - 97
        - 110
        - 100
        - 97
        - 101
        - 32
        - 117
        - 116
        - 32
        - 110
        - 97
        - 116
        - 117
        - 115
        - 32
        - 111
        - 100
        - 105
        - 116
        - 32
        - 99
        - 111
        - 110
        - 115
        - 101
        - 113
        - 117
        - 97
        - 116
        - 117
        - 114
        - 32
        - 97
        - 115
        - 115
        - 117
        - 109
        - 101
        - 110
        - 100
        - 97
        - 46
        title: Mona Lisa
        txid: 576e7b824634a488a2f0baacf5a53b237d883029f205df25b300b87c8877ab58
        version: 1
        youtube_url: https://www.youtube.com/watch?v=0xl6Ufo4ZX0
      required:
      - is_green
      - royalty
      - seen_score
      - rareness_score
      - nsfw_score
      - title
      - description
      - artist_name
      - copies
      - artist_pastelid
      - txid
    ArtworkSearchResult:
      type: object
      properties:
        artwork:
          $ref: '#/components/schemas/ArtworkSummary'
        match_index:
          type: integer
          description: Sort index of the match based on score.This must be used to
            sort results on UI.
          example: 7176939958327417183
          format: int64
        matches:
          type: array
          items:
            $ref: '#/components/schemas/FuzzyMatch'
          description: Match result details
          example:
          - field_type: art_title
            matched_indexes:
            - 8830161846526020474
            - 6577107819799959969
            - 7129840891655550567
            - 2035670134737008339
            score: 7525781640486193864
            str: Aut ut voluptates rerum.
          - field_type: art_title
            matched_indexes:
            - 8830161846526020474
            - 6577107819799959969
            - 7129840891655550567
            - 2035670134737008339
            score: 7525781640486193864
            str: Aut ut voluptates rerum.
      example:
        artwork:
          artist_name: Leonardo da Vinci
          artist_pastelid: jXYJud3rmrR1Sk2scvR47N4E4J5Vv48uCC6se2nzHrBRdjaKj3ybPoi1Y2VVoRqi1GnQrYKjSxQAC7NBtvtEdS
          artist_website_url: https://www.leonardodavinci.net
          copies: 1
          description: The Mona Lisa is an oil painting by Italian artist, inventor,
            and writer Leonardo da Vinci. Likely completed in 1506, the piece features
            a portrait of a seated woman set against an imaginary landscape.
          keywords: Renaissance, sfumato, portrait
          series_name: Famous artist
          thumbnail:
          - 77
          - 111
          - 100
          - 105
          - 32
          - 110
          - 105
          - 115
          - 105
          - 32
          - 101
          - 111
          - 115
          - 32
          - 98
          - 108
          - 97
          - 110
          - 100
          - 105
          - 116
          - 105
          - 105
          - 115
          - 32
          - 101
          - 105
          - 117
          - 115
          - 46
          title: Mona Lisa
          txid: 576e7b824634a488a2f0baacf5a53b237d883029f205df25b300b87c8877ab58
          youtube_url: https://www.youtube.com/watch?v=0xl6Ufo4ZX0
        match_index: 5830240738293704132
        matches:
        - field_type: art_title
          matched_indexes:
          - 8830161846526020474
          - 6577107819799959969
          - 7129840891655550567
          - 2035670134737008339
          score: 7525781640486193864
          str: Aut ut voluptates rerum.
        - field_type: art_title
          matched_indexes:
          - 8830161846526020474
          - 6577107819799959969
          - 7129840891655550567
          - 2035670134737008339
          score: 7525781640486193864
          str: Aut ut voluptates rerum.
      required:
      - artwork
      - matches
      - match_index
    ArtworkSummary:
      type: object
      properties:
        artist_name:
          type: string
          description: Name of the artist
          example: Leonardo da Vinci
          maxLength: 256
        artist_pastelid:
          type: string
          description: Artist's PastelID
          example: jXYJud3rmrR1Sk2scvR47N4E4J5Vv48uCC6se2nzHrBRdjaKj3ybPoi1Y2VVoRqi1GnQrYKjSxQAC7NBtvtEdS
          pattern: ^[a-zA-Z0-9]+$
          minLength: 86
          maxLength: 86
        artist_website_url:
          type: string
          description: Artist website URL
          example: https://www.leonardodavinci.net
          maxLength: 256
        copies:
          type: integer
          description: Number of copies
          default: 1
          example: 1
          minimum: 1
          maximum: 1000
        description:
          type: string
          description: Description of the artwork
          example: The Mona Lisa is an oil painting by Italian artist, inventor, and
            writer Leonardo da Vinci. Likely completed in 1506, the piece features
            a portrait of a seated woman set against an imaginary landscape.
          maxLength: 1024
        keywords:
          type: string
          description: Keywords
          example: Renaissance, sfumato, portrait
          maxLength: 256
        series_name:
          type: string
          description: Series name
          example: Famous artist
          maxLength: 256
        thumbnail:
          type: string
          description: Thumbnail image
          example:
          - 73
          - 109
          - 112
          - 101
          - 100
          - 105
          - 116
          - 32
          - 116
          - 101
          - 110
          - 101
          - 116
          - 117
          - 114
          - 32
          - 104
          - 97
          - 114
          - 117
          - 109
          - 32
          - 109
          - 111
          - 108
          - 101
          - 115
          - 116
          - 105
          - 97
          - 115
          - 32
          - 116
          - 101
          - 109
          - 112
          - 111
          - 114
          - 101
          - 46
          format: binary
        title:
          type: string
          description: Name of the artwork
          example: Mona Lisa
          maxLength: 256
        txid:
          type: string
          description: txid
          example: 576e7b824634a488a2f0baacf5a53b237d883029f205df25b300b87c8877ab58
          minLength: 64
          maxLength: 64
        youtube_url:
          type: string
          description: Artwork creation video youtube URL
          example: https://www.youtube.com/watch?v=0xl6Ufo4ZX0
          maxLength: 128
      description: Artwork response
      example:
        artist_name: Leonardo da Vinci
        artist_pastelid: jXYJud3rmrR1Sk2scvR47N4E4J5Vv48uCC6se2nzHrBRdjaKj3ybPoi1Y2VVoRqi1GnQrYKjSxQAC7NBtvtEdS
        artist_website_url: https://www.leonardodavinci.net
        copies: 1
        description: The Mona Lisa is an oil painting by Italian artist, inventor,
          and writer Leonardo da Vinci. Likely completed in 1506, the piece features
          a portrait of a seated woman set against an imaginary landscape.
        keywords: Renaissance, sfumato, portrait
        series_name: Famous artist
        thumbnail:
        - 69
        - 118
        - 101
        - 110
        - 105
        - 101
        - 116
        - 32
        - 117
        - 116
        - 32
        - 101
        - 120
        - 112
        - 101
        - 100
        - 105
        - 116
        - 97
        - 32
        - 99
        - 117
        - 109
        - 113
        - 117
        - 101
        - 32
        - 113
        - 117
        - 97
        - 109
        - 32
        - 101
        - 115
        - 116
        - 46
        title: Mona Lisa
        txid: 576e7b824634a488a2f0baacf5a53b237d883029f205df25b300b87c8877ab58
        youtube_url: https://www.youtube.com/watch?v=0xl6Ufo4ZX0
      required:
      - title
      - description
      - artist_name
      - copies
      - artist_pastelid
      - txid
    ArtworkTicket:
      type: object
      properties:
        artist_name:
          type: string
          description: Name of the artist
          example: Leonardo da Vinci
          maxLength: 256
        artist_pastelid:
          type: string
          description: Artist's PastelID
          example: jXYJud3rmrR1Sk2scvR47N4E4J5Vv48uCC6se2nzHrBRdjaKj3ybPoi1Y2VVoRqi1GnQrYKjSxQAC7NBtvtEdS
          pattern: ^[a-zA-Z0-9]+$
          minLength: 86
          maxLength: 86
        artist_pastelid_passphrase:
          type: string
          description: Passphrase of the artist's PastelID
          example: qwerasdf1234
        artist_website_url:
          type: string
          description: Artist website URL
          example: https://www.leonardodavinci.net
          maxLength: 256
        description:
          type: string
          description: Description of the artwork
          example: The Mona Lisa is an oil painting by Italian artist, inventor, and
            writer Leonardo da Vinci. Likely completed in 1506, the piece features
            a portrait of a seated woman set against an imaginary landscape.
          maxLength: 1024
        issued_copies:
          type: integer
          description: Number of copies issued
          default: 1
          example: 1
          minimum: 1
          maximum: 1000
        keywords:
          type: string
          description: Keywords
          example: Renaissance, sfumato, portrait
          maxLength: 256
        maximum_fee:
          type: number
          description: Used to find a suitable masternode with a fee equal or less
          default: 1
          example: 100
          minimum: 1e-05
        name:
          type: string
          description: Name of the artwork
          example: Mona Lisa
          maxLength: 256
        series_name:
          type: string
          description: Series name
          example: Famous artist
          maxLength: 256
        spendable_address:
          type: string
          description: Spendable address
          example: PtiqRXn2VQwBjp1K8QXR2uW2w2oZ3Ns7N6j
          pattern: ^[a-zA-Z0-9]+$
          minLength: 35
          maxLength: 35
        youtube_url:
          type: string
          description: Artwork creation video youtube URL
          example: https://www.youtube.com/watch?v=0xl6Ufo4ZX0
          maxLength: 128
      description: Ticket of the registration artwork
      example:
        artist_name: Leonardo da Vinci
        artist_pastelid: jXYJud3rmrR1Sk2scvR47N4E4J5Vv48uCC6se2nzHrBRdjaKj3ybPoi1Y2VVoRqi1GnQrYKjSxQAC7NBtvtEdS
        artist_pastelid_passphrase: qwerasdf1234
        artist_website_url: https://www.leonardodavinci.net
        description: The Mona Lisa is an oil painting by Italian artist, inventor,
          and writer Leonardo da Vinci. Likely completed in 1506, the piece features
          a portrait of a seated woman set against an imaginary landscape.
        issued_copies: 1
        keywords: Renaissance, sfumato, portrait
        maximum_fee: 100
        name: Mona Lisa
        series_name: Famous artist
        spendable_address: PtiqRXn2VQwBjp1K8QXR2uW2w2oZ3Ns7N6j
        youtube_url: https://www.youtube.com/watch?v=0xl6Ufo4ZX0
      required:
      - artist_name
      - name
      - issued_copies
      - artist_pastelid
      - artist_pastelid_passphrase
      - spendable_address
      - maximum_fee
    DowloadTaskResponseBody:
      type: object
      properties:
<<<<<<< HEAD
        file:
=======
        fault:
          type: boolean
          description: Is the error a server-side fault?
          example: false
        id:
>>>>>>> 02e8c0ae
          type: string
          description: File downloaded
          example:
          - 77
          - 105
          - 110
          - 105
          - 109
          - 97
          - 32
          - 101
          - 120
          - 99
          - 101
          - 112
          - 116
          - 117
          - 114
          - 105
          - 46
          format: binary
        id:
          type: string
          description: JOb ID of the downloading process
          example: n6Qn6TFM
          minLength: 8
          maxLength: 8
        states:
          type: array
          items:
            $ref: '#/components/schemas/TaskState'
          description: List of states from the very beginning of the process
          example:
          - date: 2006-01-02T15:04:05Z07:00
            status: Task Started
          - date: 2006-01-02T15:04:05Z07:00
            status: Task Started
        status:
          type: string
<<<<<<< HEAD
          description: Status of the downloading process
          example: Task Started
          enum:
          - Task Started
          - Connected
          - Downloaded
          - Error Fingerprints Dont Match
          - Error Not Enough SuperNode
          - Error Not Enough Downloaded Filed
          - Error Download Failed
          - Task Rejected
          - Task Completed
      description: DowloadTaskResponseBody result type (default view)
      example:
        file:
        - 78
        - 111
        - 115
        - 116
        - 114
        - 117
        - 109
        - 32
        - 109
        - 105
        - 110
        - 117
        - 115
        - 32
        - 110
        - 111
        - 115
        - 116
        - 114
        - 117
        - 109
        - 32
        - 101
        - 97
        - 32
        - 118
        - 101
        - 114
        - 105
        - 116
        - 97
        - 116
        - 105
        - 115
        - 32
        - 115
        - 101
        - 113
        - 117
        - 105
        - 32
        - 118
        - 111
        - 108
        - 117
        - 112
        - 116
        - 97
        - 116
        - 101
        - 109
        - 46
        id: n6Qn6TFM
        states:
        - date: 2006-01-02T15:04:05Z07:00
          status: Task Started
        - date: 2006-01-02T15:04:05Z07:00
          status: Task Started
        - date: 2006-01-02T15:04:05Z07:00
          status: Task Started
        - date: 2006-01-02T15:04:05Z07:00
          status: Task Started
        status: Task Started
      required:
      - id
      - status
      - file
    DownloadResult:
      type: object
      properties:
        task_id:
          type: string
          description: Task ID of the download process
          example: n6Qn6TFM
          minLength: 8
          maxLength: 8
      example:
        task_id: n6Qn6TFM
      required:
      - task_id
    DownloadTaskResponseTiny:
      type: object
      properties:
        file:
          type: string
          description: File downloaded
          example:
          - 69
          - 118
          - 101
          - 110
          - 105
          - 101
          - 116
          - 32
          - 97
          - 117
          - 116
          - 32
          - 101
          - 116
          - 32
          - 117
          - 116
          - 32
          - 99
          - 117
          - 109
          - 113
          - 117
          - 101
          - 32
          - 97
          - 109
          - 101
          - 116
          - 32
          - 100
          - 101
          - 98
          - 105
          - 116
          - 105
          - 115
          - 46
          format: binary
        id:
          type: string
          description: JOb ID of the downloading process
          example: n6Qn6TFM
          minLength: 8
          maxLength: 8
        status:
          type: string
          description: Status of the downloading process
          example: Task Started
          enum:
          - Task Started
          - Connected
          - Downloaded
          - Error Fingerprints Dont Match
          - Error Not Enough SuperNode
          - Error Not Enough Downloaded Filed
          - Error Download Failed
          - Task Rejected
          - Task Completed
      description: Image downloaded payload (tiny view)
      example:
        file:
        - 65
        - 112
        - 101
        - 114
        - 105
        - 97
        - 109
        - 32
        - 115
        - 117
        - 115
        - 99
        - 105
        - 112
        - 105
        - 116
        - 32
        - 114
        - 101
        - 114
        - 117
        - 109
        - 46
        id: n6Qn6TFM
        status: Task Started
      required:
      - id
      - status
      - file
    DownloadTaskResponseTinyCollection:
      type: array
      items:
        $ref: '#/components/schemas/DownloadTaskResponseTiny'
      description: DownloadTasksResponseBody is the result type for an array of DownloadTaskResponse
        (tiny view)
      example:
      - file:
        - 68
        - 111
        - 108
        - 111
        - 114
        - 101
        - 32
        - 118
        - 111
        - 108
        - 117
        - 112
        - 116
        - 97
        - 116
        - 101
        - 109
        - 32
        - 105
        - 108
        - 108
        - 111
        - 32
        - 110
        - 111
        - 98
        - 105
        - 115
        - 32
        - 116
        - 101
        - 109
        - 112
        - 111
        - 114
        - 97
        - 46
        id: n6Qn6TFM
        status: Task Started
      - file:
        - 68
        - 111
        - 108
        - 111
        - 114
        - 101
        - 32
        - 118
        - 111
        - 108
        - 117
        - 112
        - 116
        - 97
        - 116
        - 101
        - 109
        - 32
        - 105
        - 108
        - 108
        - 111
        - 32
        - 110
        - 111
        - 98
        - 105
        - 115
        - 32
        - 116
        - 101
        - 109
        - 112
        - 111
        - 114
        - 97
        - 46
        id: n6Qn6TFM
        status: Task Started
      - file:
        - 68
        - 111
        - 108
        - 111
        - 114
        - 101
        - 32
        - 118
        - 111
        - 108
        - 117
        - 112
        - 116
        - 97
        - 116
        - 101
        - 109
        - 32
        - 105
        - 108
        - 108
        - 111
        - 32
        - 110
        - 111
        - 98
        - 105
        - 115
        - 32
        - 116
        - 101
        - 109
        - 112
        - 111
        - 114
        - 97
        - 46
        id: n6Qn6TFM
        status: Task Started
    Error:
      type: object
      properties:
        fault:
          type: boolean
          description: Is the error a server-side fault?
          example: false
        id:
          type: string
          description: ID is a unique identifier for this particular occurrence of
            the problem.
          example: 123abc
        message:
          type: string
          description: Message is a human-readable explanation specific to this occurrence
            of the problem.
          example: parameter 'p' must be an integer
        name:
          type: string
=======
>>>>>>> 02e8c0ae
          description: Name is the name of this class of errors.
          example: bad_request
        temporary:
          type: boolean
          description: Is the error temporary?
          example: true
        timeout:
          type: boolean
          description: Is the error a timeout?
          example: true
      example:
        id: 3F1FKVRR
        message: Value of ID must be an integer
        name: bad_request
      required:
      - name
      - id
      - message
      - temporary
      - timeout
      - fault
    FuzzyMatch:
      type: object
      properties:
        field_type:
          type: string
          description: Field that is matched
          example: keyword
          enum:
          - artist_name
          - art_title
          - series
          - descr
          - keyword
        matched_indexes:
          type: array
          items:
            type: integer
            example: 1946374781819911321
            format: int64
          description: The indexes of matched characters. Useful for highlighting
            matches
          example:
          - 2028159279987918541
          - 2540007978423873352
        score:
          type: integer
          description: Score used to rank matches
          example: 9141729413788179486
          format: int64
        str:
          type: string
          description: String that is matched
          example: Ipsam maxime eveniet culpa non.
      example:
        field_type: art_title
        matched_indexes:
        - 6954202271319323789
        - 6370536602402971815
        - 3088022687354144964
        score: 1590348683561026850
        str: Accusamus quia deserunt qui deserunt ipsa perspiciatis.
    Image:
      type: object
      properties:
        expires_in:
          type: string
          description: Image expiration
          example: 2006-01-02T15:04:05Z07:00
          format: date-time
        image_id:
          type: string
          description: Uploaded image ID
          example: VK7mpAqZ
          minLength: 8
          maxLength: 8
      example:
        expires_in: 2006-01-02T15:04:05Z07:00
        image_id: VK7mpAqZ
      required:
      - image_id
      - expires_in
    RegisterRequestBody:
      type: object
      properties:
        artist_name:
          type: string
          description: Name of the artist
          example: Leonardo da Vinci
          maxLength: 256
        artist_pastelid:
          type: string
          description: Artist's PastelID
          example: jXYJud3rmrR1Sk2scvR47N4E4J5Vv48uCC6se2nzHrBRdjaKj3ybPoi1Y2VVoRqi1GnQrYKjSxQAC7NBtvtEdS
          pattern: ^[a-zA-Z0-9]+$
          minLength: 86
          maxLength: 86
        artist_pastelid_passphrase:
          type: string
          description: Passphrase of the artist's PastelID
          example: qwerasdf1234
        artist_website_url:
          type: string
          description: Artist website URL
          example: https://www.leonardodavinci.net
          maxLength: 256
        description:
          type: string
          description: Description of the artwork
          example: The Mona Lisa is an oil painting by Italian artist, inventor, and
            writer Leonardo da Vinci. Likely completed in 1506, the piece features
            a portrait of a seated woman set against an imaginary landscape.
          maxLength: 1024
        image_id:
          type: string
          description: Uploaded image ID
          example: VK7mpAqZ
          minLength: 8
          maxLength: 8
        issued_copies:
          type: integer
          description: Number of copies issued
          default: 1
          example: 1
          minimum: 1
          maximum: 1000
        keywords:
          type: string
          description: Keywords
          example: Renaissance, sfumato, portrait
          maxLength: 256
        maximum_fee:
          type: number
          description: Used to find a suitable masternode with a fee equal or less
          default: 1
          example: 100
          minimum: 1e-05
        name:
          type: string
          description: Name of the artwork
          example: Mona Lisa
          maxLength: 256
        series_name:
          type: string
          description: Series name
          example: Famous artist
          maxLength: 256
        spendable_address:
          type: string
          description: Spendable address
          example: PtiqRXn2VQwBjp1K8QXR2uW2w2oZ3Ns7N6j
          pattern: ^[a-zA-Z0-9]+$
          minLength: 35
          maxLength: 35
        youtube_url:
          type: string
          description: Artwork creation video youtube URL
          example: https://www.youtube.com/watch?v=0xl6Ufo4ZX0
          maxLength: 128
      example:
        artist_name: Leonardo da Vinci
        artist_pastelid: jXYJud3rmrR1Sk2scvR47N4E4J5Vv48uCC6se2nzHrBRdjaKj3ybPoi1Y2VVoRqi1GnQrYKjSxQAC7NBtvtEdS
        artist_pastelid_passphrase: qwerasdf1234
        artist_website_url: https://www.leonardodavinci.net
        description: The Mona Lisa is an oil painting by Italian artist, inventor,
          and writer Leonardo da Vinci. Likely completed in 1506, the piece features
          a portrait of a seated woman set against an imaginary landscape.
        image_id: VK7mpAqZ
        issued_copies: 1
        keywords: Renaissance, sfumato, portrait
        maximum_fee: 100
        name: Mona Lisa
        series_name: Famous artist
        spendable_address: PtiqRXn2VQwBjp1K8QXR2uW2w2oZ3Ns7N6j
        youtube_url: https://www.youtube.com/watch?v=0xl6Ufo4ZX0
      required:
      - image_id
      - artist_name
      - name
      - issued_copies
      - artist_pastelid
      - artist_pastelid_passphrase
      - spendable_address
      - maximum_fee
    RegisterResult:
      type: object
      properties:
        task_id:
          type: string
          description: Task ID of the registration process
          example: n6Qn6TFM
          minLength: 8
          maxLength: 8
      example:
        task_id: n6Qn6TFM
      required:
      - task_id
    RegisterTaskResponseBody:
      type: object
      properties:
        id:
          type: string
          description: JOb ID of the registration process
          example: n6Qn6TFM
          minLength: 8
          maxLength: 8
        states:
          type: array
          items:
            $ref: '#/components/schemas/TaskState'
          description: List of states from the very beginning of the process
          example:
          - date: 2006-01-02T15:04:05Z07:00
            status: Task Started
          - date: 2006-01-02T15:04:05Z07:00
            status: Task Started
          - date: 2006-01-02T15:04:05Z07:00
            status: Task Started
        status:
          type: string
          description: Status of the registration process
          example: Task Started
          enum:
          - Task Started
          - Connected
          - Image Probed
          - Ticket Accepted
          - Ticket Registered
          - Ticket Activated
          - Error Insufficient Fee
          - Error Fingerprints Dont Match
          - Task Rejected
          - Task Completed
        ticket:
          $ref: '#/components/schemas/ArtworkTicket'
        txid:
          type: string
          description: txid
          example: 576e7b824634a488a2f0baacf5a53b237d883029f205df25b300b87c8877ab58
          minLength: 64
          maxLength: 64
      description: RegisterTaskResponseBody result type (default view)
      example:
        id: n6Qn6TFM
        states:
        - date: 2006-01-02T15:04:05Z07:00
          status: Task Started
        - date: 2006-01-02T15:04:05Z07:00
          status: Task Started
        - date: 2006-01-02T15:04:05Z07:00
          status: Task Started
        - date: 2006-01-02T15:04:05Z07:00
          status: Task Started
        status: Task Started
        ticket:
          artist_name: Leonardo da Vinci
          artist_pastelid: jXYJud3rmrR1Sk2scvR47N4E4J5Vv48uCC6se2nzHrBRdjaKj3ybPoi1Y2VVoRqi1GnQrYKjSxQAC7NBtvtEdS
          artist_pastelid_passphrase: qwerasdf1234
          artist_website_url: https://www.leonardodavinci.net
          description: The Mona Lisa is an oil painting by Italian artist, inventor,
            and writer Leonardo da Vinci. Likely completed in 1506, the piece features
            a portrait of a seated woman set against an imaginary landscape.
          issued_copies: 1
          keywords: Renaissance, sfumato, portrait
          maximum_fee: 100
          name: Mona Lisa
          series_name: Famous artist
          spendable_address: PtiqRXn2VQwBjp1K8QXR2uW2w2oZ3Ns7N6j
          youtube_url: https://www.youtube.com/watch?v=0xl6Ufo4ZX0
        txid: 576e7b824634a488a2f0baacf5a53b237d883029f205df25b300b87c8877ab58
      required:
      - id
      - status
      - ticket
    TaskResponseTiny:
      type: object
      properties:
        id:
          type: string
          description: JOb ID of the registration process
          example: n6Qn6TFM
          minLength: 8
          maxLength: 8
        status:
          type: string
          description: Status of the registration process
          example: Task Started
          enum:
          - Task Started
          - Connected
          - Image Probed
          - Ticket Accepted
          - Ticket Registered
          - Ticket Activated
          - Error Insufficient Fee
          - Error Fingerprints Dont Match
          - Task Rejected
          - Task Completed
        ticket:
          $ref: '#/components/schemas/ArtworkTicket'
        txid:
          type: string
          description: txid
          example: 576e7b824634a488a2f0baacf5a53b237d883029f205df25b300b87c8877ab58
          minLength: 64
          maxLength: 64
      description: TaskResponse result type (tiny view)
      example:
        id: n6Qn6TFM
        status: Task Started
        ticket:
          artist_name: Leonardo da Vinci
          artist_pastelid: jXYJud3rmrR1Sk2scvR47N4E4J5Vv48uCC6se2nzHrBRdjaKj3ybPoi1Y2VVoRqi1GnQrYKjSxQAC7NBtvtEdS
          artist_pastelid_passphrase: qwerasdf1234
          artist_website_url: https://www.leonardodavinci.net
          description: The Mona Lisa is an oil painting by Italian artist, inventor,
            and writer Leonardo da Vinci. Likely completed in 1506, the piece features
            a portrait of a seated woman set against an imaginary landscape.
          issued_copies: 1
          keywords: Renaissance, sfumato, portrait
          maximum_fee: 100
          name: Mona Lisa
          series_name: Famous artist
          spendable_address: PtiqRXn2VQwBjp1K8QXR2uW2w2oZ3Ns7N6j
          youtube_url: https://www.youtube.com/watch?v=0xl6Ufo4ZX0
        txid: 576e7b824634a488a2f0baacf5a53b237d883029f205df25b300b87c8877ab58
      required:
      - id
      - status
      - ticket
    TaskResponseTinyCollection:
      type: array
      items:
        $ref: '#/components/schemas/TaskResponseTiny'
      description: RegisterTasksResponseBody is the result type for an array of TaskResponse
        (tiny view)
      example:
      - id: n6Qn6TFM
        status: Task Started
        ticket:
          artist_name: Leonardo da Vinci
          artist_pastelid: jXYJud3rmrR1Sk2scvR47N4E4J5Vv48uCC6se2nzHrBRdjaKj3ybPoi1Y2VVoRqi1GnQrYKjSxQAC7NBtvtEdS
          artist_pastelid_passphrase: qwerasdf1234
          artist_website_url: https://www.leonardodavinci.net
          description: The Mona Lisa is an oil painting by Italian artist, inventor,
            and writer Leonardo da Vinci. Likely completed in 1506, the piece features
            a portrait of a seated woman set against an imaginary landscape.
          issued_copies: 1
          keywords: Renaissance, sfumato, portrait
          maximum_fee: 100
          name: Mona Lisa
          series_name: Famous artist
          spendable_address: PtiqRXn2VQwBjp1K8QXR2uW2w2oZ3Ns7N6j
          youtube_url: https://www.youtube.com/watch?v=0xl6Ufo4ZX0
        txid: 576e7b824634a488a2f0baacf5a53b237d883029f205df25b300b87c8877ab58
      - id: n6Qn6TFM
        status: Task Started
        ticket:
          artist_name: Leonardo da Vinci
          artist_pastelid: jXYJud3rmrR1Sk2scvR47N4E4J5Vv48uCC6se2nzHrBRdjaKj3ybPoi1Y2VVoRqi1GnQrYKjSxQAC7NBtvtEdS
          artist_pastelid_passphrase: qwerasdf1234
          artist_website_url: https://www.leonardodavinci.net
          description: The Mona Lisa is an oil painting by Italian artist, inventor,
            and writer Leonardo da Vinci. Likely completed in 1506, the piece features
            a portrait of a seated woman set against an imaginary landscape.
          issued_copies: 1
          keywords: Renaissance, sfumato, portrait
          maximum_fee: 100
          name: Mona Lisa
          series_name: Famous artist
          spendable_address: PtiqRXn2VQwBjp1K8QXR2uW2w2oZ3Ns7N6j
          youtube_url: https://www.youtube.com/watch?v=0xl6Ufo4ZX0
        txid: 576e7b824634a488a2f0baacf5a53b237d883029f205df25b300b87c8877ab58
      - id: n6Qn6TFM
        status: Task Started
        ticket:
          artist_name: Leonardo da Vinci
          artist_pastelid: jXYJud3rmrR1Sk2scvR47N4E4J5Vv48uCC6se2nzHrBRdjaKj3ybPoi1Y2VVoRqi1GnQrYKjSxQAC7NBtvtEdS
          artist_pastelid_passphrase: qwerasdf1234
          artist_website_url: https://www.leonardodavinci.net
          description: The Mona Lisa is an oil painting by Italian artist, inventor,
            and writer Leonardo da Vinci. Likely completed in 1506, the piece features
            a portrait of a seated woman set against an imaginary landscape.
          issued_copies: 1
          keywords: Renaissance, sfumato, portrait
          maximum_fee: 100
          name: Mona Lisa
          series_name: Famous artist
          spendable_address: PtiqRXn2VQwBjp1K8QXR2uW2w2oZ3Ns7N6j
          youtube_url: https://www.youtube.com/watch?v=0xl6Ufo4ZX0
        txid: 576e7b824634a488a2f0baacf5a53b237d883029f205df25b300b87c8877ab58
      - id: n6Qn6TFM
        status: Task Started
        ticket:
          artist_name: Leonardo da Vinci
          artist_pastelid: jXYJud3rmrR1Sk2scvR47N4E4J5Vv48uCC6se2nzHrBRdjaKj3ybPoi1Y2VVoRqi1GnQrYKjSxQAC7NBtvtEdS
          artist_pastelid_passphrase: qwerasdf1234
          artist_website_url: https://www.leonardodavinci.net
          description: The Mona Lisa is an oil painting by Italian artist, inventor,
            and writer Leonardo da Vinci. Likely completed in 1506, the piece features
            a portrait of a seated woman set against an imaginary landscape.
          issued_copies: 1
          keywords: Renaissance, sfumato, portrait
          maximum_fee: 100
          name: Mona Lisa
          series_name: Famous artist
          spendable_address: PtiqRXn2VQwBjp1K8QXR2uW2w2oZ3Ns7N6j
          youtube_url: https://www.youtube.com/watch?v=0xl6Ufo4ZX0
        txid: 576e7b824634a488a2f0baacf5a53b237d883029f205df25b300b87c8877ab58
    TaskState:
      type: object
      properties:
        date:
          type: string
          description: Date of the status creation
          example: 2006-01-02T15:04:05Z07:00
        status:
          type: string
          description: Status of the registration process
          example: Task Started
          enum:
          - Task Started
          - Connected
          - Image Probed
          - Ticket Accepted
          - Ticket Registered
          - Ticket Activated
          - Error Insufficient Fee
          - Error Fingerprints Dont Match
          - Task Rejected
          - Task Completed
      example:
        date: 2006-01-02T15:04:05Z07:00
        status: Task Started
      required:
      - date
      - status
    UploadImageRequestBody:
      type: object
      properties:
        file:
          type: string
          description: File to upload
          example:
<<<<<<< HEAD
          - 76
          - 97
          - 98
          - 111
          - 114
          - 105
          - 111
          - 115
          - 97
=======
          - 82
          - 101
          - 114
          - 117
>>>>>>> 02e8c0ae
          - 109
          - 32
          - 108
          - 105
<<<<<<< HEAD
          - 98
          - 101
          - 114
          - 111
          - 32
          - 116
          - 101
          - 110
          - 101
          - 116
          - 117
          - 114
          - 32
          - 118
          - 105
          - 116
          - 97
          - 101
          - 32
          - 98
          - 108
          - 97
          - 110
          - 100
          - 105
          - 116
          - 105
          - 105
          - 115
          - 32
          - 115
          - 111
          - 108
          - 117
          - 116
          - 97
=======
          - 109
          - 112
          - 101
          - 100
          - 105
          - 116
          - 32
          - 118
          - 101
          - 114
          - 111
          - 32
          - 101
          - 110
          - 105
          - 109
>>>>>>> 02e8c0ae
          - 46
          format: binary
        filename:
          type: string
          description: For internal use
      example:
        file:
<<<<<<< HEAD
        - 85
        - 116
        - 32
        - 101
        - 117
        - 109
        - 32
        - 101
        - 108
        - 105
        - 103
        - 101
        - 110
        - 100
        - 105
=======
        - 86
        - 111
        - 108
        - 117
        - 112
        - 116
        - 97
        - 116
        - 101
        - 32
        - 112
        - 101
        - 114
        - 115
        - 112
        - 105
        - 99
        - 105
        - 97
        - 116
        - 105
        - 115
        - 32
        - 105
        - 112
        - 115
        - 97
        - 32
        - 116
        - 111
        - 116
        - 97
        - 109
>>>>>>> 02e8c0ae
        - 32
        - 101
        - 97
        - 113
        - 117
        - 101
        - 32
        - 105
        - 100
        - 32
<<<<<<< HEAD
        - 115
        - 101
=======
>>>>>>> 02e8c0ae
        - 113
        - 117
        - 105
        - 32
        - 118
        - 111
        - 108
        - 117
        - 112
        - 116
        - 97
        - 116
        - 101
        - 32
        - 101
        - 97
        - 46
      required:
      - file
  securitySchemes:
    api_key_header_Authorization:
      type: apiKey
      description: Art Owner's passphrase to authenticate
      name: Authorization
      in: header<|MERGE_RESOLUTION|>--- conflicted
+++ resolved
@@ -5,15 +5,6 @@
 servers:
 - url: http://localhost:8080
 paths:
-<<<<<<< HEAD
-  /artworks/download:
-    get:
-      tags:
-      - artworks
-      summary: Returns list of tasks
-      description: List of all tasks.
-      operationId: artworks#downloadTasks
-=======
   /artworks/{txid}:
     get:
       tags:
@@ -33,328 +24,12 @@
           minLength: 64
           maxLength: 64
         example: 576e7b824634a488a2f0baacf5a53b237d883029f205df25b300b87c8877ab58
->>>>>>> 02e8c0ae
       responses:
         "200":
           description: OK response.
           content:
             application/json:
               schema:
-<<<<<<< HEAD
-                $ref: '#/components/schemas/DownloadTaskResponseTinyCollection'
-              example:
-              - file:
-                - 68
-                - 111
-                - 108
-                - 111
-                - 114
-                - 101
-                - 32
-                - 118
-                - 111
-                - 108
-                - 117
-                - 112
-                - 116
-                - 97
-                - 116
-                - 101
-                - 109
-                - 32
-                - 105
-                - 108
-                - 108
-                - 111
-                - 32
-                - 110
-                - 111
-                - 98
-                - 105
-                - 115
-                - 32
-                - 116
-                - 101
-                - 109
-                - 112
-                - 111
-                - 114
-                - 97
-                - 46
-                id: n6Qn6TFM
-                status: Task Started
-              - file:
-                - 68
-                - 111
-                - 108
-                - 111
-                - 114
-                - 101
-                - 32
-                - 118
-                - 111
-                - 108
-                - 117
-                - 112
-                - 116
-                - 97
-                - 116
-                - 101
-                - 109
-                - 32
-                - 105
-                - 108
-                - 108
-                - 111
-                - 32
-                - 110
-                - 111
-                - 98
-                - 105
-                - 115
-                - 32
-                - 116
-                - 101
-                - 109
-                - 112
-                - 111
-                - 114
-                - 97
-                - 46
-                id: n6Qn6TFM
-                status: Task Started
-              - file:
-                - 68
-                - 111
-                - 108
-                - 111
-                - 114
-                - 101
-                - 32
-                - 118
-                - 111
-                - 108
-                - 117
-                - 112
-                - 116
-                - 97
-                - 116
-                - 101
-                - 109
-                - 32
-                - 105
-                - 108
-                - 108
-                - 111
-                - 32
-                - 110
-                - 111
-                - 98
-                - 105
-                - 115
-                - 32
-                - 116
-                - 101
-                - 109
-                - 112
-                - 111
-                - 114
-                - 97
-                - 46
-                id: n6Qn6TFM
-                status: Task Started
-              - file:
-                - 68
-                - 111
-                - 108
-                - 111
-                - 114
-                - 101
-                - 32
-                - 118
-                - 111
-                - 108
-                - 117
-                - 112
-                - 116
-                - 97
-                - 116
-                - 101
-                - 109
-                - 32
-                - 105
-                - 108
-                - 108
-                - 111
-                - 32
-                - 110
-                - 111
-                - 98
-                - 105
-                - 115
-                - 32
-                - 116
-                - 101
-                - 109
-                - 112
-                - 111
-                - 114
-                - 97
-                - 46
-                id: n6Qn6TFM
-                status: Task Started
-        "500":
-          description: Internal Server Error response.
-          content:
-            application/vnd.goa.error:
-              schema:
-                $ref: '#/components/schemas/Error'
-              example:
-                id: 3F1FKVRR
-                message: Value of ID must be an integer
-                name: bad_request
-    post:
-      tags:
-      - artworks
-      summary: Downloads artwork
-      description: Download registered artwork.
-      operationId: artworks#download
-      parameters:
-      - name: txid
-        in: query
-        description: Art Registration Ticket transaction ID
-        allowEmptyValue: true
-        required: true
-        schema:
-          type: string
-          description: Art Registration Ticket transaction ID
-          example: 576e7b824634a488a2f0baacf5a53b237d883029f205df25b300b87c8877ab58
-          minLength: 64
-          maxLength: 64
-        example: 576e7b824634a488a2f0baacf5a53b237d883029f205df25b300b87c8877ab58
-      - name: pid
-        in: query
-        description: Owner's PastelID
-        allowEmptyValue: true
-        required: true
-        schema:
-          type: string
-          description: Owner's PastelID
-          example: jXYJud3rmrR1Sk2scvR47N4E4J5Vv48uCC6se2nzHrBRdjaKj3ybPoi1Y2VVoRqi1GnQrYKjSxQAC7NBtvtEdS
-          pattern: ^[a-zA-Z0-9]+$
-          minLength: 86
-          maxLength: 86
-        example: jXYJud3rmrR1Sk2scvR47N4E4J5Vv48uCC6se2nzHrBRdjaKj3ybPoi1Y2VVoRqi1GnQrYKjSxQAC7NBtvtEdS
-      responses:
-        "202":
-          description: Accepted response.
-          content:
-            application/json:
-              schema:
-                $ref: '#/components/schemas/DownloadResult'
-              example:
-                task_id: n6Qn6TFM
-        "404":
-          description: Not Found response.
-          content:
-            application/vnd.goa.error:
-              schema:
-                $ref: '#/components/schemas/Error'
-              example:
-                id: 3F1FKVRR
-                message: Value of ID must be an integer
-                name: bad_request
-        "500":
-          description: Internal Server Error response.
-          content:
-            application/vnd.goa.error:
-              schema:
-                $ref: '#/components/schemas/Error'
-              example:
-                id: 3F1FKVRR
-                message: Value of ID must be an integer
-                name: bad_request
-      security:
-      - api_key_header_Authorization: []
-  /artworks/download/{taskId}:
-    get:
-      tags:
-      - artworks
-      summary: Find task by ID
-      description: Returns a single task.
-      operationId: artworks#dowloadTask
-      parameters:
-      - name: taskId
-        in: path
-        description: Task ID of the download process
-        required: true
-        schema:
-          type: string
-          description: Task ID of the download process
-          example: n6Qn6TFM
-          minLength: 8
-          maxLength: 8
-        example: n6Qn6TFM
-      responses:
-        "200":
-          description: OK response.
-          content:
-            application/json:
-              schema:
-                $ref: '#/components/schemas/DowloadTaskResponseBody'
-              example:
-                file:
-                - 76
-                - 97
-                - 98
-                - 111
-                - 114
-                - 105
-                - 111
-                - 115
-                - 97
-                - 109
-                - 32
-                - 108
-                - 97
-                - 98
-                - 111
-                - 114
-                - 101
-                - 32
-                - 98
-                - 101
-                - 97
-                - 116
-                - 97
-                - 101
-                - 32
-                - 97
-                - 108
-                - 105
-                - 97
-                - 115
-                - 32
-                - 100
-                - 101
-                - 98
-                - 105
-                - 116
-                - 105
-                - 115
-                - 46
-                id: n6Qn6TFM
-                states:
-                - date: 2006-01-02T15:04:05Z07:00
-                  status: Task Started
-                - date: 2006-01-02T15:04:05Z07:00
-                  status: Task Started
-                - date: 2006-01-02T15:04:05Z07:00
-                  status: Task Started
-                status: Task Started
-        "404":
-          description: Not Found response.
-=======
                 $ref: '#/components/schemas/ArtworkDetail'
               example:
                 artist_name: Leonardo da Vinci
@@ -419,7 +94,6 @@
                 youtube_url: https://www.youtube.com/watch?v=0xl6Ufo4ZX0
         "400":
           description: Bad Request response.
->>>>>>> 02e8c0ae
           content:
             application/vnd.goa.error:
               schema:
@@ -428,48 +102,6 @@
                 id: 3F1FKVRR
                 message: Value of ID must be an integer
                 name: bad_request
-<<<<<<< HEAD
-        "500":
-          description: Internal Server Error response.
-          content:
-            application/vnd.goa.error:
-              schema:
-                $ref: '#/components/schemas/Error'
-              example:
-                id: 3F1FKVRR
-                message: Value of ID must be an integer
-                name: bad_request
-  /artworks/download/{taskId}/state:
-    get:
-      tags:
-      - artworks
-      summary: Streams state by task ID
-      description: Streams the state of the download process.
-      operationId: artworks#downloadTaskState
-      parameters:
-      - name: taskId
-        in: path
-        description: Task ID of the download process
-        required: true
-        schema:
-          type: string
-          description: Task ID of the download process
-          example: n6Qn6TFM
-          minLength: 8
-          maxLength: 8
-        example: n6Qn6TFM
-      responses:
-        "101":
-          description: Switching Protocols response.
-          content:
-            application/json:
-              schema:
-                $ref: '#/components/schemas/TaskState'
-              example:
-                date: 2006-01-02T15:04:05Z07:00
-                status: Task Started
-=======
->>>>>>> 02e8c0ae
         "404":
           description: Not Found response.
           content:
@@ -768,48 +400,6 @@
               $ref: '#/components/schemas/UploadImageRequestBody'
             example:
               file:
-<<<<<<< HEAD
-              - 65
-              - 117
-              - 116
-              - 32
-              - 100
-              - 111
-              - 108
-              - 111
-              - 114
-              - 101
-              - 115
-              - 32
-              - 117
-              - 116
-              - 32
-              - 102
-              - 117
-              - 103
-              - 105
-              - 116
-              - 32
-              - 116
-              - 101
-              - 109
-              - 112
-              - 111
-              - 114
-              - 97
-              - 32
-              - 112
-              - 101
-              - 114
-              - 102
-              - 101
-              - 114
-              - 101
-              - 110
-              - 100
-              - 105
-              - 115
-=======
               - 79
               - 100
               - 105
@@ -828,7 +418,6 @@
               - 32
               - 101
               - 116
->>>>>>> 02e8c0ae
               - 32
               - 113
               - 117
@@ -1725,378 +1314,6 @@
       - artist_pastelid_passphrase
       - spendable_address
       - maximum_fee
-    DowloadTaskResponseBody:
-      type: object
-      properties:
-<<<<<<< HEAD
-        file:
-=======
-        fault:
-          type: boolean
-          description: Is the error a server-side fault?
-          example: false
-        id:
->>>>>>> 02e8c0ae
-          type: string
-          description: File downloaded
-          example:
-          - 77
-          - 105
-          - 110
-          - 105
-          - 109
-          - 97
-          - 32
-          - 101
-          - 120
-          - 99
-          - 101
-          - 112
-          - 116
-          - 117
-          - 114
-          - 105
-          - 46
-          format: binary
-        id:
-          type: string
-          description: JOb ID of the downloading process
-          example: n6Qn6TFM
-          minLength: 8
-          maxLength: 8
-        states:
-          type: array
-          items:
-            $ref: '#/components/schemas/TaskState'
-          description: List of states from the very beginning of the process
-          example:
-          - date: 2006-01-02T15:04:05Z07:00
-            status: Task Started
-          - date: 2006-01-02T15:04:05Z07:00
-            status: Task Started
-        status:
-          type: string
-<<<<<<< HEAD
-          description: Status of the downloading process
-          example: Task Started
-          enum:
-          - Task Started
-          - Connected
-          - Downloaded
-          - Error Fingerprints Dont Match
-          - Error Not Enough SuperNode
-          - Error Not Enough Downloaded Filed
-          - Error Download Failed
-          - Task Rejected
-          - Task Completed
-      description: DowloadTaskResponseBody result type (default view)
-      example:
-        file:
-        - 78
-        - 111
-        - 115
-        - 116
-        - 114
-        - 117
-        - 109
-        - 32
-        - 109
-        - 105
-        - 110
-        - 117
-        - 115
-        - 32
-        - 110
-        - 111
-        - 115
-        - 116
-        - 114
-        - 117
-        - 109
-        - 32
-        - 101
-        - 97
-        - 32
-        - 118
-        - 101
-        - 114
-        - 105
-        - 116
-        - 97
-        - 116
-        - 105
-        - 115
-        - 32
-        - 115
-        - 101
-        - 113
-        - 117
-        - 105
-        - 32
-        - 118
-        - 111
-        - 108
-        - 117
-        - 112
-        - 116
-        - 97
-        - 116
-        - 101
-        - 109
-        - 46
-        id: n6Qn6TFM
-        states:
-        - date: 2006-01-02T15:04:05Z07:00
-          status: Task Started
-        - date: 2006-01-02T15:04:05Z07:00
-          status: Task Started
-        - date: 2006-01-02T15:04:05Z07:00
-          status: Task Started
-        - date: 2006-01-02T15:04:05Z07:00
-          status: Task Started
-        status: Task Started
-      required:
-      - id
-      - status
-      - file
-    DownloadResult:
-      type: object
-      properties:
-        task_id:
-          type: string
-          description: Task ID of the download process
-          example: n6Qn6TFM
-          minLength: 8
-          maxLength: 8
-      example:
-        task_id: n6Qn6TFM
-      required:
-      - task_id
-    DownloadTaskResponseTiny:
-      type: object
-      properties:
-        file:
-          type: string
-          description: File downloaded
-          example:
-          - 69
-          - 118
-          - 101
-          - 110
-          - 105
-          - 101
-          - 116
-          - 32
-          - 97
-          - 117
-          - 116
-          - 32
-          - 101
-          - 116
-          - 32
-          - 117
-          - 116
-          - 32
-          - 99
-          - 117
-          - 109
-          - 113
-          - 117
-          - 101
-          - 32
-          - 97
-          - 109
-          - 101
-          - 116
-          - 32
-          - 100
-          - 101
-          - 98
-          - 105
-          - 116
-          - 105
-          - 115
-          - 46
-          format: binary
-        id:
-          type: string
-          description: JOb ID of the downloading process
-          example: n6Qn6TFM
-          minLength: 8
-          maxLength: 8
-        status:
-          type: string
-          description: Status of the downloading process
-          example: Task Started
-          enum:
-          - Task Started
-          - Connected
-          - Downloaded
-          - Error Fingerprints Dont Match
-          - Error Not Enough SuperNode
-          - Error Not Enough Downloaded Filed
-          - Error Download Failed
-          - Task Rejected
-          - Task Completed
-      description: Image downloaded payload (tiny view)
-      example:
-        file:
-        - 65
-        - 112
-        - 101
-        - 114
-        - 105
-        - 97
-        - 109
-        - 32
-        - 115
-        - 117
-        - 115
-        - 99
-        - 105
-        - 112
-        - 105
-        - 116
-        - 32
-        - 114
-        - 101
-        - 114
-        - 117
-        - 109
-        - 46
-        id: n6Qn6TFM
-        status: Task Started
-      required:
-      - id
-      - status
-      - file
-    DownloadTaskResponseTinyCollection:
-      type: array
-      items:
-        $ref: '#/components/schemas/DownloadTaskResponseTiny'
-      description: DownloadTasksResponseBody is the result type for an array of DownloadTaskResponse
-        (tiny view)
-      example:
-      - file:
-        - 68
-        - 111
-        - 108
-        - 111
-        - 114
-        - 101
-        - 32
-        - 118
-        - 111
-        - 108
-        - 117
-        - 112
-        - 116
-        - 97
-        - 116
-        - 101
-        - 109
-        - 32
-        - 105
-        - 108
-        - 108
-        - 111
-        - 32
-        - 110
-        - 111
-        - 98
-        - 105
-        - 115
-        - 32
-        - 116
-        - 101
-        - 109
-        - 112
-        - 111
-        - 114
-        - 97
-        - 46
-        id: n6Qn6TFM
-        status: Task Started
-      - file:
-        - 68
-        - 111
-        - 108
-        - 111
-        - 114
-        - 101
-        - 32
-        - 118
-        - 111
-        - 108
-        - 117
-        - 112
-        - 116
-        - 97
-        - 116
-        - 101
-        - 109
-        - 32
-        - 105
-        - 108
-        - 108
-        - 111
-        - 32
-        - 110
-        - 111
-        - 98
-        - 105
-        - 115
-        - 32
-        - 116
-        - 101
-        - 109
-        - 112
-        - 111
-        - 114
-        - 97
-        - 46
-        id: n6Qn6TFM
-        status: Task Started
-      - file:
-        - 68
-        - 111
-        - 108
-        - 111
-        - 114
-        - 101
-        - 32
-        - 118
-        - 111
-        - 108
-        - 117
-        - 112
-        - 116
-        - 97
-        - 116
-        - 101
-        - 109
-        - 32
-        - 105
-        - 108
-        - 108
-        - 111
-        - 32
-        - 110
-        - 111
-        - 98
-        - 105
-        - 115
-        - 32
-        - 116
-        - 101
-        - 109
-        - 112
-        - 111
-        - 114
-        - 97
-        - 46
-        id: n6Qn6TFM
-        status: Task Started
     Error:
       type: object
       properties:
@@ -2116,8 +1333,6 @@
           example: parameter 'p' must be an integer
         name:
           type: string
-=======
->>>>>>> 02e8c0ae
           description: Name is the name of this class of errors.
           example: bad_request
         temporary:
@@ -2363,8 +1578,6 @@
       example:
         id: n6Qn6TFM
         states:
-        - date: 2006-01-02T15:04:05Z07:00
-          status: Task Started
         - date: 2006-01-02T15:04:05Z07:00
           status: Task Started
         - date: 2006-01-02T15:04:05Z07:00
@@ -2562,64 +1775,13 @@
           type: string
           description: File to upload
           example:
-<<<<<<< HEAD
-          - 76
-          - 97
-          - 98
-          - 111
-          - 114
-          - 105
-          - 111
-          - 115
-          - 97
-=======
           - 82
           - 101
           - 114
           - 117
->>>>>>> 02e8c0ae
           - 109
           - 32
-          - 108
           - 105
-<<<<<<< HEAD
-          - 98
-          - 101
-          - 114
-          - 111
-          - 32
-          - 116
-          - 101
-          - 110
-          - 101
-          - 116
-          - 117
-          - 114
-          - 32
-          - 118
-          - 105
-          - 116
-          - 97
-          - 101
-          - 32
-          - 98
-          - 108
-          - 97
-          - 110
-          - 100
-          - 105
-          - 116
-          - 105
-          - 105
-          - 115
-          - 32
-          - 115
-          - 111
-          - 108
-          - 117
-          - 116
-          - 97
-=======
           - 109
           - 112
           - 101
@@ -2636,7 +1798,6 @@
           - 110
           - 105
           - 109
->>>>>>> 02e8c0ae
           - 46
           format: binary
         filename:
@@ -2644,23 +1805,6 @@
           description: For internal use
       example:
         file:
-<<<<<<< HEAD
-        - 85
-        - 116
-        - 32
-        - 101
-        - 117
-        - 109
-        - 32
-        - 101
-        - 108
-        - 105
-        - 103
-        - 101
-        - 110
-        - 100
-        - 105
-=======
         - 86
         - 111
         - 108
@@ -2694,7 +1838,6 @@
         - 116
         - 97
         - 109
->>>>>>> 02e8c0ae
         - 32
         - 101
         - 97
@@ -2705,33 +1848,10 @@
         - 105
         - 100
         - 32
-<<<<<<< HEAD
-        - 115
-        - 101
-=======
->>>>>>> 02e8c0ae
         - 113
         - 117
         - 105
-        - 32
-        - 118
-        - 111
-        - 108
-        - 117
-        - 112
-        - 116
-        - 97
-        - 116
-        - 101
-        - 32
-        - 101
         - 97
         - 46
       required:
-      - file
-  securitySchemes:
-    api_key_header_Authorization:
-      type: apiKey
-      description: Art Owner's passphrase to authenticate
-      name: Authorization
-      in: header+      - file