--- conflicted
+++ resolved
@@ -86,10 +86,9 @@
 	restoreBody bool,
 ) *Client {
 	return &Client{
-<<<<<<< HEAD
 		CreateUserdataDoer:        doer,
 		UpdateUserdataDoer:        doer,
-		UserdataGetDoer:           doer,
+		GetUserdataDoer:           doer,
 		SetUserFollowRelationDoer: doer,
 		GetFollowersDoer:          doer,
 		GetFolloweesDoer:          doer,
@@ -102,17 +101,6 @@
 		host:                      host,
 		decoder:                   dec,
 		encoder:                   enc,
-=======
-		CreateUserdataDoer:  doer,
-		UpdateUserdataDoer:  doer,
-		GetUserdataDoer:     doer,
-		CORSDoer:            doer,
-		RestoreResponseBody: restoreBody,
-		scheme:              scheme,
-		host:                host,
-		decoder:             dec,
-		encoder:             enc,
->>>>>>> e7871b5f
 	}
 }
 
