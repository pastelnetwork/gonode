// Code generated by goa v3.6.2, DO NOT EDIT.
//
// cascade service
//
// Command:
// $ goa gen github.com/pastelnetwork/gonode/walletnode/api/design -o api/

package cascade

import (
	"context"

	cascadeviews "github.com/pastelnetwork/gonode/walletnode/api/gen/cascade/views"
	goa "goa.design/goa/v3/pkg"
	"goa.design/goa/v3/security"
)

// OpenAPI Cascade service
type Service interface {
	// Upload the image
	UploadImage(context.Context, *UploadImagePayload) (res *Image, err error)
	// Start processing the image
	StartProcessing(context.Context, *StartProcessingPayload) (res *StartProcessingResult, err error)
	// Streams the state of the registration process.
	RegisterTaskState(context.Context, *RegisterTaskStatePayload, RegisterTaskStateServerStream) (err error)
	// Gets the history of the task's states.
	GetTaskHistory(context.Context, *GetTaskHistoryPayload) (res *TaskHistory, err error)
	// Download cascade Artifact.
	Download(context.Context, *DownloadPayload) (res *DownloadResult, err error)
}

// Auther defines the authorization functions to be implemented by the service.
type Auther interface {
	// APIKeyAuth implements the authorization logic for the APIKey security scheme.
	APIKeyAuth(ctx context.Context, key string, schema *security.APIKeyScheme) (context.Context, error)
}

// ServiceName is the name of the service as defined in the design. This is the
// same value that is set in the endpoint request contexts under the ServiceKey
// key.
const ServiceName = "cascade"

// MethodNames lists the service method names as defined in the design. These
// are the same values that are set in the endpoint request contexts under the
// MethodKey key.
<<<<<<< HEAD
var MethodNames = [6]string{"uploadImage", "actionDetails", "startProcessing", "registerTaskState", "getTaskHistory", "download"}
=======
var MethodNames = [4]string{"uploadImage", "startProcessing", "registerTaskState", "download"}
>>>>>>> 738b69de

// RegisterTaskStateServerStream is the interface a "registerTaskState"
// endpoint server stream must satisfy.
type RegisterTaskStateServerStream interface {
	// Send streams instances of "TaskState".
	Send(*TaskState) error
	// Close closes the stream.
	Close() error
}

// RegisterTaskStateClientStream is the interface a "registerTaskState"
// endpoint client stream must satisfy.
type RegisterTaskStateClientStream interface {
	// Recv reads instances of "TaskState" from the stream.
	Recv() (*TaskState, error)
}

// DownloadPayload is the payload type of the cascade service download method.
type DownloadPayload struct {
	// Nft Registration Request transaction ID
	Txid string
	// Owner's PastelID
	Pid string
	// Passphrase of the owner's PastelID
	Key string
}

// DownloadResult is the result type of the cascade service download method.
type DownloadResult struct {
	// File downloaded
	File []byte
}

// GetTaskHistoryPayload is the payload type of the cascade service
// getTaskHistory method.
type GetTaskHistoryPayload struct {
	// Task ID of the registration process
	TaskID string
}

// Image is the result type of the cascade service uploadImage method.
type Image struct {
	// Uploaded image ID
	ImageID string
	// Image expiration
	ExpiresIn string
	// Estimated fee
	EstimatedFee float64
}

// RegisterTaskStatePayload is the payload type of the cascade service
// registerTaskState method.
type RegisterTaskStatePayload struct {
	// Task ID of the registration process
	TaskID string
}

// StartProcessingPayload is the payload type of the cascade service
// startProcessing method.
type StartProcessingPayload struct {
	// Uploaded image ID
	ImageID string
	// Burn transaction ID
	BurnTxid string
	// App PastelID
	AppPastelID string
	// Passphrase of the App PastelID
	AppPastelidPassphrase string
}

// StartProcessingResult is the result type of the cascade service
// startProcessing method.
type StartProcessingResult struct {
	// Task ID of processing task
	TaskID string
}

// TaskHistory is the result type of the cascade service getTaskHistory method.
type TaskHistory struct {
	// List of past status strings
	List string
}

// TaskState is the result type of the cascade service registerTaskState method.
type TaskState struct {
	// Date of the status creation
	Date string
	// Status of the registration process
	Status string
}

// UploadImagePayload is the payload type of the cascade service uploadImage
// method.
type UploadImagePayload struct {
	// File to upload
	Bytes []byte
	// For internal use
	Filename *string
}

// MakeBadRequest builds a goa.ServiceError from an error.
func MakeBadRequest(err error) *goa.ServiceError {
	return &goa.ServiceError{
		Name:    "BadRequest",
		ID:      goa.NewErrorID(),
		Message: err.Error(),
	}
}

// MakeNotFound builds a goa.ServiceError from an error.
func MakeNotFound(err error) *goa.ServiceError {
	return &goa.ServiceError{
		Name:    "NotFound",
		ID:      goa.NewErrorID(),
		Message: err.Error(),
	}
}

// MakeInternalServerError builds a goa.ServiceError from an error.
func MakeInternalServerError(err error) *goa.ServiceError {
	return &goa.ServiceError{
		Name:    "InternalServerError",
		ID:      goa.NewErrorID(),
		Message: err.Error(),
	}
}

// NewImage initializes result type Image from viewed result type Image.
func NewImage(vres *cascadeviews.Image) *Image {
	return newImage(vres.Projected)
}

// NewViewedImage initializes viewed result type Image from result type Image
// using the given view.
func NewViewedImage(res *Image, view string) *cascadeviews.Image {
	p := newImageView(res)
	return &cascadeviews.Image{Projected: p, View: "default"}
}

// NewStartProcessingResult initializes result type StartProcessingResult from
// viewed result type StartProcessingResult.
func NewStartProcessingResult(vres *cascadeviews.StartProcessingResult) *StartProcessingResult {
	return newStartProcessingResult(vres.Projected)
}

// NewViewedStartProcessingResult initializes viewed result type
// StartProcessingResult from result type StartProcessingResult using the given
// view.
func NewViewedStartProcessingResult(res *StartProcessingResult, view string) *cascadeviews.StartProcessingResult {
	p := newStartProcessingResultView(res)
	return &cascadeviews.StartProcessingResult{Projected: p, View: "default"}
}

// newImage converts projected type Image to service type Image.
func newImage(vres *cascadeviews.ImageView) *Image {
	res := &Image{}
	if vres.ImageID != nil {
		res.ImageID = *vres.ImageID
	}
	if vres.ExpiresIn != nil {
		res.ExpiresIn = *vres.ExpiresIn
	}
	if vres.EstimatedFee != nil {
		res.EstimatedFee = *vres.EstimatedFee
	}
	if vres.EstimatedFee == nil {
		res.EstimatedFee = 1
	}
	return res
}

// newImageView projects result type Image to projected type ImageView using
// the "default" view.
func newImageView(res *Image) *cascadeviews.ImageView {
	vres := &cascadeviews.ImageView{
		ImageID:      &res.ImageID,
		ExpiresIn:    &res.ExpiresIn,
		EstimatedFee: &res.EstimatedFee,
	}
	return vres
}

// newStartProcessingResult converts projected type StartProcessingResult to
// service type StartProcessingResult.
func newStartProcessingResult(vres *cascadeviews.StartProcessingResultView) *StartProcessingResult {
	res := &StartProcessingResult{}
	if vres.TaskID != nil {
		res.TaskID = *vres.TaskID
	}
	return res
}

// newStartProcessingResultView projects result type StartProcessingResult to
// projected type StartProcessingResultView using the "default" view.
func newStartProcessingResultView(res *StartProcessingResult) *cascadeviews.StartProcessingResultView {
	vres := &cascadeviews.StartProcessingResultView{
		TaskID: &res.TaskID,
	}
	return vres
}<|MERGE_RESOLUTION|>--- conflicted
+++ resolved
@@ -43,11 +43,7 @@
 // MethodNames lists the service method names as defined in the design. These
 // are the same values that are set in the endpoint request contexts under the
 // MethodKey key.
-<<<<<<< HEAD
-var MethodNames = [6]string{"uploadImage", "actionDetails", "startProcessing", "registerTaskState", "getTaskHistory", "download"}
-=======
-var MethodNames = [4]string{"uploadImage", "startProcessing", "registerTaskState", "download"}
->>>>>>> 738b69de
+var MethodNames = [6]string{"uploadImage", "startProcessing", "registerTaskState", "getTaskHistory", "download"}
 
 // RegisterTaskStateServerStream is the interface a "registerTaskState"
 // endpoint server stream must satisfy.
