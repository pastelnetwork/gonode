--- conflicted
+++ resolved
@@ -3,12 +3,9 @@
 import (
 	"time"
 
-<<<<<<< HEAD
+	"github.com/pastelnetwork/gonode/walletnode/services/artworksearch"
+
 	"github.com/pastelnetwork/gonode/walletnode/services/artworkdownload"
-=======
-	"github.com/pastelnetwork/gonode/walletnode/services/artworksearch"
-
->>>>>>> 02e8c0ae
 	"github.com/pastelnetwork/gonode/walletnode/services/artworkregister"
 
 	//revive:disable:dot-imports
@@ -126,41 +123,6 @@
 		})
 	})
 
-<<<<<<< HEAD
-	Method("download", func() {
-		Description("Download registered artwork.")
-		Meta("swagger:summary", "Downloads artwork")
-
-		Security(APIKeyAuth)
-
-		Payload(func() {
-			Extend(ArtworkDownloadPayload)
-		})
-		Result(ArtworkDownloadResult)
-
-		HTTP(func() {
-			POST("/download")
-			Param("txid")
-			Param("pid")
-			// Header("key:Authorization") // Provide the key in Authorization header (default)
-			Response("NotFound", StatusNotFound)
-			Response("InternalServerError", StatusInternalServerError)
-			Response(StatusAccepted)
-		})
-	})
-
-	Method("downloadTaskState", func() {
-		Description("Streams the state of the download process.")
-		Meta("swagger:summary", "Streams state by task ID")
-
-		Payload(func() {
-			Extend(DownloadTaskPayload)
-		})
-		StreamingResult(ArtworkDownloadTaskState)
-
-		HTTP(func() {
-			GET("/download/{taskId}/state")
-=======
 	Method("artSearch", func() {
 		Description("Streams the search result for artwork")
 		Meta("swagger:summary", "Streams the search result for Artwork")
@@ -207,14 +169,50 @@
 				Param("txid")
 			})
 			Response("BadRequest", StatusBadRequest)
->>>>>>> 02e8c0ae
 			Response("NotFound", StatusNotFound)
 			Response("InternalServerError", StatusInternalServerError)
 			Response(StatusOK)
 		})
 	})
-
-<<<<<<< HEAD
+	Method("download", func() {
+		Description("Download registered artwork.")
+		Meta("swagger:summary", "Downloads artwork")
+
+		Security(APIKeyAuth)
+
+		Payload(func() {
+			Extend(ArtworkDownloadPayload)
+		})
+		Result(ArtworkDownloadResult)
+
+		HTTP(func() {
+			POST("/download")
+			Param("txid")
+			Param("pid")
+			// Header("key:Authorization") // Provide the key in Authorization header (default)
+			Response("NotFound", StatusNotFound)
+			Response("InternalServerError", StatusInternalServerError)
+			Response(StatusAccepted)
+		})
+	})
+
+	Method("downloadTaskState", func() {
+		Description("Streams the state of the download process.")
+		Meta("swagger:summary", "Streams state by task ID")
+
+		Payload(func() {
+			Extend(DownloadTaskPayload)
+		})
+		StreamingResult(ArtworkDownloadTaskState)
+
+		HTTP(func() {
+			GET("/download/{taskId}/state")
+			Response("NotFound", StatusNotFound)
+			Response("InternalServerError", StatusInternalServerError)
+			Response(StatusOK)
+		})
+	})
+
 	Method("dowloadTask", func() {
 		Description("Returns a single task.")
 		Meta("swagger:summary", "Find task by ID")
@@ -248,7 +246,6 @@
 			Response(StatusOK)
 		})
 	})
-=======
 })
 
 // ArtworkSearchResult is artwork search result.
@@ -267,7 +264,6 @@
 	})
 
 	Required("artwork", "matches", "match_index")
->>>>>>> 02e8c0ae
 })
 
 // ArtworkTicket is artwork register payload.
@@ -457,12 +453,6 @@
 	Required("taskId")
 })
 
-<<<<<<< HEAD
-// ArtworkDownloadPayload is artwork download payload.
-var ArtworkDownloadPayload = Type("ArtworkDownloadPayload", func() {
-	Attribute("txid", String, func() {
-		Description("Art Registration Ticket transaction ID")
-=======
 // FuzzyMatch is search results detail
 var FuzzyMatch = Type("FuzzyMatch", func() {
 	Attribute("str", String, func() {
@@ -587,16 +577,10 @@
 
 	Attribute("txid", String, func() {
 		Description("txid")
->>>>>>> 02e8c0ae
 		MinLength(64)
 		MaxLength(64)
 		Example("576e7b824634a488a2f0baacf5a53b237d883029f205df25b300b87c8877ab58")
 	})
-<<<<<<< HEAD
-	Attribute("pid", String, func() {
-		Meta("struct:field:name", "Pid")
-		Description("Owner's PastelID")
-=======
 
 	Attribute("title", String, func() {
 		Description("Name of the artwork")
@@ -634,13 +618,84 @@
 	Attribute("artist_pastelid", String, func() {
 		Meta("struct:field:name", "ArtistPastelID")
 		Description("Artist's PastelID")
->>>>>>> 02e8c0ae
 		MinLength(86)
 		MaxLength(86)
 		Pattern(`^[a-zA-Z0-9]+$`)
 		Example("jXYJud3rmrR1Sk2scvR47N4E4J5Vv48uCC6se2nzHrBRdjaKj3ybPoi1Y2VVoRqi1GnQrYKjSxQAC7NBtvtEdS")
 	})
-<<<<<<< HEAD
+
+	Attribute("artist_name", String, func() {
+		Description("Name of the artist")
+		MaxLength(256)
+		Example("Leonardo da Vinci")
+	})
+	Attribute("artist_website_url", String, func() {
+		Description("Artist website URL")
+		MaxLength(256)
+		Example("https://www.leonardodavinci.net")
+	})
+
+	Required("title", "description", "artist_name", "copies", "artist_pastelid", "txid")
+})
+
+// ArtworkDetail is artwork get response.
+var ArtworkDetail = Type("ArtworkDetail", func() {
+	Description("Artwork detail response")
+
+	Extend(ArtworkSummary)
+
+	Attribute("version", Int, func() {
+		Description("version")
+		Example(1)
+	})
+	Attribute("is_green", Boolean, func() {
+		Description("Green flag")
+	})
+	Attribute("royalty", Float64, func() {
+		Description("how much artist should get on all future resales")
+	})
+	Attribute("storage_fee", Int, func() {
+		Description("Storage fee")
+		Example(100)
+	})
+	Attribute("nsfw_score", Int, func() {
+		Description("nsfw score")
+		Minimum(0)
+		Maximum(1000)
+		Example(1000)
+	})
+	Attribute("rareness_score", Int, func() {
+		Description("rareness score")
+		Minimum(0)
+		Maximum(1000)
+		Example(1)
+	})
+	Attribute("seen_score", Int, func() {
+		Description("seen score")
+		Minimum(0)
+		Maximum(1000)
+		Example(1)
+	})
+
+	Required("is_green", "royalty", "seen_score", "rareness_score", "nsfw_score")
+})
+
+// ArtworkDownloadPayload is artwork download payload.
+var ArtworkDownloadPayload = Type("ArtworkDownloadPayload", func() {
+	Attribute("txid", String, func() {
+		Description("Art Registration Ticket transaction ID")
+		MinLength(64)
+		MaxLength(64)
+		Example("576e7b824634a488a2f0baacf5a53b237d883029f205df25b300b87c8877ab58")
+	})
+	Attribute("pid", String, func() {
+		Meta("struct:field:name", "Pid")
+		Description("Owner's PastelID")
+		MinLength(86)
+		MaxLength(86)
+		Pattern(`^[a-zA-Z0-9]+$`)
+		Example("jXYJud3rmrR1Sk2scvR47N4E4J5Vv48uCC6se2nzHrBRdjaKj3ybPoi1Y2VVoRqi1GnQrYKjSxQAC7NBtvtEdS")
+	})
 	APIKey("api_key", "key", String, func() {
 		Description("Passphrase of the owner's PastelID")
 		Example("Basic abcdef12345")
@@ -727,61 +782,4 @@
 		Example("n6Qn6TFM")
 	})
 	Required("taskId")
-=======
-
-	Attribute("artist_name", String, func() {
-		Description("Name of the artist")
-		MaxLength(256)
-		Example("Leonardo da Vinci")
-	})
-	Attribute("artist_website_url", String, func() {
-		Description("Artist website URL")
-		MaxLength(256)
-		Example("https://www.leonardodavinci.net")
-	})
-
-	Required("title", "description", "artist_name", "copies", "artist_pastelid", "txid")
-})
-
-// ArtworkDetail is artwork get response.
-var ArtworkDetail = Type("ArtworkDetail", func() {
-	Description("Artwork detail response")
-
-	Extend(ArtworkSummary)
-
-	Attribute("version", Int, func() {
-		Description("version")
-		Example(1)
-	})
-	Attribute("is_green", Boolean, func() {
-		Description("Green flag")
-	})
-	Attribute("royalty", Float64, func() {
-		Description("how much artist should get on all future resales")
-	})
-	Attribute("storage_fee", Int, func() {
-		Description("Storage fee")
-		Example(100)
-	})
-	Attribute("nsfw_score", Int, func() {
-		Description("nsfw score")
-		Minimum(0)
-		Maximum(1000)
-		Example(1000)
-	})
-	Attribute("rareness_score", Int, func() {
-		Description("rareness score")
-		Minimum(0)
-		Maximum(1000)
-		Example(1)
-	})
-	Attribute("seen_score", Int, func() {
-		Description("seen score")
-		Minimum(0)
-		Maximum(1000)
-		Example(1)
-	})
-
-	Required("is_green", "royalty", "seen_score", "rareness_score", "nsfw_score")
->>>>>>> 02e8c0ae
 })