--- conflicted
+++ resolved
@@ -5,15 +5,11 @@
 
 	//revive:disable:dot-imports
 	//lint:ignore ST1001 disable warning dot import
-<<<<<<< HEAD
 
 	"time"
 
-=======
->>>>>>> 738b69de
 	. "goa.design/goa/v3/dsl"
 	//revive:enable:dot-imports
-	"time"
 )
 
 // ImageUploadPayload represents a payload for uploading image.
@@ -81,7 +77,6 @@
 	Required("date", "status")
 })
 
-<<<<<<< HEAD
 // TaskHistory is a list of strings containing all past task histories.
 var TaskHistory = Type("TaskHistory", func() {
 	Attribute("list", String, func() {
@@ -89,43 +84,6 @@
 		Example("[ Started, Image Probed, Downloaded... ]")
 	})
 	Required("list")
-})
-
-// ActionDetailsPayload - Payload for posting action details
-var ActionDetailsPayload = Type("ActionDetailsPayload", func() {
-	Description("Provide Action Details Payload")
-	Attribute("image_id", String, func() {
-		Description("Uploaded image ID")
-		MinLength(8)
-		MaxLength(8)
-		Example("VK7mpAqZ")
-	})
-	Attribute("app_pastelid", String, func() {
-		Meta("struct:field:name", "PastelID")
-		Description("3rd party app's PastelID")
-		MinLength(86)
-		MaxLength(86)
-		Pattern(`^[a-zA-Z0-9]`)
-		Example("jXZqaS48TT6LFjxnf9P68hZNQVCFqY631FPz4CtM6VugDi5yLNB51ccy17kgKKCyFuL4qadQsXHH3QwHVuPVyY")
-	})
-	Attribute("action_data_hash", String, func() {
-		Meta("struct:field:name", "action_data_hash")
-		Description("Hash (SHA3-256) of the Action Data")
-		MinLength(64)
-		MaxLength(64)
-		Pattern(`^[a-fA-F0-9]`)
-		Example("7ae3874ff2df92df38cce7586c08fe8f3687884edf3b0543f8d9420f4df31265")
-	})
-	Attribute("action_data_signature", String, func() {
-		Meta("struct:field:name", "action_data_signature")
-		Description("The signature (base64) of the Action Data")
-		MinLength(152)
-		MaxLength(152)
-		Pattern(`^[a-zA-Z0-9\/+]`)
-		Example("bTwvO6UZSvFqHb9qmXbAOg2VmupmP70wfhYsAvwFfeC61cuoL9KIXZtbdQ/Ek8FVNoTpCY5BuxcA6lNjkIOBh4w9/RWtuqF16IaJhAnZ4JbZm1MiDCGcf7x0UU/GNRSk6rNAHlPYkOPdhkha+JjCwD4A")
-	})
-
-	Required("image_id", "app_pastelid", "action_data_hash", "action_data_signature")
 })
 
 // ActionDetailsResult - result of posting action details
@@ -142,8 +100,6 @@
 	Required("estimated_fee")
 })
 
-=======
->>>>>>> 738b69de
 // StartProcessingPayload - Payload for starting processing
 var StartProcessingPayload = Type("StartProcessingPayload", func() {
 	Description("Start Processing Payload")
