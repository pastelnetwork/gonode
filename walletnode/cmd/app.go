package cmd

import (
	"context"
	"io/ioutil"
	"os"

	"github.com/pastelnetwork/gonode/common/cli"
	"github.com/pastelnetwork/gonode/common/configurer"
	"github.com/pastelnetwork/gonode/common/errors"
	"github.com/pastelnetwork/gonode/common/log"
	"github.com/pastelnetwork/gonode/common/log/hooks"
	"github.com/pastelnetwork/gonode/common/storage/memory"
	"github.com/pastelnetwork/gonode/common/sys"
	"github.com/pastelnetwork/gonode/common/version"
	"github.com/pastelnetwork/gonode/pastel"
	"github.com/pastelnetwork/gonode/walletnode/api"
	"github.com/pastelnetwork/gonode/walletnode/api/services"
	"github.com/pastelnetwork/gonode/walletnode/configs"
	"github.com/pastelnetwork/gonode/walletnode/node/grpc"
	"github.com/pastelnetwork/gonode/walletnode/services/artworkregister"
)

const (
	appName  = "walletnode"
	appUsage = "WalletNode" // TODO: Write a clear description.

	defaultConfigFile = ""
)

// NewApp inits a new command line interface.
func NewApp() *cli.App {
	configFile := defaultConfigFile
	config := configs.New()

	app := cli.NewApp(appName)
	app.SetUsage(appUsage)
	app.SetVersion(version.Version())

	app.AddFlags(
		// Main
		cli.NewFlag("config-file", &configFile).SetUsage("Set `path` to the config file.").SetValue(configFile).SetAliases("c"),
		cli.NewFlag("pastel-config-file", &config.Pastel.ConfigFile).SetUsage("Set `path` to the pastel config file.").SetValue(config.Pastel.ConfigFile),
		cli.NewFlag("log-level", &config.LogLevel).SetUsage("Set the log `level`.").SetValue(config.LogLevel),
		cli.NewFlag("log-file", &config.LogFile).SetUsage("The log `file` to write to."),
		cli.NewFlag("quiet", &config.Quiet).SetUsage("Disallows log output to stdout.").SetAliases("q"),
		cli.NewFlag("work-dir", &config.WorkDir).SetUsage("Directory for storing working data.").SetValue(config.WorkDir),
		// API
		cli.NewFlag("swagger", &config.Node.API.Swagger).SetUsage("Enable Swagger UI."),
	)

	app.SetActionFunc(func(ctx context.Context, args []string) error {
		ctx = log.ContextWithPrefix(ctx, "app")

		if configFile != "" {
			if err := configurer.ParseFile(configFile, config); err != nil {
				return err
			}
		}

		if config.Quiet {
			log.SetOutput(ioutil.Discard)
		} else {
			log.SetOutput(app.Writer)
		}

		if config.LogFile != "" {
			fileHook := hooks.NewFileHook(config.LogFile)
			log.AddHook(fileHook)
		}

		if err := log.SetLevelName(config.LogLevel); err != nil {
			return errors.Errorf("--log-level %q, %w", config.LogLevel, err)
		}

		if err := os.MkdirAll(config.WorkDir, os.ModePerm); err != nil {
			return errors.Errorf("could not create work-dir %q, %w", config.WorkDir, err)
		}

		return runApp(ctx, config)
	})

	return app
}

func runApp(ctx context.Context, config *configs.Config) error {
	log.WithContext(ctx).Info("Start")
	defer log.WithContext(ctx).Info("End")

	if err := configurer.ParseFile(config.Pastel.ConfigFile, config.Pastel.ExternalConfig); err != nil {
		log.WithContext(ctx).Debug(err)
	}
	log.WithContext(ctx).Infof("Config: %s", config)

	ctx, cancel := context.WithCancel(ctx)
	defer cancel()

	sys.RegisterInterruptHandler(cancel, func() {
		log.WithContext(ctx).Info("Interrupt signal received. Gracefully shutting down...")
	})

	// entities
	pastelClient := pastel.NewClient(config.Pastel)
	nodeClient := grpc.NewClient()
	db := memory.NewKeyValue()

	// business logic services
	artworkRegisterService := artworkregister.NewService(config.Node.ArtworkRegister, db, pastelClient, nodeClient)

<<<<<<< HEAD
	// NOTE: to bypass REST API (for testing)
=======
	// NOTE: for testing to bypass REST API
>>>>>>> fc3ea22f
	// go func() { artworkRegisterService.AddTask(ctx, &artworkregister.Ticket{MaximumFee: 100}) }()

	// api service
	server := api.NewServer(config.Node.API,
		services.NewArtwork(artworkRegisterService, config.WorkDir),
		services.NewSwagger(),
	)

	return runServices(ctx, artworkRegisterService, server)
}<|MERGE_RESOLUTION|>--- conflicted
+++ resolved
@@ -107,11 +107,7 @@
 	// business logic services
 	artworkRegisterService := artworkregister.NewService(config.Node.ArtworkRegister, db, pastelClient, nodeClient)
 
-<<<<<<< HEAD
 	// NOTE: to bypass REST API (for testing)
-=======
-	// NOTE: for testing to bypass REST API
->>>>>>> fc3ea22f
 	// go func() { artworkRegisterService.AddTask(ctx, &artworkregister.Ticket{MaximumFee: 100}) }()
 
 	// api service
