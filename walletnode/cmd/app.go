package cmd

import (
	"context"
	"fmt"
	"io/ioutil"
	"os"
	"path/filepath"
	"time"

	"github.com/pastelnetwork/gonode/walletnode/services/artworksearch"

	"github.com/pastelnetwork/gonode/common/cli"
	"github.com/pastelnetwork/gonode/common/configurer"
	"github.com/pastelnetwork/gonode/common/errors"
	"github.com/pastelnetwork/gonode/common/log"
	"github.com/pastelnetwork/gonode/common/log/hooks"
	"github.com/pastelnetwork/gonode/common/storage/fs"
	"github.com/pastelnetwork/gonode/common/storage/memory"
	"github.com/pastelnetwork/gonode/common/sys"
	"github.com/pastelnetwork/gonode/common/version"
	"github.com/pastelnetwork/gonode/pastel"
	rqgrpc "github.com/pastelnetwork/gonode/raptorq/node/grpc"
	"github.com/pastelnetwork/gonode/walletnode/api"
	"github.com/pastelnetwork/gonode/walletnode/api/services"
	"github.com/pastelnetwork/gonode/walletnode/configs"
	"github.com/pastelnetwork/gonode/walletnode/node/grpc"
	"github.com/pastelnetwork/gonode/walletnode/services/artworkdownload"
	"github.com/pastelnetwork/gonode/walletnode/services/artworkregister"
	"github.com/pastelnetwork/gonode/walletnode/services/userdataprocess"
)

const (
	appName    = "walletnode"
	appUsage   = "WalletNode" // TODO: Write a clear description.
	rqFilesDir = "rqfiles"
)

var (
	defaultPath = configurer.DefaultPath()

	defaultTempDir          = filepath.Join(os.TempDir(), appName)
	defaultConfigFile       = filepath.Join(defaultPath, appName+".yml")
	defaultPastelConfigFile = filepath.Join(defaultPath, "pastel.conf")
	defaultRqFilesDir       = filepath.Join(defaultPath, rqFilesDir)
)

// NewApp inits a new command line interface.
func NewApp() *cli.App {
	var configFile string
	var pastelConfigFile string

	config := configs.New()

	app := cli.NewApp(appName)
	app.SetUsage(appUsage)
	app.SetVersion(version.Version())

	app.AddFlags(
		// Main
		cli.NewFlag("config-file", &configFile).SetUsage("Set `path` to the config file.").SetValue(defaultConfigFile).SetAliases("c"),
		cli.NewFlag("pastel-config-file", &pastelConfigFile).SetUsage("Set `path` to the pastel config file.").SetValue(defaultPastelConfigFile),
		cli.NewFlag("temp-dir", &config.TempDir).SetUsage("Set `path` for storing temp data.").SetValue(defaultTempDir),
		cli.NewFlag("rq-files-dir", &config.RqFilesDir).SetUsage("Set `path` for storing files for rqservice.").SetValue(defaultRqFilesDir),
		cli.NewFlag("log-level", &config.LogLevel).SetUsage("Set the log `level`.").SetValue(config.LogLevel),
		cli.NewFlag("log-file", &config.LogFile).SetUsage("The log `file` to write to."),
		cli.NewFlag("quiet", &config.Quiet).SetUsage("Disallows log output to stdout.").SetAliases("q"),
		// API
		cli.NewFlag("swagger", &config.API.Swagger).SetUsage("Enable Swagger UI."),
	)

	app.SetActionFunc(func(ctx context.Context, args []string) error {
		ctx = log.ContextWithPrefix(ctx, "app")

		if configFile != "" {
			if err := configurer.ParseFile(configFile, config); err != nil {
				return fmt.Errorf("error parsing walletnode config file: %v", err)
			}
		}

		if pastelConfigFile != "" {
			if err := configurer.ParseFile(pastelConfigFile, config.Pastel); err != nil {
				return fmt.Errorf("error parsing pastel config: %v", err)
			}
		}

		if config.Quiet {
			log.SetOutput(ioutil.Discard)
		} else {
			log.SetOutput(app.Writer)
		}

		if config.LogFile != "" {
			log.AddHook(hooks.NewFileHook(config.LogFile))
		}
		log.AddHook(hooks.NewDurationHook())

		if err := log.SetLevelName(config.LogLevel); err != nil {
			return errors.Errorf("--log-level %q, %w", config.LogLevel, err)
		}

		if err := os.MkdirAll(config.TempDir, os.ModePerm); err != nil {
			return errors.Errorf("could not create temp-dir %q, %w", config.TempDir, err)
		}

		if err := os.MkdirAll(config.RqFilesDir, os.ModePerm); err != nil {
			return errors.Errorf("could not create rq-files-dir %q, %w", config.RqFilesDir, err)
		}

		return runApp(ctx, config)
	})

	return app
}

func runApp(ctx context.Context, config *configs.Config) error {
	log.WithContext(ctx).Info("Start")
	defer log.WithContext(ctx).Info("End")

	log.WithContext(ctx).Infof("Config: %s", config)

	ctx, cancel := context.WithCancel(ctx)
	defer cancel()

	sys.RegisterInterruptHandler(func() {
		cancel()
		log.WithContext(ctx).Info("Interrupt signal received. Gracefully shutting down...")
	})

	// entities
	pastelClient := pastel.NewClient(config.Pastel)
<<<<<<< HEAD
	nodeClient := grpc.NewClient(pastelClient)
	// p2p service (currently using kademlia)
	config.P2P.SetWorkDir(config.WorkDir)
	p2p := p2p.New(config.P2P)
=======

	// Business logic services
	// ----Artwork Services----
	nodeClient := grpc.NewClient()
>>>>>>> df039ce4

	db := memory.NewKeyValue()
	fileStorage := fs.NewFileStorage(config.TempDir)

	// raptorq client
	config.ArtworkRegister.RaptorQServiceAddress = fmt.Sprint(config.RaptorQ.Host, ":", config.RaptorQ.Port)
	config.ArtworkRegister.RqFilesDir = config.RqFilesDir
	rqClient := rqgrpc.NewClient()

	// burn address
	// TODO: this should be hardcoded with format like Ptxxxxxxx
	config.ArtworkRegister.BurnAddress = config.BurnAddress
	config.ArtworkRegister.RegArtTxMinConfirmations = config.RegArtTxMinConfirmations
	config.ArtworkRegister.RegArtTxTimeout = time.Duration(config.RegArtTxTimeout * int(time.Minute))
	config.ArtworkRegister.RegActTxMinConfirmations = config.RegActTxMinConfirmations
	config.ArtworkRegister.RegActTxTimeout = time.Duration(config.RegActTxTimeout * int(time.Minute))

	// business logic services
	artworkRegister := artworkregister.NewService(&config.ArtworkRegister, db, fileStorage, pastelClient, nodeClient, rqClient)
	artworkSearch := artworksearch.NewService(&config.ArtworkSearch, pastelClient, nodeClient)
	artworkDownload := artworkdownload.NewService(&config.ArtworkDownload, pastelClient, nodeClient)

	// ----Userdata Services----
	userdataNodeClient := grpc.NewClient()
	userdataProcess := userdataprocess.NewService(&config.UserdataProcess, pastelClient, userdataNodeClient)

	// api service
	server := api.NewServer(config.API,
		services.NewArtwork(artworkRegister, artworkSearch, artworkDownload),
		services.NewUserdata(userdataProcess),
		services.NewSwagger(),
	)

	return runServices(ctx, server, artworkRegister, artworkSearch, artworkDownload, userdataProcess)
}<|MERGE_RESOLUTION|>--- conflicted
+++ resolved
@@ -129,17 +129,10 @@
 
 	// entities
 	pastelClient := pastel.NewClient(config.Pastel)
-<<<<<<< HEAD
-	nodeClient := grpc.NewClient(pastelClient)
-	// p2p service (currently using kademlia)
-	config.P2P.SetWorkDir(config.WorkDir)
-	p2p := p2p.New(config.P2P)
-=======
 
 	// Business logic services
 	// ----Artwork Services----
-	nodeClient := grpc.NewClient()
->>>>>>> df039ce4
+	nodeClient := grpc.NewClient(pastelClient)
 
 	db := memory.NewKeyValue()
 	fileStorage := fs.NewFileStorage(config.TempDir)
@@ -163,7 +156,7 @@
 	artworkDownload := artworkdownload.NewService(&config.ArtworkDownload, pastelClient, nodeClient)
 
 	// ----Userdata Services----
-	userdataNodeClient := grpc.NewClient()
+	userdataNodeClient := grpc.NewClient(pastelClient)
 	userdataProcess := userdataprocess.NewService(&config.UserdataProcess, pastelClient, userdataNodeClient)
 
 	// api service
