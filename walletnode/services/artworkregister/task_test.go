package artworkregister

import (
	"bytes"
	"context"
	"fmt"
	"image"
	"image/png"
	"io"
	"os"
	"sort"
	"strings"
	"sync"
	"testing"
	"time"

	"github.com/DataDog/zstd"
	"github.com/google/uuid"
	"github.com/pastelnetwork/gonode/common/errors"
	"github.com/pastelnetwork/gonode/common/net/credentials/alts"
	"github.com/pastelnetwork/gonode/common/service/artwork"
	"github.com/pastelnetwork/gonode/common/service/task"
	"github.com/pastelnetwork/gonode/common/service/task/state"
	stateMock "github.com/pastelnetwork/gonode/common/service/task/test"
	"github.com/pastelnetwork/gonode/common/storage/fs"
	storageMock "github.com/pastelnetwork/gonode/common/storage/test"
	"github.com/pastelnetwork/gonode/pastel"
	pastelMock "github.com/pastelnetwork/gonode/pastel/test"
	rqnode "github.com/pastelnetwork/gonode/raptorq/node"
	rqMock "github.com/pastelnetwork/gonode/raptorq/node/test"
	"github.com/pastelnetwork/gonode/walletnode/node/test"
	"github.com/pastelnetwork/gonode/walletnode/services/artworkregister/node"
	"github.com/pastelnetwork/gonode/walletnode/services/common"
	"github.com/stretchr/testify/assert"
	"github.com/stretchr/testify/mock"
)

func appendStr(b []byte, s string) []byte {
	b = append(b, []byte(s)...)
	b = append(b, '\n')
	return b
}

func newTestNode(address, pastelID string) *node.Node {
	return node.NewNode(nil, address, pastelID)
}

func pullPastelAddressIDNodes(nodes node.List) []string {
	var v []string
	for _, n := range nodes {
		v = append(v, fmt.Sprintf("%s:%s", n.PastelID(), n.String()))
	}

	sort.Strings(v)
	return v
}

func newTestImageFile() (*artwork.File, error) {
	imageStorage := artwork.NewStorage(fs.NewFileStorage(os.TempDir()))
	imgFile := imageStorage.NewFile()

	f, err := imgFile.Create()
	if err != nil {
		return nil, errors.Errorf("failed to create storage file: %w", err)
	}
	defer f.Close()

	img := image.NewRGBA(image.Rect(0, 0, 400, 400))
	png.Encode(f, img)

	return imgFile, nil
}

func TestTaskRun(t *testing.T) {
	t.Parallel()
	t.Skip()

	type fields struct {
		Request *Request
	}

	type args struct {
		taskID            string
		ctx               context.Context
		networkFee        float64
		masterNodes       pastel.MasterNodes
		primarySessID     string
		pastelIDS         []string
		fingerPrint       []byte
		signature         []byte
		returnErr         error
		connectErr        error
		encodeInfoReturns *rqnode.EncodeInfo
	}

	testCases := []struct {
		fields            fields
		args              args
		assertion         assert.ErrorAssertionFunc
		numSessIDCall     int
		numUpdateStatus   int
		numSignCall       int
		numSessionCall    int
		numConnectToCall  int
		numProbeImageCall int
	}{
		{
			fields: fields{&Request{MaximumFee: 0.5, ArtistPastelID: "1", ArtistPastelIDPassphrase: "2"}},
			args: args{
				taskID:     "1",
				ctx:        context.Background(),
				networkFee: 0.4,
				masterNodes: pastel.MasterNodes{
					pastel.MasterNode{Fee: 0.1, ExtAddress: "127.0.0.1:4444", ExtKey: "1"},
					pastel.MasterNode{Fee: 0.2, ExtAddress: "127.0.0.1:4446", ExtKey: "2"},
					pastel.MasterNode{Fee: 0.3, ExtAddress: "127.0.0.1:4447", ExtKey: "3"},
					pastel.MasterNode{Fee: 0.4, ExtAddress: "127.0.0.1:4448", ExtKey: "4"},
				},
				primarySessID: "sesid1",
				pastelIDS:     []string{"2", "3", "4"},
				fingerPrint:   []byte("match"),
				signature:     []byte("sign"),
				returnErr:     nil,
				encodeInfoReturns: &rqnode.EncodeInfo{
					SymbolIDFiles: map[string]rqnode.RawSymbolIDFile{
						"test-file": {
							ID:                uuid.New().String(),
							SymbolIdentifiers: []string{"test-s1, test-s2"},
							BlockHash:         "test-block-hash",
							PastelID:          "test-pastel-id",
						},
					},
				},
			},
			assertion:         assert.NoError,
			numSessIDCall:     3,
			numUpdateStatus:   4,
			numSignCall:       4,
			numSessionCall:    4,
			numConnectToCall:  3,
			numProbeImageCall: 4,
		},
	}

	t.Run("group", func(t *testing.T) {
		artworkFile, err := newTestImageFile()
		assert.NoError(t, err)

		for i, testCase := range testCases {
			testCase := testCase

			// prepare task
			fg := pastel.Fingerprint{0.1, 0, 2}
			compressedFg, err := zstd.CompressLevel(nil, fg.Bytes(), 22)
			assert.Error(t, err)
			testCase.args.fingerPrint = compressedFg

			t.Run(fmt.Sprintf("testCase-%d", i), func(t *testing.T) {
				var task *Task

				nodeClient := test.NewMockClient(t)
				nodeClient.
					ListenOnConnect("", testCase.args.returnErr).
					ListenOnRegisterArtwork().
					ListenOnRegisterArtworkSession(testCase.args.returnErr).
					ListenOnRegisterArtworkConnectTo(testCase.args.returnErr).
					ListenOnRegisterArtworkSessID(testCase.args.primarySessID).
					ListenOnRegisterArtworkAcceptedNodes(testCase.args.pastelIDS, testCase.args.returnErr).
					ListenOnDone().
					ListenOnRegisterArtworkUploadImageWithThumbnail([]byte("preview-hash"), []byte("medium-hash"), []byte("small-hash"), nil).
					ListenOnRegisterArtworkSendSignedTicket(1, nil).
					ListenOnClose(nil)

				counter := &struct {
					sync.Mutex
					val int
				}{}
				preburnCustomHandler := func() (string, error) {
					counter.Lock()
					defer counter.Unlock()
					counter.val++
					if counter.val == 1 {
						return "reg-art-txid", nil
					}
					return "", nil
				}
				nodeClient.RegisterArtwork.Mock.On(test.SendPreBurnedFeeTxIDMethod, mock.Anything, mock.AnythingOfType("string")).Once().Return(preburnCustomHandler())
				nodeClient.RegisterArtwork.Mock.On(test.SendPreBurnedFeeTxIDMethod, mock.Anything, mock.AnythingOfType("string")).Once().Return(preburnCustomHandler())
				nodeClient.RegisterArtwork.Mock.On(test.SendPreBurnedFeeTxIDMethod, mock.Anything, mock.AnythingOfType("string")).Once().Return(preburnCustomHandler())
				nodeClient.RegisterArtwork.Mock.On(test.SendPreBurnedFeeTxIDMethod, mock.Anything, mock.AnythingOfType("string")).Once().Return(preburnCustomHandler())

				//need to remove generate thumbnail file
				customProbeImageFunc := func(ctx context.Context, file *artwork.File) *pastel.FingerAndScores {
					file.Remove()
					return &pastel.FingerAndScores{ZstdCompressedFingerprint: testCase.args.fingerPrint}
				}
				nodeClient.ListenOnRegisterArtworkProbeImage(customProbeImageFunc, testCase.args.returnErr)

				pastelClientMock := pastelMock.NewMockClient(t)
				pastelClientMock.
					ListenOnStorageNetworkFee(testCase.args.networkFee, testCase.args.returnErr).
					ListenOnMasterNodesTop(testCase.args.masterNodes, testCase.args.returnErr).
					ListenOnSign([]byte(testCase.args.signature), testCase.args.returnErr).
					ListenOnGetBlockCount(100, nil).
					ListenOnGetBlockVerbose1(&pastel.GetBlockVerbose1Result{}, nil).
					ListenOnFindTicketByID(&pastel.IDTicket{}, nil).
					ListenOnSendFromAddress("pre-burnt-txid", nil).
					ListenOnGetRawTransactionVerbose1(&pastel.GetRawTransactionVerbose1Result{Confirmations: 10}, nil).
					ListenOnRegisterNFTTicket("art-act-txid", nil)

				rqClientMock := rqMock.NewMockClient(t)
				rqClientMock.ListenOnEncodeInfo(testCase.args.encodeInfoReturns, nil)
				rqClientMock.ListenOnRaptorQ().ListenOnClose(nil)
				rqClientMock.ListenOnConnect(testCase.args.connectErr)

				service := &Service{
					pastelClient: pastelClientMock.Client,
					nodeClient:   nodeClient.Client,
					rqClient:     rqClientMock,
					config:       NewConfig(),
				}

				taskClient := stateMock.NewMockTask(t)
				taskClient.
					ListenOnID(testCase.args.taskID).
					ListenOnUpdateStatus().
					ListenOnSetStatusNotifyFunc()

				Request := testCase.fields.Request
				Request.Image = artworkFile
				Request.MaximumFee = 100
				task = &Task{
					Task:    taskClient.Task,
					Service: service,
					Request: Request,
				}

				//create context with timeout to automatically end process after 1 sec
				ctx, cancel := context.WithTimeout(testCase.args.ctx, time.Second)
				defer cancel()
				testCase.assertion(t, task.Run(ctx))

				taskClient.AssertExpectations(t)
				taskClient.AssertIDCall(1)
				taskClient.AssertUpdateStatusCall(testCase.numUpdateStatus, mock.Anything)
				taskClient.AssertSetStatusNotifyFuncCall(1, mock.Anything)

				// //pastelClient mock assertion
				pastelClientMock.AssertStorageNetworkFeeCall(1, mock.Anything)
				pastelClientMock.AssertSignCall(testCase.numSignCall,
					mock.Anything,
					mock.Anything,
					Request.ArtistPastelID,
					Request.ArtistPastelIDPassphrase,
					mock.Anything,
				)

				// //nodeClient mock assertion
				nodeClient.AssertRegisterArtworkAcceptedNodesCall(1, mock.Anything)
				nodeClient.AssertRegisterArtworkSessIDCall(testCase.numSessIDCall)
				nodeClient.AssertRegisterArtworkSessionCall(testCase.numSessionCall, mock.Anything, false)
				nodeClient.AssertRegisterArtworkConnectToCall(testCase.numConnectToCall, mock.Anything, mock.Anything, testCase.args.primarySessID)
				nodeClient.AssertRegisterArtworkProbeImageCall(testCase.numProbeImageCall, mock.Anything, mock.IsType(&artwork.File{}))
			})
		}
	})

}

func TestTaskMeshNodes(t *testing.T) {
	t.Parallel()

	type nodeArg struct {
		address  string
		pastelID string
	}

	type args struct {
		ctx             context.Context
		nodes           []nodeArg
		primaryIndex    int
		primaryPastelID string
		primarySessID   string
		pastelIDS       []string
		returnErr       error
		acceptNodeErr   error
	}

	testCases := []struct {
		args             args
		want             []string
		assertion        assert.ErrorAssertionFunc
		numSessionCall   int
		numSessIDCall    int
		numConnectToCall int
	}{
		{
			args: args{
				ctx:          context.Background(),
				primaryIndex: 1,
				nodes: []nodeArg{
					{"127.0.0.1", "1"},
					{"127.0.0.2", "2"},
					{"127.0.0.3", "3"},
					{"127.0.0.4", "4"},
					{"127.0.0.5", "5"},
					{"127.0.0.6", "6"},
					{"127.0.0.7", "7"},
				},
				primaryPastelID: "2",
				primarySessID:   "xdcfjc",
				pastelIDS:       []string{"1", "4", "7"},
				returnErr:       nil,
				acceptNodeErr:   nil,
			},
			assertion:        assert.NoError,
			numSessionCall:   7,
			numSessIDCall:    6,
			numConnectToCall: 6,
			want:             []string{"1:127.0.0.1", "2:127.0.0.2", "4:127.0.0.4", "7:127.0.0.7"},
		}, {
			args: args{
				ctx:          context.Background(),
				primaryIndex: 0,
				nodes: []nodeArg{
					{"127.0.0.1", "1"},
					{"127.0.0.1", "2"},
					{"127.0.0.1", "3"},
				},
				primaryPastelID: "1",
				primarySessID:   "xdxdf",
				pastelIDS:       []string{"2", "3"},
				returnErr:       nil,
				acceptNodeErr:   fmt.Errorf("primary node not accepted"),
			},
			assertion:        assert.Error,
			numSessionCall:   3,
			numSessIDCall:    2,
			numConnectToCall: 2,
			want:             nil,
		},
	}

	for i, testCase := range testCases {
		testCase := testCase

		t.Run(fmt.Sprintf("testCase-%d", i), func(t *testing.T) {

			//create new client mock
			nodeClient := test.NewMockClient(t)
			nodeClient.
				ListenOnConnect("", testCase.args.returnErr).
				ListenOnRegisterArtwork().
				ListenOnRegisterArtworkSession(testCase.args.returnErr).
				ListenOnRegisterArtworkConnectTo(testCase.args.returnErr).
				ListenOnRegisterArtworkSessID(testCase.args.primarySessID).
				ListenOnRegisterArtworkAcceptedNodes(testCase.args.pastelIDS, testCase.args.acceptNodeErr)

			nodes := node.List{}
			for _, n := range testCase.args.nodes {
				nodes.Add(node.NewNode(nodeClient.Client, n.address, n.pastelID))
			}

			service := &Service{
				config: NewConfig(),
			}

			task := &Task{Service: service, Request: &Request{}}
			got, err := task.meshNodes(testCase.args.ctx, nodes, testCase.args.primaryIndex)

			testCase.assertion(t, err)
			assert.Equal(t, testCase.want, pullPastelAddressIDNodes(got))

			nodeClient.AssertRegisterArtworkAcceptedNodesCall(1, mock.Anything)
			nodeClient.AssertRegisterArtworkSessIDCall(testCase.numSessIDCall)
			nodeClient.AssertRegisterArtworkSessionCall(testCase.numSessionCall, mock.Anything, false)
			nodeClient.AssertRegisterArtworkConnectToCall(testCase.numConnectToCall, mock.Anything, testCase.args.primaryPastelID, testCase.args.primarySessID)
			nodeClient.Client.AssertExpectations(t)
			nodeClient.Connection.AssertExpectations(t)
		})

	}
}

func TestTaskIsSuitableStorageNetworkFee(t *testing.T) {
	t.Parallel()

	type fields struct {
		Request *Request
	}

	type args struct {
		ctx        context.Context
		networkFee float64
		returnErr  error
	}

	testCases := []struct {
		fields    fields
		args      args
		want      bool
		assertion assert.ErrorAssertionFunc
	}{
		{
			fields: fields{
				Request: &Request{MaximumFee: 0.5},
			},
			args: args{
				ctx:        context.Background(),
				networkFee: 0.49,
			},
			want:      true,
			assertion: assert.NoError,
		},
		{
			fields: fields{
				Request: &Request{MaximumFee: 0.5},
			},
			args: args{
				ctx:        context.Background(),
				networkFee: 0.51,
			},
			want:      false,
			assertion: assert.NoError,
		},
		{
			args: args{
				ctx:       context.Background(),
				returnErr: fmt.Errorf("connection timeout"),
			},
			want:      false,
			assertion: assert.Error,
		},
	}

	for i, testCase := range testCases {
		testCase := testCase

		t.Run(fmt.Sprintf("testCase-%d", i), func(t *testing.T) {
			t.Parallel()

			//create new mock service
			pastelClient := pastelMock.NewMockClient(t)
			pastelClient.ListenOnStorageNetworkFee(testCase.args.networkFee, testCase.args.returnErr)
			service := &Service{
				pastelClient: pastelClient.Client,
			}

			task := &Task{
				Service: service,
				Request: testCase.fields.Request,
			}

			got, err := task.isSuitableStorageFee(testCase.args.ctx)
			testCase.assertion(t, err)
			assert.Equal(t, testCase.want, got)

			//pastelClient mock assertion
			pastelClient.AssertExpectations(t)
			pastelClient.AssertStorageNetworkFeeCall(1, testCase.args.ctx)
		})
	}
}

func TestTaskPastelTopNodes(t *testing.T) {
	t.Parallel()

	type fields struct {
		Task    task.Task
		Request *Request
	}

	type args struct {
		ctx       context.Context
		returnMn  pastel.MasterNodes
		returnErr error
	}

	testCases := []struct {
		fields    fields
		args      args
		want      node.List
		assertion assert.ErrorAssertionFunc
	}{
		{
			fields: fields{
				Request: &Request{
					MaximumFee: 0.30,
				},
			},
			args: args{
				ctx: context.Background(),
				returnMn: pastel.MasterNodes{
					pastel.MasterNode{Fee: 0.1, ExtAddress: "127.0.0.1:4444", ExtKey: "1"},
					pastel.MasterNode{Fee: 0.2, ExtAddress: "127.0.0.1:4445", ExtKey: "2"},
				},
				returnErr: nil,
			},
			want: node.List{
				newTestNode("127.0.0.1:4444", "1"),
				newTestNode("127.0.0.1:4445", "2"),
			},
			assertion: assert.NoError,
		}, {
			fields: fields{
				Request: &Request{
					MaximumFee: 0.3,
				},
			},
			args: args{
				ctx: context.Background(),
				returnMn: pastel.MasterNodes{
					pastel.MasterNode{Fee: 0.5, ExtAddress: "127.0.0.1:4444", ExtKey: "1"},
					pastel.MasterNode{Fee: 0.2, ExtAddress: "127.0.0.1:4445", ExtKey: "2"},
				},
				returnErr: nil,
			},
			want: node.List{
				newTestNode("127.0.0.1:4445", "2"),
			},
			assertion: assert.NoError,
		}, {
			args: args{
				ctx:       context.Background(),
				returnMn:  nil,
				returnErr: fmt.Errorf("connection timeout"),
			},
			want:      nil,
			assertion: assert.Error,
		},
	}

	for i, testCase := range testCases {
		testCase := testCase

		t.Run(fmt.Sprintf("testCase-%d", i), func(t *testing.T) {
			t.Parallel()

			//create new mock service
			pastelClient := pastelMock.NewMockClient(t)
			pastelClient.ListenOnMasterNodesTop(testCase.args.returnMn, testCase.args.returnErr)
			service := &Service{
				pastelClient: pastelClient.Client,
			}

			task := &Task{
				Task:    testCase.fields.Task,
				Service: service,
				Request: testCase.fields.Request,
			}
			got, err := task.pastelTopNodes(testCase.args.ctx)
			testCase.assertion(t, err)
			assert.Equal(t, testCase.want, got)

			//mock assertion
			pastelClient.AssertExpectations(t)
			pastelClient.AssertMasterNodesTopCall(1, mock.Anything)
		})
	}

}

func TestNewTask(t *testing.T) {
	t.Parallel()

	type args struct {
		service *Service
		Request *Request
	}

	service := &Service{}
	Request := &Request{}

	testCases := []struct {
		args args
		want *Task
	}{
		{
			args: args{
				service: service,
				Request: Request,
			},
			want: &Task{
				Task:    task.New(StatusTaskStarted),
				Service: service,
				Request: Request,
			},
		},
	}
	for i, testCase := range testCases {
		testCase := testCase

		t.Run(fmt.Sprintf("testCase-%d", i), func(t *testing.T) {
			t.Parallel()

			task := NewTask(testCase.args.service, testCase.args.Request)
			assert.Equal(t, testCase.want.Service, task.Service)
			assert.Equal(t, testCase.want.Request, task.Request)
			assert.Equal(t, testCase.want.Status().SubStatus, task.Status().SubStatus)
		})
	}
}

func TestTaskCreateTicket(t *testing.T) {
	t.Parallel()

	type args struct {
		task *Task
	}

	testCases := map[string]struct {
		args    args
		want    *pastel.NFTTicket
		wantErr error
	}{
		"fingerprint-error": {
			args: args{
				task: &Task{
					fingerprintSignature: []byte{},
					smallThumbnailHash:   []byte{},
					mediumThumbnailHash:  []byte{},
					previewHash:          []byte{},
					rqids:                []string{},
					datahash:             []byte{},
					Request: &Request{
						ArtistPastelID: "test-id",
					},
					Service: &Service{},
				},
			},
			wantErr: errEmptyFingerprints,
			want:    nil,
		},
		"fingerprint-hash-error": {
			args: args{
				task: &Task{
					fingerprint:          []byte{},
					fingerprintSignature: []byte{},
					smallThumbnailHash:   []byte{},
					mediumThumbnailHash:  []byte{},
					previewHash:          []byte{},
					rqids:                []string{},
					datahash:             []byte{},
					Request: &Request{
						ArtistPastelID: "test-id",
					},
					Service: &Service{},
				},
			},
			wantErr: errEmptyFingerprintsHash,
			want:    nil,
		},
		"fingerprint-signature-error": {
			args: args{
				task: &Task{
					fingerprint:         []byte{},
					fingerprintsHash:    []byte{},
					previewHash:         []byte{},
					smallThumbnailHash:  []byte{},
					mediumThumbnailHash: []byte{},
					rqids:               []string{},
					datahash:            []byte{},
					Request: &Request{
						ArtistPastelID: "test-id",
					},
					Service: &Service{},
				},
			},
			wantErr: errEmptyFingerprintSignature,
			want:    nil,
		},
		"data-hash-error": {
			args: args{
				task: &Task{
					fingerprint:          []byte{},
					fingerprintsHash:     []byte{},
					fingerprintSignature: []byte{},
					previewHash:          []byte{},
					smallThumbnailHash:   []byte{},
					mediumThumbnailHash:  []byte{},
					rqids:                []string{},
					Request: &Request{
						ArtistPastelID: "test-id",
					},
					Service: &Service{},
				},
			},
			wantErr: errEmptyDatahash,
			want:    nil,
		},
		"preview-hash-error": {
			args: args{
				task: &Task{
					fingerprint:          []byte{},
					fingerprintsHash:     []byte{},
					fingerprintSignature: []byte{},
					datahash:             []byte{},
					smallThumbnailHash:   []byte{},
					mediumThumbnailHash:  []byte{},
					rqids:                []string{},
					Request: &Request{
						ArtistPastelID: "test-id",
					},
					Service: &Service{},
				},
			},
			wantErr: errEmptyPreviewHash,
			want:    nil,
		},
		"medium-thumbnail-error": {
			args: args{
				task: &Task{
					fingerprint:          []byte{},
					fingerprintsHash:     []byte{},
					fingerprintSignature: []byte{},
					previewHash:          []byte{},
					datahash:             []byte{},
					smallThumbnailHash:   []byte{},
					rqids:                []string{},
					Request: &Request{
						ArtistPastelID: "test-id",
					},
					Service: &Service{},
				},
			},
			wantErr: errEmptyMediumThumbnailHash,
			want:    nil,
		},
		"small-thumbnail-error": {
			args: args{
				task: &Task{
					fingerprint:          []byte{},
					fingerprintsHash:     []byte{},
					fingerprintSignature: []byte{},
					mediumThumbnailHash:  []byte{},
					previewHash:          []byte{},
					datahash:             []byte{},
					rqids:                []string{},
					Request: &Request{
						ArtistPastelID: "test-id",
					},
					Service: &Service{},
				},
			},
			wantErr: errEmptySmallThumbnailHash,
			want:    nil,
		},
		"raptorQ-symbols-error": {
			args: args{
				task: &Task{
					fingerprint:          []byte{},
					fingerprintsHash:     []byte{},
					fingerprintSignature: []byte{},
					smallThumbnailHash:   []byte{},
					mediumThumbnailHash:  []byte{},
					previewHash:          []byte{},
					datahash:             []byte{},
					Request: &Request{
						ArtistPastelID: "test-id",
					},
					Service:              &Service{},
					fingerprintAndScores: &pastel.FingerAndScores{},
				},
			},
			wantErr: errEmptyRaptorQSymbols,
			want:    nil,
		},
		"success": {
			args: args{
				task: &Task{
					fingerprint:          []byte{},
					fingerprintsHash:     []byte{},
					fingerprintSignature: []byte{},
					smallThumbnailHash:   []byte{},
					mediumThumbnailHash:  []byte{},
					previewHash:          []byte{},
					datahash:             []byte{},
					fingerprintAndScores: &pastel.FingerAndScores{},
					rqids:                []string{},
					Request: &Request{
						ArtistPastelID: "test-id",
						ArtistName:     "test-name",
						IssuedCopies:   10,
					},
					Service: &Service{},
				},
			},
			wantErr: nil,
		},
	}

	for name, tc := range testCases {
		tc := tc

		t.Run(fmt.Sprintf("testCase-%v", name), func(t *testing.T) {
			t.Parallel()

			blockNum := 1
			pastelClientMock := pastelMock.NewMockClient(t)
			pastelClientMock.ListenOnGetBlockCount(int32(blockNum), nil).
				ListenOnGetBlockVerbose1(&pastel.GetBlockVerbose1Result{}, nil)
			tc.args.task.Service.pastelClient = pastelClientMock

			tc.want = &pastel.NFTTicket{
				Version:  1,
				Author:   tc.args.task.Request.ArtistPastelID,
				BlockNum: tc.args.task.creatorBlockHeight,
				Copies:   tc.args.task.Request.IssuedCopies,
				AppTicketData: pastel.AppTicket{
					AuthorPastelID:             tc.args.task.Request.ArtistPastelID,
					BlockTxID:                  tc.args.task.blockTxID,
					BlockNum:                   0,
					CreatorName:                tc.args.task.Request.ArtistName,
					CreatorWebsite:             common.SafeString(tc.args.task.Request.ArtistWebsiteURL),
					CreatorWrittenStatement:    common.SafeString(tc.args.task.Request.Description),
					NFTCreationVideoYoutubeURL: common.SafeString(tc.args.task.Request.YoutubeURL),
					NFTKeywordSet:              common.SafeString(tc.args.task.Request.Keywords),
					NFTType:                    pastel.NFTTypeImage,
					TotalCopies:                tc.args.task.Request.IssuedCopies,
					PreviewHash:                tc.args.task.previewHash,
					Thumbnail1Hash:             tc.args.task.mediumThumbnailHash,
					Thumbnail2Hash:             tc.args.task.smallThumbnailHash,
					DataHash:                   tc.args.task.datahash,
					FingerprintsHash:           tc.args.task.fingerprintsHash,
					FingerprintsSignature:      tc.args.task.fingerprintSignature,
					RQIDs:                      tc.args.task.rqids,
					RQOti:                      tc.args.task.rqEncodeParams.Oti,
				},
			}

			err := tc.args.task.createArtTicket(context.Background())
			if tc.wantErr != nil {
				assert.Error(t, err)
				assert.Equal(t, tc.wantErr.Error(), err.Error())
			} else {
				assert.NoError(t, err)
				assert.NotNil(t, tc.args.task.ticket)
				assert.Equal(t, *tc.want, *tc.args.task.ticket)
			}

		})
	}
}

func TestTaskGetBlock(t *testing.T) {
	t.Parallel()

	type args struct {
		task            *Task
		blockCountErr   error
		blockVerboseErr error
		blockNum        int32
		blockInfo       *pastel.GetBlockVerbose1Result
	}

	testCases := map[string]struct {
		args                  args
		wantArtistblockHash   string
		wantArtistBlockHeight int
		wantErr               error
	}{
		"success": {
			args: args{
				task: &Task{
					Request: &Request{
						ArtistPastelID: "test-id",
					},
					Service: &Service{},
				},
				blockNum: int32(10),
				blockInfo: &pastel.GetBlockVerbose1Result{
					Hash: "000000007465737468617368",
				},
			},
			wantArtistBlockHeight: 10,
			wantErr:               nil,
		},
		"block-count-err": {
			args: args{
				task: &Task{
					Request: &Request{
						ArtistPastelID: "test-id",
					},
					Service: &Service{},
				},
				blockNum: int32(10),
				blockInfo: &pastel.GetBlockVerbose1Result{
					Hash: "000000007465737468617368",
				},
				blockCountErr: errors.New("block-count-err"),
			},
			wantArtistBlockHeight: 10,
			wantErr:               errors.New("block-count-err"),
		},
		"block-verbose-err": {
			args: args{
				task: &Task{
					Request: &Request{
						ArtistPastelID: "test-id",
					},
					Service: &Service{},
				},
				blockNum: int32(10),
				blockInfo: &pastel.GetBlockVerbose1Result{
					Hash: "000000007465737468617368",
				},
				blockVerboseErr: errors.New("verbose-err"),
			},
			wantArtistBlockHeight: 10,
			wantErr:               errors.New("verbose-err"),
		},
	}

	for name, tc := range testCases {
		tc := tc

		t.Run(fmt.Sprintf("testCase-%v", name), func(t *testing.T) {
			t.Parallel()

			pastelClientMock := pastelMock.NewMockClient(t)
			pastelClientMock.ListenOnGetBlockCount(tc.args.blockNum, tc.args.blockCountErr).
				ListenOnGetBlockVerbose1(tc.args.blockInfo, tc.args.blockVerboseErr)
			tc.args.task.Service.pastelClient = pastelClientMock

			tc.wantArtistblockHash = tc.args.blockInfo.Hash

			err := tc.args.task.getBlock(context.Background())
			if tc.wantErr != nil {
				assert.Error(t, err)
				assert.Contains(t, err.Error(), tc.wantErr.Error())
			} else {
				assert.NoError(t, err)
				assert.Equal(t, tc.wantArtistblockHash, tc.args.task.creatorBlockHash)
				assert.Equal(t, tc.wantArtistBlockHeight, tc.args.task.creatorBlockHeight)
			}
		})
	}
}

func TestTaskConvertToSymbolIdFile(t *testing.T) {
	t.Parallel()

	testErrStr := "test-err"
	type args struct {
		task    *Task
		signErr error
		inFile  rqnode.RawSymbolIDFile
	}

	testCases := map[string]struct {
		args        args
		wantContent []byte
		wantErr     error
		wantSign    []byte
	}{
		"success": {
			args: args{
				task: &Task{
					Request: &Request{
						ArtistPastelID: "test-id",
					},
					Service: &Service{},
				},
				inFile: rqnode.RawSymbolIDFile{
					ID:                uuid.New().String(),
					SymbolIdentifiers: []string{"test-s1", "test-s2"},
					BlockHash:         "test-block-hash",
					PastelID:          "test-pastel-id",
				},
			},
			wantSign: []byte("test-signature"),
			wantErr:  nil,
		},
		"error": {
			args: args{
				task: &Task{
					Request: &Request{
						ArtistPastelID: "test-id",
					},
					Service: &Service{},
				},
				signErr: errors.New(testErrStr),
			},
			wantErr: errors.New(testErrStr),
		},
	}

	for name, tc := range testCases {
		tc := tc

		t.Run(fmt.Sprintf("testCase-%v", name), func(t *testing.T) {
			t.Parallel()

			var rawContent []byte
			rawContent = appendStr(rawContent, tc.args.inFile.ID)
			rawContent = appendStr(rawContent, tc.args.inFile.BlockHash)
			rawContent = appendStr(rawContent, tc.args.inFile.PastelID)
			for _, id := range tc.args.inFile.SymbolIdentifiers {
				rawContent = appendStr(rawContent, id)
			}
			rawContent = append(rawContent, tc.wantSign...)
			fmt.Printf("%s\n", string(rawContent))

			pastelClientMock := pastelMock.NewMockClient(t)
			pastelClientMock.ListenOnSign(tc.wantSign, tc.args.signErr)
			tc.args.task.Service.pastelClient = pastelClientMock

			_, content, err := tc.args.task.convertToSymbolIDFile(context.Background(), tc.args.inFile)
			fmt.Printf("%x\n", content)

			if tc.wantErr != nil {
				assert.Error(t, err)
				assert.True(t, strings.Contains(err.Error(), testErrStr))
			} else {
				assert.NoError(t, err)
				compressContent, zstdErr := zstd.CompressLevel(nil, rawContent, 22)
				fmt.Printf("%x\n", compressContent)
				assert.Nil(t, zstdErr)
				assert.True(t, bytes.Equal(content, compressContent))
			}
		})
	}
}

func TestTaskGenRQIdentifiersFiles(t *testing.T) {
	artworkFile, err := newTestImageFile()
	assert.NoError(t, err)

	type args struct {
		task                *Task
		connectErr          error
		encodeInfoReturns   *rqnode.EncodeInfo
		findTicketIDReturns *pastel.IDTicket
		encodeInfoErr       error
		readErr             error
		signErr             error
	}
	testCases := map[string]struct {
		args    args
		wantErr error
	}{
		"success": {
			args: args{
				task: &Task{
					Task: task.New(StatusTaskStarted),
					Request: &Request{
						ArtistPastelID: "testid",
					},
					Service: &Service{
						config: &Config{},
					},
					imageEncodedWithFingerprints: artworkFile,
				},
				encodeInfoReturns: &rqnode.EncodeInfo{
					SymbolIDFiles: map[string]rqnode.RawSymbolIDFile{
						"test-file": {
							ID:                uuid.New().String(),
							SymbolIdentifiers: []string{"test-s1, test-s2"},
							BlockHash:         "test-block-hash",
							PastelID:          "test-pastel-id",
						},
					},
				},
				findTicketIDReturns: &pastel.IDTicket{
					TXID: "test-txid",
				},
				readErr: io.EOF,
			},
			wantErr: nil,
		},
		"connect-error": {
			args: args{
				task: &Task{
					Task: task.New(StatusTaskStarted),
					Request: &Request{
						ArtistPastelID: "testid",
					},
					Service: &Service{
						config: &Config{},
					},
					imageEncodedWithFingerprints: artworkFile,
				},
				readErr: io.EOF,
				encodeInfoReturns: &rqnode.EncodeInfo{
					SymbolIDFiles: make(map[string]rqnode.RawSymbolIDFile),
				},
				findTicketIDReturns: &pastel.IDTicket{
					TXID: "test-txid",
				},
				connectErr: errors.New("test-err"),
			},
			wantErr: errors.New("test-err"),
		},

		"encode-info-error": {
			args: args{
				task: &Task{
					Task: task.New(StatusTaskStarted),
					Request: &Request{
						ArtistPastelID: "testid",
					},
					Service: &Service{
						config: &Config{},
					},
					imageEncodedWithFingerprints: artworkFile,
				},
				readErr: io.EOF,
				encodeInfoReturns: &rqnode.EncodeInfo{
					SymbolIDFiles: make(map[string]rqnode.RawSymbolIDFile),
				},
				findTicketIDReturns: &pastel.IDTicket{
					TXID: "test-txid",
				},
				encodeInfoErr: errors.New("test-err"),
			},
			wantErr: errors.New("test-err"),
		},
		"read-error": {
			args: args{
				task: &Task{
					Task: task.New(StatusTaskStarted),
					Request: &Request{
						ArtistPastelID: "testid",
					},
					Service: &Service{
						config: &Config{},
					},
					imageEncodedWithFingerprints: artworkFile,
				},
				readErr: errors.New("test-err"),
				encodeInfoReturns: &rqnode.EncodeInfo{
					SymbolIDFiles: make(map[string]rqnode.RawSymbolIDFile),
				},
			},
			wantErr: errors.New("read image"),
		},
		"sign-err": {
			args: args{
				task: &Task{
					Task: task.New(StatusTaskStarted),
					Request: &Request{
						ArtistPastelID: "testid",
					},
					Service: &Service{
						config: &Config{},
					},
					imageEncodedWithFingerprints: artworkFile,
				},
				encodeInfoReturns: &rqnode.EncodeInfo{
					SymbolIDFiles: map[string]rqnode.RawSymbolIDFile{
						"test-file": {
							ID:                uuid.New().String(),
							SymbolIdentifiers: []string{"test-s1, test-s2"},
							BlockHash:         "test-block-hash",
							PastelID:          "test-pastel-id",
						},
					},
				},
				findTicketIDReturns: &pastel.IDTicket{
					TXID: "test-txid",
				},
				readErr: io.EOF,
				signErr: errors.New("tes-err"),
			},
			wantErr: errors.New("rqids file"),
		},
	}
	for name, tc := range testCases {
		tc := tc

		t.Run(fmt.Sprintf("testCase-%v", name), func(t *testing.T) {
			t.Parallel()

			pastelClientMock := pastelMock.NewMockClient(t)
			pastelClientMock.ListenOnSign([]byte("test-signature"), tc.args.signErr)
			pastelClientMock.ListenOnFindTicketByID(tc.args.findTicketIDReturns, nil)
			tc.args.task.Service.pastelClient = pastelClientMock

			rqClientMock := rqMock.NewMockClient(t)
			rqClientMock.ListenOnEncodeInfo(tc.args.encodeInfoReturns, tc.args.encodeInfoErr)
			rqClientMock.ListenOnRaptorQ().ListenOnClose(nil)
			rqClientMock.ListenOnConnect(tc.args.connectErr)

			tc.args.task.Service.rqClient = rqClientMock

			fsMock := storageMock.NewMockFileStorage()
			fileMock := storageMock.NewMockFile()
			fileMock.ListenOnClose(nil).ListenOnRead(0, tc.args.readErr)

			storage := artwork.NewStorage(fsMock)
			tc.args.task.imageEncodedWithFingerprints = artwork.NewFile(storage, "test")
			fsMock.ListenOnOpen(fileMock, nil)

			tc.args.task.Request.Image = artwork.NewFile(storage, "test")

			err := tc.args.task.genRQIdentifiersFiles(context.Background())
			if tc.wantErr != nil {
				assert.Error(t, err)
				// TODO: fix this when the return error is define correctly
				assert.Contains(t, err.Error(), tc.wantErr.Error())
			} else {
				assert.NoError(t, err)
			}
		})
	}
}

func TestTaskEncodeFingerprint(t *testing.T) {
	type args struct {
		task                *Task
		fingerprint         []byte
		img                 *artwork.File
		signReturns         []byte
		findTicketIDReturns *pastel.IDTicket
		signErr             error
	}

	testCases := map[string]struct {
		args    args
		wantErr error
	}{
		"success": {
			args: args{
				task: &Task{
					Request: &Request{
						ArtistPastelID: "testid",
					},
					Service: &Service{},
				},
				img:         &artwork.File{},
				signReturns: []byte("test-signature"),
				fingerprint: []byte("test-fingerprint"),
				findTicketIDReturns: &pastel.IDTicket{
					TXID: "test-txid",
				},
			},
			wantErr: errors.New("decode image"),
		},
	}
	for name, tc := range testCases {
		tc := tc

		t.Run(fmt.Sprintf("testCase-%v", name), func(t *testing.T) {
			t.Parallel()

			pastelClientMock := pastelMock.NewMockClient(t)
			pastelClientMock.ListenOnSign(tc.args.signReturns, tc.args.signErr)
			pastelClientMock.ListenOnFindTicketByID(tc.args.findTicketIDReturns, nil)

			tc.args.task.Service.pastelClient = pastelClientMock
			fileStorageMock := storageMock.NewMockFileStorage()
			storage := artwork.NewStorage(fileStorageMock)

			fileMock := storageMock.NewMockFile()
			fileMock.ListenOnClose(nil).ListenOnRead(0, io.EOF).ListenOnName("test")

			file := artwork.NewFile(storage, "test-file")
			fileStorageMock.ListenOnOpen(fileMock, nil)

			err := tc.args.task.encodeFingerprint(context.Background(), tc.args.fingerprint, file)
			if tc.wantErr != nil {
				assert.Error(t, err)
				assert.Contains(t, err.Error(), tc.wantErr.Error())
			} else {
				assert.NoError(t, err)
			}
		})
	}

}

func TestTaskSignTicket(t *testing.T) {
	type args struct {
		task        *Task
		signErr     error
		signReturns []byte
	}

	testCases := map[string]struct {
		args    args
		wantErr error
	}{
		"success": {
			args: args{
				task: &Task{
					Request: &Request{
						ArtistPastelID: "testid",
					},
					Service: &Service{
						config: &Config{},
					},
					ticket: &pastel.NFTTicket{},
				},
			},
			wantErr: nil,
		},
		"err": {
			args: args{
				task: &Task{
					Request: &Request{
						ArtistPastelID: "testid",
					},
					Service: &Service{
						config: &Config{},
					},
					ticket: &pastel.NFTTicket{},
				},
				signErr: errors.New("test"),
			},
			wantErr: errors.New("test"),
		},
	}
	for name, tc := range testCases {
		tc := tc

		t.Run(fmt.Sprintf("testCase-%v", name), func(t *testing.T) {
			t.Parallel()

			pastelClientMock := pastelMock.NewMockClient(t)
			pastelClientMock.ListenOnSign(tc.args.signReturns, tc.args.signErr)
			tc.args.task.Service.pastelClient = pastelClientMock

			err := tc.args.task.signTicket(context.Background())
			if tc.wantErr != nil {
				assert.Error(t, err)
				assert.Contains(t, err.Error(), tc.wantErr.Error())
			} else {
				assert.NoError(t, err)
				assert.Equal(t, tc.args.signReturns, tc.args.task.creatorSignature)
			}
		})
	}
}

func TestWaitTxnValid(t *testing.T) {
	type args struct {
		task                            *Task
		getRawTransactionVerbose1RetErr error
		getRawTransactionVerbose1Ret    *pastel.GetRawTransactionVerbose1Result
		ctxDone                         bool
	}

	testCases := map[string]struct {
		args    args
		wantErr error
	}{
		"ctx-done-err": {
			args: args{
				task: &Task{
					Request: &Request{
						ArtistPastelID: "testid",
					},
					Service: &Service{
						config: &Config{},
					},
				},
				ctxDone: true,
			},
			wantErr: errors.New("context done"),
		},
		"get-raw-transaction-err": {
			args: args{
				task: &Task{
					Request: &Request{
						ArtistPastelID: "testid",
					},
					Service: &Service{
						config: &Config{},
					},
				},
				getRawTransactionVerbose1Ret:    &pastel.GetRawTransactionVerbose1Result{},
				getRawTransactionVerbose1RetErr: errors.New("test"),
			},
			wantErr: errors.New("timeout"),
		},
		"insufficient-confirmations": {
			args: args{
				task: &Task{
					Request: &Request{
						ArtistPastelID: "testid",
					},
					Service: &Service{
						config: &Config{},
					},
				},
				getRawTransactionVerbose1Ret:    &pastel.GetRawTransactionVerbose1Result{Confirmations: 4},
				getRawTransactionVerbose1RetErr: nil,
			},
			wantErr: errors.New("timeout"),
		},
		"success": {
			args: args{
				task: &Task{
					Request: &Request{
						ArtistPastelID: "testid",
					},
					Service: &Service{
						config: &Config{},
					},
				},
				getRawTransactionVerbose1Ret:    &pastel.GetRawTransactionVerbose1Result{Confirmations: 5},
				getRawTransactionVerbose1RetErr: nil,
			},
			wantErr: nil,
		},
	}
	for name, tc := range testCases {
		tc := tc

		t.Run(fmt.Sprintf("testCase-%v", name), func(t *testing.T) {
			t.Parallel()

			pastelClientMock := pastelMock.NewMockClient(t)
			pastelClientMock.ListenOnGetRawTransactionVerbose1(tc.args.getRawTransactionVerbose1Ret,
				tc.args.getRawTransactionVerbose1RetErr)
			tc.args.task.Service.pastelClient = pastelClientMock

			ctx, cancel := context.WithCancel(context.Background())
			if tc.args.ctxDone {
				cancel()
			}

			err := tc.args.task.waitTxidValid(ctx, "txid", 5, time.Second, 500*time.Millisecond)
			if tc.wantErr != nil {
				assert.Error(t, err)
				assert.Contains(t, err.Error(), tc.wantErr.Error())
			} else {
				assert.NoError(t, err)
			}
			cancel()
		})
	}

}

func TestTaskPreburntRegistrationFee(t *testing.T) {
	type nodeArg struct {
		address  string
		pastelID string
	}

	type args struct {
		task                  *Task
		sendFromAddressRetErr error
		burnTxnIDRet          string
		preBurntFeeRetTxID    string
		preBurntFeeRetErr     error
		nodes                 []nodeArg
	}

	testCases := map[string]struct {
		args    args
		wantErr error
	}{
		"reg-fee-err": {
			args: args{
				task: &Task{
					Request: &Request{
						ArtistPastelID: "testid",
					},
					Service: &Service{
						config: &Config{},
					},
					ticket: &pastel.NFTTicket{},
				},
			},
			wantErr: errors.New("registration fee"),
		},
		"send-from-address-err": {
			args: args{
				task: &Task{
					Request: &Request{
						ArtistPastelID: "testid",
					},
					Service: &Service{
						config: &Config{},
					},
					ticket:          &pastel.NFTTicket{},
					registrationFee: 40,
				},
				sendFromAddressRetErr: errors.New("test"),
			},
			wantErr: errors.New("burn"),
		},
		"send-preburnt-fee-err": {
			args: args{
				preBurntFeeRetErr: errors.New("test"),
				task: &Task{
					Request: &Request{
						ArtistPastelID: "testid",
					},
					Service: &Service{
						config: &Config{},
					},
					ticket:          &pastel.NFTTicket{},
					registrationFee: 40,
				},
				nodes: []nodeArg{
					{"127.0.0.1", "1"},
					{"127.0.0.2", "2"},
				},
				sendFromAddressRetErr: nil,
				burnTxnIDRet:          "test-id",
			},
			wantErr: errors.New("send pre-burn-txid"),
		},
		"regArtTxId-empty-err": {
			args: args{
				preBurntFeeRetTxID: "test-id",
				preBurntFeeRetErr:  nil,
				task: &Task{
					Request: &Request{
						ArtistPastelID: "testid",
					},
					Service: &Service{
						config: &Config{},
					},
					ticket:          &pastel.NFTTicket{},
					registrationFee: 40,
				},
				sendFromAddressRetErr: nil,
				burnTxnIDRet:          "test-id",
			},
			wantErr: errors.New("empty regNFTTxid"),
		},
		"success": {
			args: args{
				preBurntFeeRetTxID: "test-id",
				preBurntFeeRetErr:  nil,
				task: &Task{
					Request: &Request{
						ArtistPastelID: "testid",
					},
					Service: &Service{
						config: &Config{},
					},
					ticket:          &pastel.NFTTicket{},
					registrationFee: 40,
				},
				nodes: []nodeArg{
					{"127.0.0.1", "1"},
					{"127.0.0.2", "2"},
				},
				sendFromAddressRetErr: nil,
				burnTxnIDRet:          "test-id",
			},
			wantErr: nil,
		},
	}
	for name, tc := range testCases {
		tc := tc

		t.Run(fmt.Sprintf("testCase-%v", name), func(t *testing.T) {
			t.Parallel()

			pastelClientMock := pastelMock.NewMockClient(t)
			pastelClientMock.ListenOnSendFromAddress(tc.args.burnTxnIDRet, tc.args.sendFromAddressRetErr)
			tc.args.task.Service.pastelClient = pastelClientMock

			nodeClient := test.NewMockClient(t)
			nodeClient.
				ListenOnConnect("", nil).
				ListenOnRegisterArtwork().
				ListenOnRegisterArtworkSession(nil).
				ListenOnRegisterArtworkConnectTo(nil).
				ListenOnRegisterArtworkSessID("").
				ListenOnRegisterArtworkAcceptedNodes([]string{}, nil).
				ListenOnRegisterArtworkSendPreBurnedFeeTxID(tc.args.preBurntFeeRetTxID, tc.args.preBurntFeeRetErr)

			nodes := node.List{}
			for _, n := range tc.args.nodes {
				newNode := node.NewNode(nodeClient.Client, n.address, n.pastelID)
				newNode.SetPrimary(true)
				assert.Nil(t, newNode.Connect(context.Background(), 1*time.Second, &alts.SecInfo{}))

				nodes.Add(newNode)
			}
			tc.args.task.nodes = nodes

			err := tc.args.task.preburntRegistrationFee(context.Background())
			if tc.wantErr != nil {
				assert.Error(t, err)
				assert.Contains(t, err.Error(), tc.wantErr.Error())
			} else {
				assert.NoError(t, err)
			}
		})
	}
}

func TestTaskUploadImage(t *testing.T) {
	type nodeArg struct {
		address  string
		pastelID string
	}
	type args struct {
		task                    *Task
		nodes                   []nodeArg
		findTicketIDReturns     *pastel.IDTicket
		previewHash             []byte
		mediumHash              []byte
		smallHash               []byte
		uploadImageThumbnailErr error
	}

	testCases := map[string]struct {
		args    args
		wantErr error
	}{
		"success": {
			args: args{
				task: &Task{
					Request: &Request{
						ArtistPastelID: "testid",
					},
					Service: &Service{
						config: &Config{},
					},
					ticket:          &pastel.NFTTicket{},
					rqSymbolIDFiles: map[string][]byte{},
				},
				nodes: []nodeArg{
					{"127.0.0.1", "1"},
					{"127.0.0.2", "2"},
				},
				findTicketIDReturns: &pastel.IDTicket{
					TXID: "test-txid",
				},
			},
			wantErr: nil,
		},
		"upload-err": {
			args: args{
				task: &Task{
					Request: &Request{
						ArtistPastelID: "testid",
					},
					Service: &Service{
						config: &Config{},
					},
					ticket:          &pastel.NFTTicket{},
					rqSymbolIDFiles: map[string][]byte{},
				},
				nodes: []nodeArg{
					{"127.0.0.1", "1"},
					{"127.0.0.2", "2"},
				},
				findTicketIDReturns: &pastel.IDTicket{
					TXID: "test-txid",
				},
				uploadImageThumbnailErr: errors.New("test"),
			},
			wantErr: errors.New("upload encoded image "),
		},
	}

	for name, tc := range testCases {
		tc := tc

		t.Run(fmt.Sprintf("testCase-%v", name), func(t *testing.T) {
			t.Parallel()
			artworkFile, err := newTestImageFile()
			assert.NoError(t, err)

			pastelClientMock := pastelMock.NewMockClient(t)
			pastelClientMock.ListenOnSign([]byte("test-signature"), nil)
			pastelClientMock.ListenOnFindTicketByID(tc.args.findTicketIDReturns, nil)
			tc.args.task.Service.pastelClient = pastelClientMock

			tc.args.task.Task = task.New(&state.Status{})
			nodeClient := test.NewMockClient(t)
			nodeClient.
				ListenOnConnect("", nil).
				ListenOnRegisterArtwork().
				ListenOnRegisterArtworkUploadImageWithThumbnail(tc.args.previewHash, tc.args.mediumHash,
					tc.args.smallHash, tc.args.uploadImageThumbnailErr)

			tc.args.task.Request.Image = artworkFile
			nodes := node.List{}
			for _, n := range tc.args.nodes {
				newNode := node.NewNode(nodeClient.Client, n.address, n.pastelID)
				newNode.SetPrimary(true)
				assert.Nil(t, newNode.Connect(context.Background(), 1*time.Second, &alts.SecInfo{}))

				nodes.Add(newNode)
			}
			tc.args.task.nodes = nodes

			err = tc.args.task.uploadImage(context.Background())
			if tc.wantErr != nil {
				assert.Error(t, err)
				assert.Contains(t, err.Error(), tc.wantErr.Error())
			} else {
				assert.NoError(t, err)
			}
		})
	}
}

func TestTaskProbeImage(t *testing.T) {
	type nodeArg struct {
		address  string
		pastelID string
	}
	type args struct {
		task        *Task
		nodes       []nodeArg
		probeImgErr error
	}

	testCases := map[string]struct {
		args    args
		wantErr error
	}{
		"success": {
			args: args{
				task: &Task{
					Service: &Service{
						config: &Config{
							thumbnailSize: 224,
						},
					},
					Request: &Request{
						ArtistPastelID: "testid",
					},
					ticket:          &pastel.NFTTicket{},
					rqSymbolIDFiles: map[string][]byte{},
				},
				nodes: []nodeArg{
					{"127.0.0.1", "1"},
					{"127.0.0.2", "2"},
				},
			},
			wantErr: nil,
		},
		"probe-img-err": {
			args: args{
				task: &Task{
					Service: &Service{
						config: &Config{
							thumbnailSize: 224,
						},
					},
					Request: &Request{
						ArtistPastelID: "testid",
					},
					ticket:          &pastel.NFTTicket{},
					rqSymbolIDFiles: map[string][]byte{},
				},
				nodes: []nodeArg{
					{"127.0.0.1", "1"},
					{"127.0.0.2", "2"},
				},
				probeImgErr: errors.New("test"),
			},
			wantErr: errors.New("send image"),
		},
	}

	for name, tc := range testCases {
		tc := tc

		t.Run(fmt.Sprintf("testCase-%v", name), func(t *testing.T) {
			t.Parallel()
			artworkFile, err := newTestImageFile()
			assert.NoError(t, err)

			//need to remove generate thumbnail file
			customProbeImageFunc := func(ctx context.Context, file *artwork.File) *pastel.FingerAndScores {
				file.Remove()
				finger := pastel.Fingerprint{0.1}
				compressedFinger, _ := zstd.Compress(nil, finger.Bytes())
				fingerAndScore := pastel.FingerAndScores{
					ZstdCompressedFingerprint: compressedFinger,
				}
				return &fingerAndScore
			}
			tc.args.task.Task = task.New(&state.Status{})
			nodeClient := test.NewMockClient(t)
			nodeClient.
				ListenOnConnect("", nil).
				ListenOnRegisterArtwork().
				ListenOnRegisterArtworkProbeImage(customProbeImageFunc, tc.args.probeImgErr)

			tc.args.task.Request.Image = artworkFile
			nodes := node.List{}
			for _, n := range tc.args.nodes {
				newNode := node.NewNode(nodeClient.Client, n.address, n.pastelID)
				newNode.SetPrimary(true)
				assert.Nil(t, newNode.Connect(context.Background(), 1*time.Second, &alts.SecInfo{}))
				nodes.Add(newNode)
			}
			tc.args.task.nodes = nodes

			err = tc.args.task.probeImage(context.Background())
			if tc.wantErr != nil {
<<<<<<< HEAD
				assert.Error(t, err)
				assert.Contains(t, err.Error(), tc.wantErr.Error())
=======
				assert.NotNil(t, err)
				fmt.Printf("%v", err)
				assert.True(t, strings.Contains(err.Error(), tc.wantErr.Error()))
>>>>>>> 3cf54ef1
			} else {
				assert.NoError(t, err)
			}
		})
	}
}

func TestTaskSendSignedTicket(t *testing.T) {
	type nodeArg struct {
		address  string
		pastelID string
	}
	type args struct {
		task                   *Task
		sendSignedTicketRet    int64
		sendSignedTicketRetErr error
		preBurntFeeRetTxID     string
		preBurntFeeRetErr      error
		nodes                  []nodeArg
	}

	testCases := map[string]struct {
		args    args
		wantErr error
	}{
		"upload-err": {
			args: args{
				sendSignedTicketRetErr: errors.New("test"),
				task: &Task{
					Request: &Request{
						ArtistPastelID: "testid",
					},
					Service: &Service{
						config: &Config{},
					},
					ticket:          &pastel.NFTTicket{},
					rqSymbolIDFiles: map[string][]byte{},
				},
				nodes: []nodeArg{
					{"127.0.0.1", "1"},
					{"127.0.0.2", "2"},
				},
			},
			wantErr: errors.New("upload signed ticket"),
		},
		"success": {
			args: args{
				task: &Task{
					Request: &Request{
						ArtistPastelID: "testid",
					},
					Service: &Service{
						config: &Config{},
					},
					ticket:          &pastel.NFTTicket{},
					rqSymbolIDFiles: map[string][]byte{},
				},
				nodes: []nodeArg{
					{"127.0.0.1", "1"},
					{"127.0.0.2", "2"},
				},
			},
			wantErr: nil,
		},
		"reg-fee-err": {
			args: args{
				task: &Task{
					Request: &Request{
						ArtistPastelID: "testid",
						MaximumFee:     -1,
					},
					Service: &Service{
						config: &Config{},
					},
					ticket:          &pastel.NFTTicket{},
					rqSymbolIDFiles: map[string][]byte{},
				},
				nodes: []nodeArg{
					{"127.0.0.1", "1"},
					{"127.0.0.2", "2"},
				},
			},
			wantErr: errors.New("registration fee"),
		},
	}

	for name, tc := range testCases {
		tc := tc

		t.Run(fmt.Sprintf("testCase-%v", name), func(t *testing.T) {
			t.Parallel()

			nodeClient := test.NewMockClient(t)
			nodeClient.
				ListenOnConnect("", nil).
				ListenOnRegisterArtwork().
				ListenOnRegisterArtworkSession(nil).
				ListenOnRegisterArtworkConnectTo(nil).
				ListenOnRegisterArtworkSessID("").
				ListenOnRegisterArtworkAcceptedNodes([]string{}, nil).
				ListenOnRegisterArtworkSendSignedTicket(tc.args.sendSignedTicketRet, tc.args.sendSignedTicketRetErr).
				ListenOnRegisterArtworkSendPreBurnedFeeTxID(tc.args.preBurntFeeRetTxID, tc.args.preBurntFeeRetErr)

			nodes := node.List{}
			for _, n := range tc.args.nodes {
				newNode := node.NewNode(nodeClient.Client, n.address, n.pastelID)
				newNode.SetPrimary(true)
				assert.Nil(t, newNode.Connect(context.Background(), 1*time.Second, &alts.SecInfo{}))

				nodes.Add(newNode)
			}
			tc.args.task.nodes = nodes

			err := tc.args.task.sendSignedTicket(context.Background())
			if tc.wantErr != nil {
				assert.Error(t, err)
				assert.Contains(t, err.Error(), tc.wantErr.Error())
			} else {
				assert.NoError(t, err)
			}
		})
	}
}

func TestTaskConnectToTopRankNodes(t *testing.T) {
	type nodeArg struct {
		address  string
		pastelID string
	}
	type args struct {
		task              *Task
		nodes             []nodeArg
		masterNodesTopErr error
		masterNodes       pastel.MasterNodes
	}

	testCases := map[string]struct {
		args    args
		wantErr error
	}{
		"success": {
			args: args{
				masterNodes: pastel.MasterNodes{
					pastel.MasterNode{Fee: 0.1, ExtAddress: "127.0.0.1:4444", ExtKey: "1"},
					pastel.MasterNode{Fee: 0.2, ExtAddress: "127.0.0.1:4445", ExtKey: "2"},
					pastel.MasterNode{Fee: 0.3, ExtAddress: "127.0.0.1:4446", ExtKey: "3"},
					pastel.MasterNode{Fee: 0.4, ExtAddress: "127.0.0.1:4447", ExtKey: "4"},
				},
				task: &Task{
					Request: &Request{
						ArtistPastelID: "testid",
						MaximumFee:     1,
					},
					Service: &Service{
						config: &Config{},
					},
					ticket:          &pastel.NFTTicket{},
					rqSymbolIDFiles: map[string][]byte{},
				},
				nodes: []nodeArg{
					{"127.0.0.1", "1"},
					{"127.0.0.2", "2"},
				},
			},
			wantErr: nil,
		},
		"master-nodes-err": {
			args: args{
				masterNodesTopErr: errors.New("test"),
				task: &Task{
					Request: &Request{
						ArtistPastelID: "testid",
					},
					Service: &Service{
						config: &Config{},
					},
					ticket:          &pastel.NFTTicket{},
					rqSymbolIDFiles: map[string][]byte{},
				},
				nodes: []nodeArg{
					{"127.0.0.1", "1"},
					{"127.0.0.2", "2"},
				},
			},
			wantErr: errors.New("masternode top"),
		},
		"insufficient-sns-err": {
			args: args{
				masterNodesTopErr: nil,
				task: &Task{
					Request: &Request{
						ArtistPastelID: "testid",
					},
					Service: &Service{
						config: &Config{NumberSuperNodes: 1},
					},
					ticket:          &pastel.NFTTicket{},
					rqSymbolIDFiles: map[string][]byte{},
				},
				nodes: []nodeArg{
					{"127.0.0.1", "1"},
					{"127.0.0.2", "2"},
				},
			},
			wantErr: errors.New("unable to find enough Supernodes"),
		},
	}

	for name, tc := range testCases {
		tc := tc

		t.Run(fmt.Sprintf("testCase-%v", name), func(t *testing.T) {
			t.Parallel()
			artworkFile, err := newTestImageFile()
			assert.NoError(t, err)

			pastelClientMock := pastelMock.NewMockClient(t)
			pastelClientMock.ListenOnSign([]byte("test-signature"), nil).
				ListenOnMasterNodesTop(tc.args.masterNodes, tc.args.masterNodesTopErr)

			tc.args.task.Service.pastelClient = pastelClientMock

			//need to remove generate thumbnail file
			tc.args.task.Task = task.New(&state.Status{})
			nodeClient := test.NewMockClient(t)
			nodeClient.
				ListenOnConnect("", nil).
				ListenOnRegisterArtwork().
				ListenOnRegisterArtworkSession(nil).
				ListenOnRegisterArtworkConnectTo(nil).
				ListenOnRegisterArtworkSessID("").
				ListenOnRegisterArtworkAcceptedNodes([]string{}, nil).
				ListenOnClose(tc.wantErr)
			tc.args.task.Service.nodeClient = nodeClient

			tc.args.task.Request.Image = artworkFile
			nodes := node.List{}
			for _, n := range tc.args.nodes {
				newNode := node.NewNode(nodeClient.Client, n.address, n.pastelID)
				newNode.SetPrimary(true)
				assert.Nil(t, newNode.Connect(context.Background(), 1*time.Second, &alts.SecInfo{}))

				nodes.Add(newNode)
			}
			tc.args.task.nodes = nodes

			err = tc.args.task.connectToTopRankNodes(context.Background())
			if tc.wantErr != nil {
				assert.Error(t, err)
				assert.Contains(t, err.Error(), tc.wantErr.Error())
			} else {
				assert.NoError(t, err)
			}
		})
	}
}<|MERGE_RESOLUTION|>--- conflicted
+++ resolved
@@ -1794,14 +1794,8 @@
 
 			err = tc.args.task.probeImage(context.Background())
 			if tc.wantErr != nil {
-<<<<<<< HEAD
 				assert.Error(t, err)
 				assert.Contains(t, err.Error(), tc.wantErr.Error())
-=======
-				assert.NotNil(t, err)
-				fmt.Printf("%v", err)
-				assert.True(t, strings.Contains(err.Error(), tc.wantErr.Error()))
->>>>>>> 3cf54ef1
 			} else {
 				assert.NoError(t, err)
 			}
