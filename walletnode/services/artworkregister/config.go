--- conflicted
+++ resolved
@@ -13,7 +13,6 @@
 
 	connectToNextNodeDelay = time.Millisecond * 200
 	acceptNodesTimeout     = connectToNextNodeDelay * 10 // waiting 2 seconds (10 supernodes) for secondary nodes to be accepted by primary nodes.
-	connectTimeout         = time.Second * 2
 
 	thumbnailSize = 224
 
@@ -57,7 +56,6 @@
 	return &Config{
 		NumberSuperNodes: defaultNumberSuperNodes,
 
-<<<<<<< HEAD
 		NumberRQIDSFiles: defaultNumberRQIDSFiles,
 
 		RegArtTxMinConfirmations: regArtTxMinConfirmations,
@@ -66,11 +64,6 @@
 		RegActTxTimeout:          regActTxTimeout,
 		connectToNextNodeDelay:   connectToNextNodeDelay,
 		acceptNodesTimeout:       acceptNodesTimeout,
-		connectTimeout:           connectTimeout,
-=======
-		connectToNextNodeDelay: connectToNextNodeDelay,
-		acceptNodesTimeout:     acceptNodesTimeout,
->>>>>>> f026275f
 
 		thumbnailSize: thumbnailSize,
 	}
