--- conflicted
+++ resolved
@@ -158,7 +158,7 @@
 	close(nodesDone)
 	for i := range task.nodes {
 		if err := task.nodes[i].Connection.Close(); err != nil {
-			log.WithContext(ctx).Debugf("failed to close connection to node %s %w", task.nodes[i].PastelID(), err)
+			log.WithContext(ctx).Debugf("failed to close connection to node %s %s", task.nodes[i].PastelID(), err)
 		}
 	}
 
@@ -483,62 +483,33 @@
 
 func (task *Task) createArtTicket(ctx context.Context) error {
 	if task.fingerprints == nil {
-<<<<<<< HEAD
-		return errors.Errorf("empty fingerprints")
+		return errEmptyFingerprints
 	}
 	if task.fingerprintsHash == nil {
-		return errors.Errorf("empty fingerprints hash")
+		return errEmptyFingerprintsHash
 	}
 	if task.fingerprintSignature == nil {
-		return errors.Errorf("empty fingerprint signature")
+		return errEmptyFingerprintSignature
 	}
 	if task.datahash == nil {
-		return errors.Errorf("empty data hash")
+		return errEmptyDatahash
 	}
 	if task.previewHash == nil {
-		return errors.Errorf("empty preview hash")
+		return errEmptyPreviewHash
 	}
 	if task.mediumThumbnailHash == nil {
-		return errors.Errorf("empty medium thumbnail hash")
+		return errEmptyMediumThumbnailHash
 	}
 	if task.smallThumbnailHash == nil {
-		return errors.Errorf("empty small thumbnail hash")
+		return errEmptySmallThumbnailHash
 	}
 	if task.rqids == nil {
-		return errors.Errorf("empty RaptorQ symbols identifiers")
-=======
-		return nil, errEmptyFingerprints
-	}
-	if task.fingerprintsHash == nil {
-		return nil, errEmptyFingerprintsHash
-	}
-	if task.fingerprintSignature == nil {
-		return nil, errEmptyFingerprintSignature
-	}
-	if task.datahash == nil {
-		return nil, errEmptyDatahash
-	}
-	if task.previewHash == nil {
-		return nil, errEmptyPreviewHash
-	}
-	if task.mediumThumbnailHash == nil {
-		return nil, errEmptyMediumThumbnailHash
-	}
-	if task.smallThumbnailHash == nil {
-		return nil, errEmptySmallThumbnailHash
-	}
-	if task.rqids == nil {
-		return nil, errEmptyRaptorQSymbols
->>>>>>> a6a88520
+		return errEmptyRaptorQSymbols
 	}
 
 	pastelID := base58.Decode(task.Request.ArtistPastelID)
 	if pastelID == nil {
-<<<<<<< HEAD
-		return errors.Errorf("base58 decode artist PastelID failed")
-=======
-		return nil, errDecodePastelID
->>>>>>> a6a88520
+		return errDecodePastelID
 	}
 
 	// TODO: fill all 0 and "TBD" value with real values when other API ready
@@ -782,7 +753,7 @@
 	log.WithContext(ctx).Debugf("preburn txid: %s", task.burnTxId)
 
 	if err := task.nodes.SendPreBurntFeeTxId(ctx, task.burnTxId); err != nil {
-		return errors.Errorf("failed to send pre-burn-txid: %s to supernode(s): %w", err)
+		return errors.Errorf("failed to send pre-burn-txid: %s to supernode(s): %w", task.burnTxId, err)
 	}
 	task.regArtTxid = task.nodes.RegArtTicketId()
 	if task.regArtTxid == "" {
