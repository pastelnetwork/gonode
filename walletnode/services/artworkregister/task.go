package artworkregister

import (
	"bytes"
	"context"
	"encoding/hex"
	"encoding/json"
	"fmt"
	"io"
	"sort"
	"time"

	"github.com/btcsuite/btcutil/base58"
	"github.com/pastelnetwork/gonode/common/errgroup"
	"github.com/pastelnetwork/gonode/common/errors"
	"github.com/pastelnetwork/gonode/common/image/qrsignature"
	"github.com/pastelnetwork/gonode/common/log"
	"github.com/pastelnetwork/gonode/common/service/artwork"
	"github.com/pastelnetwork/gonode/common/service/task"
	"github.com/pastelnetwork/gonode/common/service/task/state"
	"github.com/pastelnetwork/gonode/pastel"
	rq "github.com/pastelnetwork/gonode/raptorq"
	rqnode "github.com/pastelnetwork/gonode/raptorq/node"
	"github.com/pastelnetwork/gonode/walletnode/services/artworkregister/node"
	"golang.org/x/crypto/sha3"
)

// Task is the task of registering new artwork.
type Task struct {
	task.Task
	*Service

	Request *Request

	// information of nodes
	nodes node.List

	// task data to create RegArt ticket
	artistBlockHeight            int
	artistBlockHash              []byte
	fingerprints                 []byte
	fingerprintsHash             []byte
	imageEncodedWithFingerprints *artwork.File
	previewHash                  []byte
	mediumThumbnailHash          []byte
	smallThumbnailHash           []byte
	datahash                     []byte
	rqids                        []string

	// TODO: call cNodeAPI to get the reall signature instead of the fake one
	fingerprintSignature []byte

	// TODO: need to update rqservice code to return the following info
	rqoti []byte

	// TODO: call cNodeAPI to get the following info
	blockTxID       string
	burnTxId        string
	regArtTxid      string
	registrationFee int64

	rarenessScore int
	nSFWScore     int
	seenScore     int
}

// Run starts the task
func (task *Task) Run(ctx context.Context) error {
	ctx = log.ContextWithPrefix(ctx, fmt.Sprintf("%s-%s", logPrefix, task.ID()))

	task.SetStatusNotifyFunc(func(status *state.Status) {
		log.WithContext(ctx).WithField("status", status).Debugf("States updated")
	})

	log.WithContext(ctx).Debugf("Start task")
	defer log.WithContext(ctx).Debugf("End task")

	if err := task.run(ctx); err != nil {
		task.UpdateStatus(StatusTaskRejected)
		log.WithContext(ctx).WithErrorStack(err).Warnf("Task is rejected")
		return nil
	}

	task.UpdateStatus(StatusTaskCompleted)
	return nil
}

func (task *Task) run(ctx context.Context) error {
	ctx, cancel := context.WithCancel(ctx)
	defer cancel()

	if ok, err := task.isSuitableStorageFee(ctx); err != nil {
		return err
	} else if !ok {
		task.UpdateStatus(ErrorInsufficientFee)
		return errors.Errorf("network storage fee is higher than specified in the ticket: %v", task.Request.MaximumFee)
	}

	// Retrieve supernodes with highest ranks.
	topNodes, err := task.pastelTopNodes(ctx)

	// TODO: Remove this when releaset because in localnet there is no need to start 10 gonode
	// and chase the log
	sort.SliceStable(topNodes, func(i, j int) bool { return topNodes[i].Address() <= topNodes[j].Address() })

	if err != nil {
		return err
	}
	if len(topNodes) < task.config.NumberSuperNodes {
		task.UpdateStatus(ErrorInsufficientFee)
		return errors.New("unable to find enough Supernodes with acceptable storage fee")
	}

	// Try to create mesh of supernodes, connecting to all supernodes in a different sequences.
	var nodes node.List
	var errs error
	for primaryRank := range topNodes {
		nodes, err = task.meshNodes(ctx, topNodes, primaryRank)
		if err != nil {
			if errors.IsContextCanceled(err) {
				return err
			}
			errs = errors.Append(errs, err)
			log.WithContext(ctx).WithError(err).Warnf("Could not create a mesh of the nodes")
			continue
		}
		break
	}
	if len(nodes) < task.config.NumberSuperNodes {
		return errors.Errorf("Could not create a mesh of %d nodes: %w", task.config.NumberSuperNodes, errs)
	}

	// Activate supernodes that are in the mesh.
	nodes.Activate()
	// Disconnect supernodes that are not involved in the process.
	topNodes.DisconnectInactive()

	// Cancel context when any connection is broken.
	groupConnClose, _ := errgroup.WithContext(ctx)
	groupConnClose.Go(func() error {
		defer cancel()
		return nodes.WaitConnClose(ctx)
	})
	task.UpdateStatus(StatusConnected)
	task.nodes = nodes

	// get block height + hash
	if err := task.getBlock(ctx); err != nil {
		return errors.Errorf("failed to get current block heigth %w", err)
	}

	// Create a thumbnail copy of the image.
	log.WithContext(ctx).WithField("filename", task.Request.Image.Name()).Debugf("Copy image")
	thumbnail, err := task.Request.Image.Copy()
	if err != nil {
		return err
	}
	defer thumbnail.Remove()

	log.WithContext(ctx).WithField("filename", thumbnail.Name()).Debugf("Resize image to %dx%d pixeles", task.config.thumbnailSize, task.config.thumbnailSize)
	if err := thumbnail.ResizeImage(thumbnailSize, thumbnailSize); err != nil {
		return err
	}

	// Send thumbnail to supernodes for probing.
	if err := nodes.ProbeImage(ctx, thumbnail); err != nil {
		return err
	}

	// Match fingerprints received from supernodes.
	if err := nodes.MatchFingerprintAndScores(); err != nil {
		task.UpdateStatus(StatusErrorFingerprintsNotMatch)
		return err
	}
	task.UpdateStatus(StatusImageProbed)
	task.fingerprints = nodes.Fingerprint()
	if task.fingerprintsHash, err = sha3256hash(task.fingerprints); err != nil {
		return errors.Errorf("failed to hash fingerprints %w", err)
	}

	task.rarenessScore = nodes.RarenessScore()
	task.nSFWScore = nodes.NSFWScore()
	task.seenScore = nodes.SeenScore()

	finalImage, err := task.Request.Image.Copy()
	if err != nil {
		return errors.Errorf("copy image to encode failed %w", err)
	}
	log.WithContext(ctx).WithField("FileName", finalImage.Name()).Debugf("final image")
	task.Request.Image = finalImage

	imgBytes, err := finalImage.Bytes()
	if err != nil {
		return errors.Errorf("failed to convert image to byte stream %w", err)
	}
	if task.datahash, err = sha3256hash(imgBytes); err != nil {
		return errors.Errorf("failed to hash encoded image %w", err)
	}
	// defer finalImage.Remove()

	if err := task.encodeFingerprint(ctx, task.fingerprints, finalImage); err != nil {
		return errors.Errorf("encode image with fingerprint %w", err)
	}
	task.imageEncodedWithFingerprints = finalImage

	// Upload image with pqgsinganature and its thumb to supernodes
	if err := nodes.UploadImageWithThumbnail(ctx, finalImage, task.Request.Thumbnail); err != nil {
		return errors.Errorf("upload encoded image and thumbnail coordinate failed %w", err)
	}
	// Match thumbnail hashes receiveed from supernodes
	if err := nodes.MatchThumbnailHashes(); err != nil {
		task.UpdateStatus(StatusErrorThumbnailHashsesNotMatch)
		return errors.Errorf("thumbnail hash returns by supenodes not mached %w", err)
	}
	task.UpdateStatus(StatusImageAndThumbnailUploaded)

	task.previewHash = nodes.PreviewHash()
	task.mediumThumbnailHash = nodes.MediumThumbnailHash()
	task.smallThumbnailHash = nodes.SmallThumbnailHash()

	// Connect to rq serivce to get rq symbols identifier
	rqSymbolIdFiles, encoderParams, err := task.genRQIdentifiersFiles(ctx)
	if err != nil {
		task.UpdateStatus(StatusErrorGenRaptorQSymbolsFailed)
		return errors.Errorf("gen RaptorQ symbols' identifiers failed %w", err)
	}
	if len(rqSymbolIdFiles) < 1 {
		return errors.Errorf("nuber of raptorq symbol identifiers files must be greater than 1")
	}
	if task.rqids, err = rqSymbolIdFiles.FileIdentifers(); err != nil {
		return errors.Errorf("failed to get rq symbols' identifier file's identifier %w", err)
	}

	ticket, err := task.createTicket(ctx)
	if err != nil {
		return errors.Errorf("failed to create ticket %w", err)
	}

	buf, err := pastel.EncodeArtTicket(ticket)
	if err != nil {
		return errors.Errorf("failed to marshal ticket %w", err)
	} else {
		log.Debug(string(buf))
	}

	// sign ticket with artist signature
	artistSignature, err := task.signTicket(ctx, ticket)
	if err != nil {
		return errors.Errorf("failed to sign ticket %w", err)
	}

	// send signed ticket to supernodes to calculate registration fee
	symbolsIdFilesMap, err := rqSymbolIdFiles.ToMap()
	if err != nil {
		return errors.Errorf("failed to create rq symbol identifiers files map %w", err)
	}
	if err := nodes.UploadSignedTicket(ctx, buf, artistSignature, symbolsIdFilesMap, *encoderParams); err != nil {
		return errors.Errorf("failed to upload signed ticket %w", err)
	}

	if err := nodes.MatchRegistrationFee(); err != nil {
		return errors.Errorf("registration fees don't matched %w", err)
	}

	// burn 10 % of registration fee by sending to unspendable address with has the format of PtPasteLBurnAddressXXXXXXXXXTWPm3E
	// TODO: make this as configuration
	task.registrationFee = nodes.RegistrationFee()
<<<<<<< HEAD
	burnedAmount := task.registrationFee / 10
	if task.burnTxId, err = task.pastelClient.SendToAddress(ctx, task.config.BurnAddress, burnedAmount); err != nil {
=======
	burnedAmount := float64(task.registrationFee) / 10
	/*
		if task.burnTxId, err = task.pastelClient.SendToAddress(ctx, "PtPasteLBurnAddressXXXXXXXXXTWPm3E", burnedAmount); err != nil {
			return errors.Errorf("failed to burn 10 percent of transaction fee %w", err)
		}
	*/

	if task.burnTxId, err = task.pastelClient.SendFromAddress(ctx, task.Request.ArtistPastelID, "PtPasteLBurnAddressXXXXXXXXXTWPm3E", burnedAmount); err != nil {
>>>>>>> 52d5e7fa
		return errors.Errorf("failed to burn 10 percent of transaction fee %w", err)
	}
	log.WithContext(ctx).Debugf("preburn txid: %s", task.burnTxId)

	// send the txid of the preburn transaction to super nodes
	if err := nodes.SendPreBurntFeeTxId(ctx, task.burnTxId); err != nil {
		return errors.Errorf("failed to send txId of preburnt fee transaction %w", err)
	}

	task.regArtTxid = nodes.RegArtTicketId()
	if task.regArtTxid == "" {
		return errors.Errorf("regArtTxId is empty")
	}

	// close the connections
	for i := range nodes {
		if err := nodes[i].Connection.Close(); err != nil {
			return errors.Errorf("failed to close connection to node %s %w", nodes[i].PastelID(), err)
		}
	}

	// Register act ticket for activate previous art ticket
	actTxid, err := task.RegisterActTicket(ctx)
	if err != nil {
		return errors.Errorf("failed to register act ticket %w", err)
	}

	// Wait until actTxid is valid
	// TODO : consider 10 confirmations & 5 minutes as configurations?
	err = task.waitTxidValid(ctx, actTxid, 10, 5*time.Minute)
	if err != nil {
		return errors.Errorf("failed to  wait act ticket valid %w", err)
	}

	// Wait for all connections to disconnect.
	return groupConnClose.Wait()
}

func (task *Task) waitTxidValid(ctx context.Context, txID string, expectedConfirms int64, timeout time.Duration) error {
	start := time.Now()
	for {
		// if timeout == 0 , wait forever
		if (timeout != 0) && (time.Since(start) > timeout) {
			return errors.New("timeout expired")
		}

		select {
		case <-ctx.Done():
			return errors.Errorf("context done %w", ctx.Err())
		default:
		}

		checkConfirms := func() error {
			subCtx, cancel := context.WithTimeout(ctx, 15*time.Second)
			defer cancel()

			result, err := task.pastelClient.GetTransaction(subCtx, txID)
			if err != nil {
				errors.Errorf("failed to get transaction %w", err)
			}

			if result.Confirmations >= expectedConfirms {
				return nil
			}

			return errors.Errorf("confirmations not meet %d", result.Confirmations)
		}

		if err := checkConfirms(); err != nil {
			log.WithContext(ctx).Errorf("check confirmations failed : %v", err)
			continue
		}
		return nil
	}
}

func (task *Task) encodeFingerprint(ctx context.Context, fingerprint []byte, img *artwork.File) error {
	// Sign fingerprint
	ed448PubKey := []byte(task.Request.ArtistPastelID)
	ed448Signature, err := task.pastelClient.Sign(ctx, fingerprint, task.Request.ArtistPastelID, task.Request.ArtistPastelIDPassphrase)
	if err != nil {
		return errors.Errorf("sign fingerprint with pastelId and pastelPassphrase failed %w", err)
	}

	// TODO: Should be replaced with real data from the Pastel API.
	pqPubKey := []byte("pqPubKey")
	pqSignature := []byte("pqSignature")

	// Encode data to the image.
	encSig := qrsignature.New(
		qrsignature.Fingerprint(fingerprint),
		qrsignature.PostQuantumSignature(pqSignature),
		qrsignature.PostQuantumPubKey(pqPubKey),
		qrsignature.Ed448Signature(ed448Signature),
		qrsignature.Ed448PubKey(ed448PubKey),
	)
	if err := img.Encode(encSig); err != nil {
		return err
	}
	task.fingerprintSignature = pqSignature

	// Decode data from the image, to make sure their integrity.
	decSig := qrsignature.New()
	copyImage, _ := img.Copy()
	if err := copyImage.Decode(decSig); err != nil {
		return err
	}

	if !bytes.Equal(fingerprint, decSig.Fingerprint()) {
		return errors.Errorf("fingerprints do not match, original len:%d, decoded len:%d\n", len(fingerprint), len(decSig.Fingerprint()))
	}
	if !bytes.Equal(pqSignature, decSig.PostQuantumSignature()) {
		return errors.Errorf("post quantum signatures do not match, original len:%d, decoded len:%d\n", len(pqSignature), len(decSig.PostQuantumSignature()))
	}
	if !bytes.Equal(pqPubKey, decSig.PostQuantumPubKey()) {
		return errors.Errorf("post quantum public keys do not match, original len:%d, decoded len:%d\n", len(pqPubKey), len(decSig.PostQuantumPubKey()))
	}
	if !bytes.Equal(ed448Signature, decSig.Ed448Signature()) {
		return errors.Errorf("ed448 signatures do not match, original len:%d, decoded len:%d\n", len(ed448Signature), len(decSig.Ed448Signature()))
	}
	if !bytes.Equal(ed448PubKey, decSig.Ed448PubKey()) {
		return errors.Errorf("ed448 public keys do not match, original len:%d, decoded len:%d\n", len(ed448PubKey), len(decSig.Ed448PubKey()))
	}
	return nil
}

// meshNodes establishes communication between supernodes.
func (task *Task) meshNodes(ctx context.Context, nodes node.List, primaryIndex int) (node.List, error) {
	var meshNodes node.List

	primary := nodes[primaryIndex]
	if err := primary.Connect(ctx, task.config.connectTimeout); err != nil {
		return nil, err
	}
	if err := primary.Session(ctx, true); err != nil {
		return nil, err
	}

	nextConnCtx, nextConnCancel := context.WithCancel(ctx)
	defer nextConnCancel()

	var secondaries node.List
	go func() {
		for i, node := range nodes {
			node := node

			if i == primaryIndex {
				continue
			}

			select {
			case <-nextConnCtx.Done():
				return
			case <-time.After(task.config.connectToNextNodeDelay):
				go func() {
					defer errors.Recover(log.Fatal)

					if err := node.Connect(ctx, task.config.connectTimeout); err != nil {
						return
					}
					if err := node.Session(ctx, false); err != nil {
						return
					}
					secondaries.Add(node)

					if err := node.ConnectTo(ctx, primary.PastelID(), primary.SessID()); err != nil {
						return
					}
					log.WithContext(ctx).Debugf("Seconary %q connected to primary", node)
				}()
			}
		}
	}()

	acceptCtx, acceptCancel := context.WithTimeout(ctx, task.config.acceptNodesTimeout)
	defer acceptCancel()

	accepted, err := primary.AcceptedNodes(acceptCtx)
	if err != nil {
		return nil, err
	}

	meshNodes.Add(primary)
	meshNodes.SetPrimary(primaryIndex)
	for _, pastelID := range accepted {
		log.WithContext(ctx).Debugf("Primary accepted %q secondary node", pastelID)

		node := secondaries.FindByPastelID(pastelID)
		if node == nil {
			return nil, errors.New("not found accepted node")
		}
		meshNodes.Add(node)
	}
	return meshNodes, nil
}

func (task *Task) isSuitableStorageFee(ctx context.Context) (bool, error) {
	fee, err := task.pastelClient.StorageNetworkFee(ctx)
	if err != nil {
		return false, err
	}
	return fee <= task.Request.MaximumFee, nil
}

func (task *Task) pastelTopNodes(ctx context.Context) (node.List, error) {
	var nodes node.List

	mns, err := task.pastelClient.MasterNodesTop(ctx)
	if err != nil {
		return nil, err
	}
	for _, mn := range mns {
		if mn.Fee > task.Request.MaximumFee {
			continue
		}
		nodes = append(nodes, node.NewNode(task.Service.nodeClient, mn.ExtAddress, mn.ExtKey))
	}

	return nodes, nil
}

// determine current block height & hash of it
func (task *Task) getBlock(ctx context.Context) error {
	// Get block num
	blockNum, err := task.pastelClient.GetBlockCount(ctx)
	task.artistBlockHeight = int(blockNum)
	if err != nil {
		return errors.Errorf("failed to get block num: %w", err)
	}

	// Get block hash string
	blockInfo, err := task.pastelClient.GetBlockVerbose1(ctx, blockNum)
	if err != nil {
		return errors.Errorf("failed to get block info with given block num %d: %w", blockNum, err)
	}

	// Decode hash string to byte
	task.artistBlockHash, err = hex.DecodeString(blockInfo.Hash)
	if err != nil {
		return errors.Errorf("failed to convert hash string %s to bytes: %w", blockInfo.Hash, err)
	}

	return nil
}

func (task *Task) genRQIdentifiersFiles(ctx context.Context) (rq.SymbolIdFiles, *rqnode.EncoderParameters, error) {
	log.Debugf("Connect to %s", task.config.RaptorQServiceAddress)
	conn, err := task.rqClient.Connect(ctx, task.config.RaptorQServiceAddress)
	if err != nil {
		return nil, nil, errors.Errorf("failed to connect to raptorQ service %w", err)
	}
	defer conn.Close()

	content, err := task.Request.Image.Bytes()
	if err != nil {
		return nil, nil, errors.Errorf("failed to read image contents")
	}

	rqService := conn.RaptorQ(&rqnode.Config{
		RqFilesDir: task.Service.config.RqFilesDir,
	})

	// FIXME :
	// - check format of artis block hash should be base58 or not
	encodeInfo, err := rqService.EncodeInfo(ctx, content, task.config.NumberRQIDSFiles, hex.EncodeToString(task.artistBlockHash), task.Request.ArtistPastelID)
	if err != nil {
		return nil, nil, errors.Errorf("failed to generate RaptorQ symbols' identifiers %w", err)
	}

	files := rq.SymbolIdFiles{}
	for _, rawSymbolIdFile := range encodeInfo.SymbolIdFiles {

		f, err := task.convertToSymbolIdFile(ctx, rawSymbolIdFile)
		if err != nil {
			return nil, nil, errors.Errorf("failed to create rqids file %w", err)
		}

		files = append(files, f)
	}

	return files, &encodeInfo.EncoderParam, nil
}

func (task *Task) convertToSymbolIdFile(ctx context.Context, rawFile rqnode.RawSymbolIdFile) (*rq.SymbolIdFile, error) {
	symbolIdFile := rq.SymbolIdFile{
		Id:                rawFile.Id,
		BlockHash:         rawFile.BlockHash,
		PastelId:          rawFile.PastelId,
		SymbolIdentifiers: rawFile.SymbolIdentifiers,
		Signature:         nil,
	}

	js, err := json.Marshal(&symbolIdFile)
	if err != nil {
		return nil, errors.Errorf("failed to marshal identifiers file %w", err)
	}

	symbolIdFile.Signature, err = task.pastelClient.Sign(ctx, js, task.Request.ArtistPastelID, task.Request.ArtistPastelIDPassphrase)
	if err != nil {
		return nil, errors.Errorf("failed to sign identifier file %w", err)
	}

	js, err = json.Marshal(&symbolIdFile)
	if err != nil {
		return nil, errors.Errorf("failed to marshal identifiers file with signature %w", err)
	}

	hasher := sha3.New256()
	src := bytes.NewReader(js)
	if _, err := io.Copy(hasher, src); err != nil {
		return nil, errors.Errorf("failed to hash identifiers file %w", err)
	}
	symbolIdFile.FileIdentifer = base58.Encode(hasher.Sum(nil))

	return &symbolIdFile, nil
}

func (task *Task) createTicket(ctx context.Context) (*pastel.ArtTicket, error) {
	if task.fingerprints == nil {
		return nil, errors.Errorf("empty fingerprints")
	}
	if task.fingerprintsHash == nil {
		return nil, errors.Errorf("empty fingerprints hash")
	}
	if task.fingerprintSignature == nil {
		return nil, errors.Errorf("empty fingerprint signature")
	}
	if task.datahash == nil {
		return nil, errors.Errorf("empty data hash")
	}
	if task.previewHash == nil {
		return nil, errors.Errorf("empty preview hash")
	}
	if task.mediumThumbnailHash == nil {
		return nil, errors.Errorf("empty medium thumbnail hash")
	}
	if task.smallThumbnailHash == nil {
		return nil, errors.Errorf("empty small thumbnail hash")
	}
	if task.rqids == nil {
		return nil, errors.Errorf("empty RaptorQ symbols identifiers")
	}

	pastelID := base58.Decode(task.Request.ArtistPastelID)
	if pastelID == nil {
		return nil, errors.Errorf("base58 decode artist PastelID failed")
	}

	// TODO: fill all 0 and "TBD" value with real values when other API ready
	ticket := &pastel.ArtTicket{
		Version:   1,
		Author:    pastelID,
		BlockNum:  task.artistBlockHeight,
		BlockHash: task.artistBlockHash,
		Copies:    task.Request.IssuedCopies,
		Royalty:   0,  // Not supported yet by cNode
		Green:     "", // Not supported yet by cNode
		AppTicketData: pastel.AppTicket{
			AuthorPastelID:                 task.Request.ArtistPastelID,
			BlockTxID:                      task.blockTxID,
			BlockNum:                       task.artistBlockHeight,
			ArtistName:                     task.Request.ArtistName,
			ArtistWebsite:                  safeString(task.Request.ArtistWebsiteURL),
			ArtistWrittenStatement:         safeString(task.Request.Description),
			ArtworkCreationVideoYoutubeURL: safeString(task.Request.YoutubeURL),
			ArtworkKeywordSet:              safeString(task.Request.Keywords),
			TotalCopies:                    task.Request.IssuedCopies,
			PreviewHash:                    task.previewHash,
			Thumbnail1Hash:                 task.mediumThumbnailHash,
			Thumbnail2Hash:                 task.smallThumbnailHash,
			DataHash:                       task.datahash,
			Fingerprints:                   task.fingerprints,
			FingerprintsHash:               task.fingerprintsHash,
			FingerprintsSignature:          task.fingerprintSignature,
			RarenessScore:                  task.rarenessScore,
			NSFWScore:                      task.nSFWScore,
			SeenScore:                      task.seenScore,
			RQIDs:                          task.rqids,
			RQOti:                          task.rqoti,
		},
	}

	return ticket, nil
}

func (task *Task) signTicket(ctx context.Context, ticket *pastel.ArtTicket) ([]byte, error) {
	js, err := json.Marshal(ticket)
	if err != nil {
		return nil, errors.Errorf("failed to encode ticket %w", err)
	}

	signature, err := task.pastelClient.Sign(ctx, js, task.Request.ArtistPastelID, task.Request.ArtistPastelIDPassphrase)
	if err != nil {
		return nil, errors.Errorf("failed to sign ticket %w", err)
	}

	return signature, nil
}

func (task *Task) RegisterActTicket(ctx context.Context) (string, error) {
	return task.pastelClient.RegisterActTicket(ctx, task.regArtTxid, task.artistBlockHeight, task.registrationFee, task.Request.ArtistPastelID, task.Request.ArtistPastelIDPassphrase)
}

//
// NewTask returns a new Task instance.
func NewTask(service *Service, Ticket *Request) *Task {
	return &Task{
		Task:    task.New(StatusTaskStarted),
		Service: service,
		Request: Ticket,
	}
}<|MERGE_RESOLUTION|>--- conflicted
+++ resolved
@@ -264,20 +264,11 @@
 
 	// burn 10 % of registration fee by sending to unspendable address with has the format of PtPasteLBurnAddressXXXXXXXXXTWPm3E
 	// TODO: make this as configuration
+	// TODO: currently this is the calculation is incorrect and mke the burnedAmount too big
 	task.registrationFee = nodes.RegistrationFee()
-<<<<<<< HEAD
-	burnedAmount := task.registrationFee / 10
-	if task.burnTxId, err = task.pastelClient.SendToAddress(ctx, task.config.BurnAddress, burnedAmount); err != nil {
-=======
-	burnedAmount := float64(task.registrationFee) / 10
-	/*
-		if task.burnTxId, err = task.pastelClient.SendToAddress(ctx, "PtPasteLBurnAddressXXXXXXXXXTWPm3E", burnedAmount); err != nil {
-			return errors.Errorf("failed to burn 10 percent of transaction fee %w", err)
-		}
-	*/
-
-	if task.burnTxId, err = task.pastelClient.SendFromAddress(ctx, task.Request.ArtistPastelID, "PtPasteLBurnAddressXXXXXXXXXTWPm3E", burnedAmount); err != nil {
->>>>>>> 52d5e7fa
+	burnedAmount := float64(task.registrationFee) / 100000
+
+	if task.burnTxId, err = task.pastelClient.SendFromAddress(ctx, task.Request.SpendableAddress, task.config.BurnAddress, burnedAmount); err != nil {
 		return errors.Errorf("failed to burn 10 percent of transaction fee %w", err)
 	}
 	log.WithContext(ctx).Debugf("preburn txid: %s", task.burnTxId)
@@ -673,7 +664,6 @@
 	if err != nil {
 		return nil, errors.Errorf("failed to sign ticket %w", err)
 	}
-
 	return signature, nil
 }
 
