--- conflicted
+++ resolved
@@ -760,13 +760,8 @@
 		return errors.Errorf("convert image to byte stream %w", err)
 	}
 
-<<<<<<< HEAD
 	if task.datahash, err = common.Sha3256hash(imgBytes); err != nil {
-		return errors.Errorf("failed to hash encoded image: %w", err)
-=======
-	if task.datahash, err = sha3256hash(imgBytes); err != nil {
 		return errors.Errorf("hash encoded image: %w", err)
->>>>>>> 3cf54ef1
 	}
 
 	// Upload image with pqgsinganature and its thumb to supernodes
@@ -826,13 +821,8 @@
 	task.burnTxid = burnTxid
 	log.WithContext(ctx).Debugf("preburn txid: %s", task.burnTxid)
 
-<<<<<<< HEAD
 	if err := task.nodes.SendPreBurnedFeeTxid(ctx, task.burnTxid); err != nil {
-		return errors.Errorf("failed to send pre-burn-txid: %s to supernode(s): %w", task.burnTxid, err)
-=======
-	if err := task.nodes.SendPreBurntFeeTxid(ctx, task.burnTxid); err != nil {
 		return errors.Errorf("send pre-burn-txid: %s to supernode(s): %w", task.burnTxid, err)
->>>>>>> 3cf54ef1
 	}
 	task.regNFTTxid = task.nodes.RegArtTicketID()
 	if task.regNFTTxid == "" {
