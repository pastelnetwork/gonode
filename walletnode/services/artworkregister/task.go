--- conflicted
+++ resolved
@@ -225,11 +225,7 @@
 		return errors.Errorf("failed to marshal dd-data: %w", err)
 	}
 
-<<<<<<< HEAD
-	ddEncoded := base64.StdEncoding.EncodeToString(ddDataJSON)
-=======
-	ddEncoded := utils.B64Encode(ddDataJson)
->>>>>>> e75cbaa7
+	ddEncoded := utils.B64Encode(ddDataJSON)
 
 	var buffer bytes.Buffer
 	buffer.Write(ddEncoded)
