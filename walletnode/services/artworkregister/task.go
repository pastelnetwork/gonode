package artworkregister

import (
	"bytes"
	"context"
	"encoding/base64"
	"encoding/json"
	"fmt"
	"math/rand"
	"strconv"
	"sync"
	"time"

	"github.com/DataDog/zstd"
	"github.com/btcsuite/btcutil/base58"
	"github.com/pastelnetwork/gonode/common/blocktracker"
	"github.com/pastelnetwork/gonode/common/errgroup"
	"github.com/pastelnetwork/gonode/common/errors"
	"github.com/pastelnetwork/gonode/common/image/qrsignature"
	"github.com/pastelnetwork/gonode/common/log"
	"github.com/pastelnetwork/gonode/common/net/credentials/alts"
	"github.com/pastelnetwork/gonode/common/service/artwork"
	"github.com/pastelnetwork/gonode/common/service/task"
	"github.com/pastelnetwork/gonode/common/service/task/state"
	"github.com/pastelnetwork/gonode/common/types"
	"github.com/pastelnetwork/gonode/pastel"
	rqnode "github.com/pastelnetwork/gonode/raptorq/node"
	"github.com/pastelnetwork/gonode/walletnode/services/artworkregister/node"
	"golang.org/x/crypto/sha3"
)

// Task is the task of registering new artwork.
type Task struct {
	task.Task
	*Service

	Request *Request

	// information of nodes
	nodes node.List

	// task data to create RegArt ticket
	creatorBlockHeight           int
	creatorBlockHash             string
	fingerprintAndScores         *pastel.DDAndFingerprints
	fingerprintsHash             []byte
	fingerprint                  []byte
	imageEncodedWithFingerprints *artwork.File
	previewHash                  []byte
	mediumThumbnailHash          []byte
	smallThumbnailHash           []byte
	datahash                     []byte
	rqids                        []string
	rqEncodeParams               rqnode.EncoderParameters

	// signatures from SN1, SN2 & SN3 over dd_and_fingerprints data from dd-server
	signatures [][]byte

	ddAndFingerprintsIc uint32
	rqIDsIc             uint32

	// ddAndFingerprintsIDs are Base58(SHA3_256(compressed(Base64URL(dd_and_fingerprints).
	// Base64URL(signatureSN1).Base64URL(signatureSN2).Base64URL(signatureSN3).dd_and_fingerprints_ic)))
	ddAndFingerprintsIDs []string

	// ddAndFpFile is Base64(compressed(Base64(dd_and_fingerprints).Base64(signatureSN1).Base64(signatureSN3)))
	ddAndFpFile []byte
	// rqIDsFile is Base64(compress(Base64(rq_ids).Base64(signature)))
	rqIDsFile []byte

	// TODO: call cNodeAPI to get the following info
	burnTxid        string
	regNFTTxid      string
	registrationFee int64

	// ticket
	creatorSignature []byte
	ticket           *pastel.NFTTicket
}

// Run starts the task
func (task *Task) Run(ctx context.Context) error {
	ctx = log.ContextWithPrefix(ctx, fmt.Sprintf("%s-%s", logPrefix, task.ID()))

	task.SetStatusNotifyFunc(func(status *state.Status) {
		log.WithContext(ctx).WithField("status", status).Debug("States updated")
	})

	log.WithContext(ctx).Debug("Start task")
	defer log.WithContext(ctx).Debug("End task")

	defer task.removeArtifacts()
	if err := task.run(ctx); err != nil {
		task.UpdateStatus(StatusTaskRejected)
		log.WithContext(ctx).WithErrorStack(err).Error("Task is rejected")
		return nil
	}

	task.UpdateStatus(StatusTaskCompleted)
	return nil
}

func (task *Task) run(ctx context.Context) error {
	ctx, cancel := context.WithCancel(ctx)
	defer cancel()

	if ok, err := task.isSuitableStorageFee(ctx); err != nil {
		return err
	} else if !ok {
		task.UpdateStatus(ErrorInsufficientFee)
		return errors.Errorf("network storage fee is higher than specified in the ticket: %v", task.Request.MaximumFee)
	}

	// Retrieve supernodes with highest ranks.
	if err := task.connectToTopRankNodes(ctx); err != nil {
		return errors.Errorf("connect to top rank nodes: %w", err)
	}

	// supervise the connection to top rank nodes
	// cancel any ongoing context if the connections are broken
	nodesDone := make(chan struct{})
	groupConnClose, _ := errgroup.WithContext(ctx)
	groupConnClose.Go(func() error {
		defer cancel()
		return task.nodes.WaitConnClose(ctx, nodesDone)
	})

	// get block height + hash
	if err := task.getBlock(ctx); err != nil {
		return errors.Errorf("get current block heigth: %w", err)
	}

	// send registration metadata
	if err := task.sendRegMetadata(ctx); err != nil {
		return errors.Errorf("send registration metadata: %w", err)
	}

	// probe image for rareness, nsfw and seen score
	if err := task.probeImage(ctx); err != nil {
		return errors.Errorf("probe image: %w", err)
	}

	// generateredundantIDs generate   number of RQ IDs
	if err := task.generateDDAndFingerprintsIDs(); err != nil {
		return errors.Errorf("probe image: %w", err)
	}

	// upload image and thumbnail coordinates to supernode(s)
	if err := task.uploadImage(ctx); err != nil {
		return errors.Errorf("upload image: %w", err)
	}

	// connect to rq serivce to get rq symbols identifier
	if err := task.genRQIdentifiersFiles(ctx); err != nil {
		return errors.Errorf("gen RaptorQ symbols' identifiers: %w", err)
	}

	if err := task.createArtTicket(ctx); err != nil {
		return errors.Errorf("create ticket: %w", err)
	}

	// sign ticket with artist signature
	if err := task.signTicket(ctx); err != nil {
		return errors.Errorf("sign NFT ticket: %w", err)
	}

	// send signed ticket to supernodes to calculate registration fee
	if err := task.sendSignedTicket(ctx); err != nil {
		return errors.Errorf("send signed NFT ticket: %w", err)
	}

	// validate if address has enough psl
	if err := task.checkCurrentBalance(ctx, float64(task.registrationFee)); err != nil {
		return errors.Errorf("check current balance: %w", err)
	}

	// send preburn-txid to master node(s)
	// master node will create reg-art ticket and returns transaction id
	task.UpdateStatus(StatusPreburntRegistrationFee)
	if err := task.preburntRegistrationFee(ctx); err != nil {
		return errors.Errorf("pre-burnt ten percent of registration fee: %w", err)
	}

	task.UpdateStatus(StatusTicketAccepted)

	log.WithContext(ctx).Debug("close connections to supernodes")
	close(nodesDone)
	for i := range task.nodes {
		if err := task.nodes[i].Connection.Close(); err != nil {
			log.WithContext(ctx).WithFields(log.Fields{
				"pastelId": task.nodes[i].PastelID(),
				"addr":     task.nodes[i].String(),
			}).WithError(err).Errorf("close supernode connection failed")
		}
	}

	// new context because the old context already cancelled
	newCtx := context.Background()
	if err := task.waitTxidValid(newCtx, task.regNFTTxid, int64(task.config.RegArtTxMinConfirmations), 15*time.Second); err != nil {
		return errors.Errorf("wait reg-nft ticket valid: %w", err)
	}

	task.UpdateStatus(StatusTicketRegistered)

	// activate reg-art ticket at previous step
	actTxid, err := task.registerActTicket(newCtx)
	if err != nil {
		return errors.Errorf("register act ticket: %w", err)
	}
	log.Debugf("reg-act-txid: %s", actTxid)

	// Wait until actTxid is valid
	err = task.waitTxidValid(newCtx, actTxid, int64(task.config.RegActTxMinConfirmations), 15*time.Second)
	if err != nil {
		return errors.Errorf("wait reg-act ticket valid: %w", err)
	}
	task.UpdateStatus(StatusTicketActivated)
	log.Debugf("reg-act-tixd is confirmed")

	return nil
}

// generateDDAndFingerprintsIDs generates redundant IDs and assigns to task.redundantIDs
func (task *Task) generateDDAndFingerprintsIDs() error {
	ddDataJson, err := json.Marshal(task.fingerprintAndScores)
	if err != nil {
		return errors.Errorf("failed to marshal dd-data: %w", err)
	}

	ddEncoded := base64.StdEncoding.EncodeToString(ddDataJson)

	var buffer bytes.Buffer
	buffer.WriteString(ddEncoded)
	buffer.WriteString(".")
	buffer.Write(task.signatures[0])
	buffer.WriteString(".")
	buffer.Write(task.signatures[1])
	buffer.WriteString(".")
	buffer.Write(task.signatures[2])
	ddFpFile := buffer.Bytes()

	comp, err := zstd.CompressLevel(nil, ddFpFile, 22)
	if err != nil {
		return errors.Errorf("compress: %w", err)
	}

	res := make([]byte, base64.StdEncoding.EncodedLen(len(comp)))
	base64.StdEncoding.Encode(res, comp)
	task.ddAndFpFile = res

	task.ddAndFingerprintsIc = rand.Uint32()
	var ids []string
	for i := uint32(0); i < task.config.DDAndFingerprintsMax; i++ {
		var buffer bytes.Buffer
		counter := task.ddAndFingerprintsIc + i

		buffer.Write(ddFpFile)
		buffer.WriteString(".")
		buffer.WriteString(strconv.Itoa(int(counter)))

		compressed, err := zstd.CompressLevel(nil, buffer.Bytes(), 22)
		if err != nil {
			return errors.Errorf("compress: %w", err)
		}

		hash, err := sha3256hash(compressed)
		if err != nil {
			return errors.Errorf("sha3256hash: %w", err)
		}

		ids = append(ids, base58.Encode(hash))
	}
	task.ddAndFingerprintsIDs = ids

	return nil
}

func (task *Task) checkCurrentBalance(ctx context.Context, registrationFee float64) error {
	if registrationFee == 0 {
		return errors.Errorf("invalid registration fee: %f", registrationFee)
	}

	if registrationFee > task.Request.MaximumFee {
		return errors.Errorf("registration fee is to expensive - maximum-fee (%f) < registration-fee(%f)", task.Request.MaximumFee, registrationFee)
	}

	balance, err := task.pastelClient.GetBalance(ctx, task.Request.SpendableAddress)
	if err != nil {
		return errors.Errorf("get balance of address(%s): %w", task.Request.SpendableAddress, err)
	}

	if balance < registrationFee {
		return errors.Errorf("not enough PSL - balance(%f) < registration-fee(%f)", balance, registrationFee)
	}

	return nil
}

func (task *Task) waitTxidValid(ctx context.Context, txID string, expectedConfirms int64, interval time.Duration) error {
	log.WithContext(ctx).Debugf("Need %d confirmation for txid %s", expectedConfirms, txID)
	blockTracker := blocktracker.New(task.pastelClient)
	baseBlkCnt, err := blockTracker.GetBlockCount()
	if err != nil {
		log.WithContext(ctx).WithError(err).Warn("failed to get block count")
		return err
	}

	for {
		select {
		case <-ctx.Done():
			return errors.Errorf("context done: %w", ctx.Err())
		case <-time.After(interval):
			checkConfirms := func() error {
				subCtx, cancel := context.WithTimeout(ctx, 15*time.Second)
				defer cancel()

				result, err := task.pastelClient.GetRawTransactionVerbose1(subCtx, txID)
				if err != nil {
					return errors.Errorf("get transaction: %w", err)
				}

				if result.Confirmations >= expectedConfirms {
					return nil
				}

				return errors.Errorf("not enough confirmations: expected %d, got %d", expectedConfirms, result.Confirmations)
			}

			err := checkConfirms()
			if err != nil {
				log.WithContext(ctx).WithError(err).Warn("check confirmations failed")
			} else {
				return nil
			}

			currentBlkCnt, err := blockTracker.GetBlockCount()
			if err != nil {
				log.WithContext(ctx).WithError(err).Warn("failed to get block count")
				continue
			}

			if currentBlkCnt-baseBlkCnt >= int32(expectedConfirms)+2 {
				return errors.Errorf("timeout when wating for confirmation of transaction %s", txID)
			}
		}
	}
}

func (task *Task) encodeFingerprint(ctx context.Context, fingerprint []byte, img *artwork.File) error {
	// Sign fingerprint
	ed448PubKey, err := getPubKey(task.Request.ArtistPastelID)
	if err != nil {
		return fmt.Errorf("encodeFingerprint: %v", err)
	}

	ed448Signature, err := task.pastelClient.Sign(ctx, fingerprint, task.Request.ArtistPastelID, task.Request.ArtistPastelIDPassphrase, pastel.SignAlgorithmED448)
	if err != nil {
		return errors.Errorf("sign fingerprint: %w", err)
	}

	ticket, err := task.pastelClient.FindTicketByID(ctx, task.Request.ArtistPastelID)
	if err != nil {
		return errors.Errorf("find register ticket of artist pastel id(%s):%w", task.Request.ArtistPastelID, err)
	}

	pqSignature, err := task.pastelClient.Sign(ctx, fingerprint, task.Request.ArtistPastelID, task.Request.ArtistPastelIDPassphrase, pastel.SignAlgorithmLegRoast)
	if err != nil {
		return errors.Errorf("sign fingerprint with legroats: %w", err)
	}

	pqPubKey, err := getPubKey(ticket.PqKey)
	if err != nil {
		return fmt.Errorf("encodeFingerprint: %v", err)
	}

	// Encode data to the image.
	encSig := qrsignature.New(
		qrsignature.Fingerprint(fingerprint),
		qrsignature.PostQuantumSignature(pqSignature),
		qrsignature.PostQuantumPubKey(pqPubKey),
		qrsignature.Ed448Signature(ed448Signature),
		qrsignature.Ed448PubKey(ed448PubKey),
	)
	if err := img.Encode(encSig); err != nil {
		return err
	}

	return nil
}

// meshNodes establishes communication between supernodes.
func (task *Task) meshNodes(ctx context.Context, nodes node.List, primaryIndex int) (node.List, error) {
	var meshNodes node.List
	secInfo := &alts.SecInfo{
		PastelID:   task.Request.ArtistPastelID,
		PassPhrase: task.Request.ArtistPastelIDPassphrase,
		Algorithm:  "ed448",
	}

	primary := nodes[primaryIndex]
	log.WithContext(ctx).Debugf("Trying to connect to primary node %q", primary)
	if err := primary.Connect(ctx, task.config.ConnectToNodeTimeout, secInfo); err != nil {
		return nil, err
	}
	if err := primary.Session(ctx, true); err != nil {
		return nil, err
	}

	nextConnCtx, nextConnCancel := context.WithCancel(ctx)
	defer nextConnCancel()

	// FIXME: ugly hack here. Need to make the Node and List to be safer
	secondariesMtx := &sync.Mutex{}
	var secondaries node.List
	go func() {
		for i, node := range nodes {
			node := node

			if i == primaryIndex {
				continue
			}

			select {
			case <-nextConnCtx.Done():
				return
			case <-time.After(task.config.connectToNextNodeDelay):
				go func() {
					defer errors.Recover(log.Fatal)

					if err := node.Connect(ctx, task.config.ConnectToNodeTimeout, secInfo); err != nil {
						return
					}
					if err := node.Session(ctx, false); err != nil {
						return
					}
					// Should not run this code in go routine
					func() {
						secondariesMtx.Lock()
						defer secondariesMtx.Unlock()
						secondaries.Add(node)
					}()

					if err := node.ConnectTo(ctx, types.MeshedSuperNode{
						NodeID: primary.PastelID(),
						SessID: primary.SessID(),
					}); err != nil {
						return
					}
					log.WithContext(ctx).Debugf("Seconary %q connected to primary", node)
				}()
			}
		}
	}()

	acceptCtx, acceptCancel := context.WithTimeout(ctx, task.config.acceptNodesTimeout)
	defer acceptCancel()

	accepted, err := primary.AcceptedNodes(acceptCtx)
	if err != nil {
		return nil, err
	}

	primary.SetPrimary(true)
	meshNodes.Add(primary)

	secondariesMtx.Lock()
	defer secondariesMtx.Unlock()
	for _, pastelID := range accepted {
		log.WithContext(ctx).Debugf("Primary accepted %q secondary node", pastelID)

		node := secondaries.FindByPastelID(pastelID)
		if node == nil {
			return nil, errors.New("not found accepted node")
		}
		meshNodes.Add(node)
	}
	return meshNodes, nil
}

func (task *Task) isSuitableStorageFee(ctx context.Context) (bool, error) {
	fee, err := task.pastelClient.StorageNetworkFee(ctx)
	if err != nil {
		return false, err
	}
	return fee <= task.Request.MaximumFee, nil
}

func (task *Task) pastelTopNodes(ctx context.Context) (node.List, error) {
	var nodes node.List

	mns, err := task.pastelClient.MasterNodesTop(ctx)
	if err != nil {
		return nil, err
	}
	for _, mn := range mns {
		if mn.Fee > task.Request.MaximumFee {
			continue
		}

		if mn.ExtKey == "" || mn.ExtAddress == "" {
			continue
		}

		// Ensures that the PastelId(mn.ExtKey) of MN node is registered
		_, err = task.pastelClient.FindTicketByID(ctx, mn.ExtKey)
		if err != nil {
			log.WithContext(ctx).WithField("mn", mn).Warn("FindTicketByID() failed")
			continue
		}
		nodes = append(nodes, node.NewNode(task.Service.nodeClient, mn.ExtAddress, mn.ExtKey))
	}

	return nodes, nil
}

// determine current block height & hash of it
func (task *Task) getBlock(ctx context.Context) error {
	// Get block num
	blockNum, err := task.pastelClient.GetBlockCount(ctx)
	task.creatorBlockHeight = int(blockNum)
	if err != nil {
		return errors.Errorf("get block num: %w", err)
	}

	// Get block hash string
	blockInfo, err := task.pastelClient.GetBlockVerbose1(ctx, blockNum)
	if err != nil {
		return errors.Errorf("get block info blocknum=%d: %w", blockNum, err)
	}

	// Decode hash string to byte
	task.creatorBlockHash = blockInfo.Hash
	if err != nil {
		return errors.Errorf("convert hash string %s to bytes: %w", blockInfo.Hash, err)
	}

	return nil
}

func (task *Task) genRQIdentifiersFiles(ctx context.Context) error {
	log.Debugf("Connect to %s", task.config.RaptorQServiceAddress)
	conn, err := task.rqClient.Connect(ctx, task.config.RaptorQServiceAddress)
	if err != nil {
		return errors.Errorf("connect to raptorQ: %w", err)
	}
	defer conn.Close()

	content, err := task.imageEncodedWithFingerprints.Bytes()
	if err != nil {
		return errors.Errorf("read image content: %w", err)
	}

	rqService := conn.RaptorQ(&rqnode.Config{
		RqFilesDir: task.Service.config.RqFilesDir,
	})

	log.WithContext(ctx).Debugf("Image hash %x", sha3.Sum256(content))
	// FIXME :
	// - check format of artis block hash should be base58 or not
	encodeInfo, err := rqService.EncodeInfo(ctx, content, task.config.NumberRQIDSFiles, task.creatorBlockHash, task.Request.ArtistPastelID)
	if err != nil {
		return errors.Errorf("generate RaptorQ symbols identifiers: %w", err)
	}

	files := 0
	for _, rawSymbolIDFile := range encodeInfo.SymbolIDFiles {
		err := task.generateRQIDs(ctx, rawSymbolIDFile)
		if err != nil {
			task.UpdateStatus(StatusErrorGenRaptorQSymbolsFailed)
			return errors.Errorf("create rqids file :%w", err)
		}
		files++
		break
	}

	if files != 1 {
		return errors.Errorf("number of raptorq symbol identifiers files must be greater than 1")
	}
	task.rqEncodeParams = encodeInfo.EncoderParam

	return nil
}

func (task *Task) generateRQIDs(ctx context.Context, rawFile rqnode.RawSymbolIDFile) error {
	var content []byte
	appendStr := func(b []byte, s string) []byte {
		b = append(b, []byte(s)...)
		b = append(b, '\n')
		return b
	}

	content = appendStr(content, rawFile.BlockHash)
	content = appendStr(content, rawFile.PastelID)
	for _, id := range rawFile.SymbolIdentifiers {
		content = appendStr(content, id)
	}

	signature, err := task.pastelClient.Sign(ctx, content, task.Request.ArtistPastelID, task.Request.ArtistPastelIDPassphrase, pastel.SignAlgorithmED448)
	if err != nil {
		return errors.Errorf("sign identifiers file: %w", err)
	}

	encSign := make([]byte, base64.StdEncoding.EncodedLen(len(signature)))
	base64.StdEncoding.Encode(encSign, signature)

	encfile := make([]byte, base64.StdEncoding.EncodedLen(len(content)))
	base64.StdEncoding.Encode(encfile, content)

	var buffer bytes.Buffer
	buffer.Write(encfile)
	buffer.WriteString(".")
	buffer.Write(encSign)
	rqIDFile := buffer.Bytes()

	comp, err := zstd.CompressLevel(nil, rqIDFile, 22)
	if err != nil {
		return errors.Errorf("compress: %w", err)
	}

	res := make([]byte, base64.StdEncoding.EncodedLen(len(comp)))
	base64.StdEncoding.Encode(res, comp)
	task.rqIDsFile = res

	task.rqIDsIc = rand.Uint32()
	ids := []string{}
	for i := uint32(0); i < task.config.RQIDsMax; i++ {
		var buffer bytes.Buffer
		counter := task.rqIDsIc + i

		buffer.Write(rqIDFile)
		buffer.WriteString(".")
		buffer.WriteString(strconv.Itoa(int(counter)))

		compressedData, err := zstd.CompressLevel(nil, buffer.Bytes(), 22)
		if err != nil {
			return errors.Errorf("compress identifiers file: %w", err)
		}

		hash, err := sha3256hash(compressedData)
		if err != nil {
			return errors.Errorf("sha3256hash: %w", err)
		}

		ids = append(ids, base58.Encode(hash))
	}
	task.rqids = ids

	return nil
}

func (task *Task) createArtTicket(_ context.Context) error {
	if task.fingerprint == nil {
		return errEmptyFingerprints
	}
	if task.datahash == nil {
		return errEmptyDatahash
	}
	if task.previewHash == nil {
		return errEmptyPreviewHash
	}
	if task.mediumThumbnailHash == nil {
		return errEmptyMediumThumbnailHash
	}
	if task.smallThumbnailHash == nil {
		return errEmptySmallThumbnailHash
	}
	if task.rqids == nil {
		return errEmptyRaptorQSymbols
	}

	nftType := pastel.NFTTypeImage

	// TODO: fill all 0 and "TBD" value with real values when other API ready
	ticket := &pastel.NFTTicket{
		Version:   1,
		Author:    task.Request.ArtistPastelID,
		BlockNum:  task.creatorBlockHeight,
		BlockHash: task.creatorBlockHash,
		Copies:    task.Request.IssuedCopies,
		Royalty:   0,     // Not supported yet by cNode
		Green:     false, // Not supported yet by cNode
		AppTicketData: pastel.AppTicket{
			CreatorName:                task.Request.ArtistName,
			CreatorWebsite:             safeString(task.Request.ArtistWebsiteURL),
			CreatorWrittenStatement:    safeString(task.Request.Description),
			NFTTitle:                   safeString(&task.Request.Name),
			NFTSeriesName:              safeString(task.Request.SeriesName),
			NFTCreationVideoYoutubeURL: safeString(task.Request.YoutubeURL),
			NFTKeywordSet:              safeString(task.Request.Keywords),
			NFTType:                    nftType,
			TotalCopies:                task.Request.IssuedCopies,
			PreviewHash:                task.previewHash,
			Thumbnail1Hash:             task.mediumThumbnailHash,
			Thumbnail2Hash:             task.smallThumbnailHash,
			DataHash:                   task.datahash,
<<<<<<< HEAD
			/*
					FingerprintsHash:           task.fingerprintsHash,
					FingerprintsSignature:      task.fingerprintSignature,
					/*DupeDetectionSystemVer:     task.fingerprintAndScores.DupeDectectionSystemVersion,
					MatchesFoundOnFirstPage:    int(task.fingerprintAndScores.MatchesFoundOnFirstPage),
					NumberOfResultPages:        int(task.fingerprintAndScores.NumberOfPagesOfResults),
					FirstMatchURL:              task.fingerprintAndScores.URLOfFirstMatchInPage,
					PastelRarenessScore:        task.fingerprintAndScores.OverallAverageRarenessScore,
					InternetRarenessScore:      0, // FIXME
					OpenNSFWScore:              task.fingerprintAndScores.OpenNSFWScore,
					AlternateNSFWScores: pastel.AlternateNSFWScores{
						Drawing: task.fingerprintAndScores.AlternativeNSFWScore.Drawing,
						Hentai:  task.fingerprintAndScores.AlternativeNSFWScore.Hentai,
						Neutral: task.fingerprintAndScores.AlternativeNSFWScore.Neutral,
						Porn:    task.fingerprintAndScores.AlternativeNSFWScore.Porn,
						Sexy:    task.fingerprintAndScores.AlternativeNSFWScore.Sexy,
					},
				PerceptualImageHashes: pastel.PerceptualImageHashes{
					PerceptualHash: task.fingerprintAndScores.PerceptualImageHashes.PerceptualHash,
					AverageHash:    task.fingerprintAndScores.PerceptualImageHashes.AverageHash,
					DifferenceHash: task.fingerprintAndScores.PerceptualImageHashes.DifferenceHash,
					PDQHash:        task.fingerprintAndScores.PerceptualImageHashes.PDQHash,
					NeuralHash:     task.fingerprintAndScores.PerceptualImageHashes.NeuralHash,
				},
				IsRareOnInternet: task.fingerprintAndScores.IsRareOnInternet,
				IsLikelyDupe:     task.fingerprintAndScores.IsLikelyDupe,
			*/
			RQIDs: task.rqids,
			RQOti: task.rqEncodeParams.Oti,
=======
			DDAndFingerprintsIc:        task.ddAndFingerprintsIc,
			DDAndFingerprintsMax:       task.config.DDAndFingerprintsMax,
			DDAndFingerprintsIDs:       task.ddAndFingerprintsIDs,
			RQIc:                       task.rqIDsIc,
			RQMax:                      task.config.RQIDsMax,
			RQIDs:                      task.rqids,
			RQOti:                      task.rqEncodeParams.Oti,
>>>>>>> 86f4e4e1
		},
	}

	task.ticket = ticket
	return nil
}

func (task *Task) signTicket(ctx context.Context) error {
	data, err := pastel.EncodeNFTTicket(task.ticket)
	if err != nil {
		return errors.Errorf("encode ticket %w", err)
	}

	task.creatorSignature, err = task.pastelClient.Sign(ctx, data, task.Request.ArtistPastelID, task.Request.ArtistPastelIDPassphrase, pastel.SignAlgorithmED448)
	if err != nil {
		return errors.Errorf("sign ticket %w", err)
	}
	return nil
}

func (task *Task) registerActTicket(ctx context.Context) (string, error) {
	return task.pastelClient.RegisterActTicket(ctx, task.regNFTTxid, task.creatorBlockHeight, task.registrationFee, task.Request.ArtistPastelID, task.Request.ArtistPastelIDPassphrase)
}

// NewTask returns a new Task instance.
func NewTask(service *Service, Ticket *Request) *Task {
	return &Task{
		Task:    task.New(StatusTaskStarted),
		Service: service,
		Request: Ticket,
	}
}

func (task *Task) connectToTopRankNodes(ctx context.Context) error {
	// Retrieve supernodes with highest ranks.
	topNodes, err := task.pastelTopNodes(ctx)
	if err != nil {
		return errors.Errorf("call masternode top: %w", err)
	}

	if len(topNodes) < task.config.NumberSuperNodes {
		task.UpdateStatus(ErrorInsufficientFee)
		return errors.New("unable to find enough Supernodes with acceptable storage fee")
	}

	// For testing
	// // TODO: Remove this when releaset because in localnet there is no need to start 10 gonode
	// // and chase the log
	// pinned := []string{"127.0.0.1:4444", "127.0.0.1:4445", "127.0.0.1:4446"}
	// pinnedMn := make([]*node.Node, 0)
	// for i := range topNodes {
	// 	for j := range pinned {
	// 		if topNodes[i].Address() == pinned[j] {
	// 			pinnedMn = append(pinnedMn, topNodes[i])
	// 		}
	// 	}
	// }
	// log.WithContext(ctx).Debugf("%v", pinnedMn)

	// Try to create mesh of supernodes, connecting to all supernodes in a different sequences.
	var nodes node.List
	var errs error

	for primaryRank := range topNodes {
		nodes, err = task.meshNodes(ctx, topNodes, primaryRank)
		if err != nil {
			// close connected connections
			topNodes.DisconnectAll()

			if errors.IsContextCanceled(err) {
				return err
			}
			errs = errors.Append(errs, err)
			log.WithContext(ctx).WithError(err).Warn("Could not create a mesh of the nodes")
			continue
		}
		break
	}
	if len(nodes) < task.config.NumberSuperNodes {
		// close connected connections
		topNodes.DisconnectAll()
		return errors.Errorf("Could not create a mesh of %d nodes: %w", task.config.NumberSuperNodes, errs)
	}

	// Activate supernodes that are in the mesh.
	nodes.Activate()
	// Disconnect supernodes that are not involved in the process.
	topNodes.DisconnectInactive()

	// Cancel context when any connection is broken.
	task.UpdateStatus(StatusConnected)
	task.nodes = nodes

	// Send all meshed supernode info to nodes - that will be used to node send info to other nodes
	meshedSNInfo := []types.MeshedSuperNode{}
	for _, node := range nodes {
		meshedSNInfo = append(meshedSNInfo, types.MeshedSuperNode{
			NodeID: node.PastelID(),
			SessID: node.SessID(),
		})
	}

	for _, node := range nodes {
		err = node.MeshNodes(ctx, meshedSNInfo)
		if err != nil {
			nodes.DisconnectAll()
			return errors.Errorf("could not send info of meshed nodes: %w", err)
		}
	}
	return nil
}

func (task *Task) sendRegMetadata(ctx context.Context) error {
	if task.creatorBlockHash == "" {
		return errors.New("empty current block hash")
	}

	if task.Request.ArtistPastelID == "" {
		return errors.New("empty creator pastelID")
	}

	regMetadata := &types.NftRegMetadata{
		BlockHash:       task.creatorBlockHash,
		CreatorPastelID: task.Request.ArtistPastelID,
	}

	return task.nodes.SendRegMetadata(ctx, regMetadata)
}

func (task *Task) probeImage(ctx context.Context) error {
	log.WithContext(ctx).WithField("filename", task.Request.Image.Name()).Debug("probe image")

	// Send image to supernodes for probing.
	if err := task.nodes.ProbeImage(ctx, task.Request.Image); err != nil {
		return errors.Errorf("send image: %w", err)
	}
	signatures := [][]byte{}
	// Match signatures received from supernodes.
	for i := 0; i < len(task.nodes); i++ {
		verified, err := task.pastelClient.Verify(ctx, task.nodes[i].FingerprintAndScoresBytes, string(task.nodes[i].Signature), task.nodes[i].PastelID(), pastel.SignAlgorithmED448)
		if err != nil {
			return errors.Errorf("probeImage: pastelClient.Verify %w", err)
		}

		if !verified {
			task.UpdateStatus(StatusErrorSignaturesNotMatch)
			return errors.Errorf("node[%s] signature doesn't match", task.nodes[i].PastelID())
		}

		signatures = append(signatures, task.nodes[i].Signature)
	}
	task.signatures = signatures

	// Match fingerprints received from supernodes.
	if err := task.nodes.MatchFingerprintAndScores(); err != nil {
		task.UpdateStatus(StatusErrorFingerprintsNotMatch)
		return errors.Errorf("fingerprints aren't matched :%w", err)
	}

	task.fingerprintAndScores = task.nodes.FingerAndScores()
	task.UpdateStatus(StatusImageProbed)

	// // As we are going to store the the compressed figerprint to kamedila
	// // so we calculated the hash based on the compressed fingerprints as well
	// fingerprintsHash, err := sha3256hash(task.fingerprintAndScores.ZstdCompressedFingerprint)
	// if err != nil {
	// 	return errors.Errorf("hash zstd commpressed fingerprints: %w", err)
	// }
	// task.fingerprintsHash = []byte(base58.Encode(fingerprintsHash))

	// // Decompress the fingerprint as bytes for later use
	// task.fingerprint, err = zstd.Decompress(nil, task.fingerprintAndScores.ZstdCompressedFingerprint)
	// if err != nil {
	// 	return errors.Errorf("decompress finger failed")
	// }

	return nil
}

func (task *Task) uploadImage(ctx context.Context) error {
	img1, err := task.Request.Image.Copy()
	if err != nil {
		return errors.Errorf("copy image to encode: %w", err)
	}

	log.WithContext(ctx).WithField("FileName", img1.Name()).Debug("final image")
	if err := task.encodeFingerprint(ctx, task.fingerprint, img1); err != nil {
		return errors.Errorf("encode image with fingerprint: %w", err)
	}
	task.imageEncodedWithFingerprints = img1

	imgBytes, err := img1.Bytes()
	if err != nil {
		return errors.Errorf("convert image to byte stream %w", err)
	}

	if task.datahash, err = sha3256hash(imgBytes); err != nil {
		return errors.Errorf("hash encoded image: %w", err)
	}

	// Upload image with pqgsinganature and its thumb to supernodes
	if err := task.nodes.UploadImageWithThumbnail(ctx, img1, task.Request.Thumbnail); err != nil {
		return errors.Errorf("upload encoded image and thumbnail coordinate: %w", err)
	}
	// Match thumbnail hashes receiveed from supernodes
	if err := task.nodes.MatchThumbnailHashes(); err != nil {
		task.UpdateStatus(StatusErrorThumbnailHashsesNotMatch)
		return errors.Errorf("thumbnail hash returns by supenodes not mached: %w", err)
	}
	task.UpdateStatus(StatusImageAndThumbnailUploaded)

	task.previewHash = task.nodes.PreviewHash()
	task.mediumThumbnailHash = task.nodes.MediumThumbnailHash()
	task.smallThumbnailHash = task.nodes.SmallThumbnailHash()

	return nil
}

func (task *Task) sendSignedTicket(ctx context.Context) error {
	buf, err := pastel.EncodeNFTTicket(task.ticket)
	if err != nil {
		return errors.Errorf("marshal ticket: %w", err)
	}
	log.Debug(string(buf))

	if err := task.nodes.UploadSignedTicket(ctx, buf, task.creatorSignature, task.rqIDsFile, task.ddAndFpFile, task.rqEncodeParams); err != nil {
		return errors.Errorf("upload signed ticket: %w", err)
	}

	if err := task.nodes.MatchRegistrationFee(); err != nil {
		return errors.Errorf("registration fees don't matched: %w", err)
	}

	// check if fee is over-expection
	task.registrationFee = task.nodes.RegistrationFee()

	if task.registrationFee > int64(task.Request.MaximumFee) {
		return errors.Errorf("fee too high: registration fee %d, maximum fee %d", task.registrationFee, int64(task.Request.MaximumFee))
	}
	task.registrationFee = task.nodes.RegistrationFee()

	return nil
}

func (task *Task) preburntRegistrationFee(ctx context.Context) error {
	if task.registrationFee <= 0 {
		return errors.Errorf("invalid registration fee")
	}

	burnedAmount := float64(task.registrationFee) / 10
	burnTxid, err := task.pastelClient.SendFromAddress(ctx, task.Request.SpendableAddress, task.config.BurnAddress, burnedAmount)
	if err != nil {
		return errors.Errorf("burn 10 percent of transaction fee: %w", err)
	}
	task.burnTxid = burnTxid
	log.WithContext(ctx).Debugf("preburn txid: %s", task.burnTxid)

	if err := task.nodes.SendPreBurntFeeTxid(ctx, task.burnTxid); err != nil {
		return errors.Errorf("send pre-burn-txid: %s to supernode(s): %w", task.burnTxid, err)
	}
	task.regNFTTxid = task.nodes.RegArtTicketID()
	if task.regNFTTxid == "" {
		return errors.Errorf("empty regNFTTxid")
	}

	return nil
}

func (task *Task) removeArtifacts() {
	removeFn := func(file *artwork.File) {
		if file != nil {
			log.Debugf("remove file: %s", file.Name())
			if err := file.Remove(); err != nil {
				log.Debugf("remove file failed: %s", err.Error())
			}
		}
	}
	if task.Request != nil {
		removeFn(task.Request.Image)
		removeFn(task.imageEncodedWithFingerprints)
	}
}<|MERGE_RESOLUTION|>--- conflicted
+++ resolved
@@ -693,37 +693,6 @@
 			Thumbnail1Hash:             task.mediumThumbnailHash,
 			Thumbnail2Hash:             task.smallThumbnailHash,
 			DataHash:                   task.datahash,
-<<<<<<< HEAD
-			/*
-					FingerprintsHash:           task.fingerprintsHash,
-					FingerprintsSignature:      task.fingerprintSignature,
-					/*DupeDetectionSystemVer:     task.fingerprintAndScores.DupeDectectionSystemVersion,
-					MatchesFoundOnFirstPage:    int(task.fingerprintAndScores.MatchesFoundOnFirstPage),
-					NumberOfResultPages:        int(task.fingerprintAndScores.NumberOfPagesOfResults),
-					FirstMatchURL:              task.fingerprintAndScores.URLOfFirstMatchInPage,
-					PastelRarenessScore:        task.fingerprintAndScores.OverallAverageRarenessScore,
-					InternetRarenessScore:      0, // FIXME
-					OpenNSFWScore:              task.fingerprintAndScores.OpenNSFWScore,
-					AlternateNSFWScores: pastel.AlternateNSFWScores{
-						Drawing: task.fingerprintAndScores.AlternativeNSFWScore.Drawing,
-						Hentai:  task.fingerprintAndScores.AlternativeNSFWScore.Hentai,
-						Neutral: task.fingerprintAndScores.AlternativeNSFWScore.Neutral,
-						Porn:    task.fingerprintAndScores.AlternativeNSFWScore.Porn,
-						Sexy:    task.fingerprintAndScores.AlternativeNSFWScore.Sexy,
-					},
-				PerceptualImageHashes: pastel.PerceptualImageHashes{
-					PerceptualHash: task.fingerprintAndScores.PerceptualImageHashes.PerceptualHash,
-					AverageHash:    task.fingerprintAndScores.PerceptualImageHashes.AverageHash,
-					DifferenceHash: task.fingerprintAndScores.PerceptualImageHashes.DifferenceHash,
-					PDQHash:        task.fingerprintAndScores.PerceptualImageHashes.PDQHash,
-					NeuralHash:     task.fingerprintAndScores.PerceptualImageHashes.NeuralHash,
-				},
-				IsRareOnInternet: task.fingerprintAndScores.IsRareOnInternet,
-				IsLikelyDupe:     task.fingerprintAndScores.IsLikelyDupe,
-			*/
-			RQIDs: task.rqids,
-			RQOti: task.rqEncodeParams.Oti,
-=======
 			DDAndFingerprintsIc:        task.ddAndFingerprintsIc,
 			DDAndFingerprintsMax:       task.config.DDAndFingerprintsMax,
 			DDAndFingerprintsIDs:       task.ddAndFingerprintsIDs,
@@ -731,7 +700,6 @@
 			RQMax:                      task.config.RQIDsMax,
 			RQIDs:                      task.rqids,
 			RQOti:                      task.rqEncodeParams.Oti,
->>>>>>> 86f4e4e1
 		},
 	}
 
