--- conflicted
+++ resolved
@@ -138,17 +138,13 @@
 		_ = task.MeshHandler.CloseSNsConnections(ctx, nodesDone)
 		return errors.Errorf("active action ticket: %w", err)
 	}
-<<<<<<< HEAD
-	log.Debugf("Active action ticket txid: %s", activateTxID)
 	task.UpdateStatus(&common.EphemeralStatus{
 		StatusTitle:   "Activating Cascade Action Ticket TXID: ",
 		StatusString:  activateTxID,
 		IsFailureBool: false,
 		IsFinalBool:   false,
 	})
-=======
 	log.Infof("Active action ticket txid: %s", activateTxID)
->>>>>>> 2cb85516
 
 	// Wait until activateTxID is valid
 	err = task.service.pastelHandler.WaitTxidValid(newCtx, activateTxID, int64(task.service.config.CascadeActTxMinConfirmations),
@@ -158,17 +154,13 @@
 		return errors.Errorf("wait activate txid valid: %w", err)
 	}
 	task.UpdateStatus(common.StatusTicketActivated)
-<<<<<<< HEAD
-	log.Debugf("Active txid is confirmed")
 	task.UpdateStatus(&common.EphemeralStatus{
 		StatusTitle:   "Activated Cascade Action Ticket TXID: ",
 		StatusString:  activateTxID,
 		IsFailureBool: false,
 		IsFinalBool:   false,
 	})
-=======
 	log.Info("Active txid is confirmed")
->>>>>>> 2cb85516
 
 	// Send ActionAct request to primary node
 	if err := task.uploadActionAct(newCtx, task.regCascadeTxid); err != nil {
