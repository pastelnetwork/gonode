package nftsearch

import (
	"context"
	"fmt"
	"sync"

	"github.com/pastelnetwork/gonode/walletnode/services/common"

	"sort"

	"github.com/pastelnetwork/gonode/common/errgroup"
	"github.com/pastelnetwork/gonode/common/errors"
	"github.com/pastelnetwork/gonode/common/log"
	"github.com/pastelnetwork/gonode/pastel"
)

// NftSearchingTask is the task of searching for nft.
type NftSearchingTask struct {
	*common.WalletNodeTask

	thumbnail *ThumbnailHandler

	service *NftSearchingService
	// request is search request from API call
	request *NftSearchingRequest

	searchResult   []*RegTicketSearch
	resultChan     chan *RegTicketSearch
	searchResMutex sync.Mutex

	err error
}

// Run starts the task
func (task *NftSearchingTask) Run(ctx context.Context) error {
	defer close(task.resultChan)
	task.err = task.RunHelper(ctx, task.run, task.removeArtifacts)
	return nil
}

func (task *NftSearchingTask) run(ctx context.Context) error {
	if err := task.search(ctx); err != nil {
		return errors.Errorf("search tickets: %w", err)
	}

	pastelConnections := task.service.config.NumberSuperNodes
	if len(task.searchResult) < pastelConnections {
		pastelConnections = len(task.searchResult)
	}

	ctx, cancel := context.WithCancel(ctx)
	defer cancel()

	if err := task.thumbnail.Connect(ctx, pastelConnections, cancel); err != nil {
		return errors.Errorf("connect and setup fetchers: %w", err)
	}
	if err := task.thumbnail.FetchMultiple(ctx, task.searchResult, &task.resultChan); err != nil {
		return errors.Errorf("fetch multiple thumbnails: %w", err)
	}

	return task.thumbnail.CloseAll(ctx)
}

func (task *NftSearchingTask) search(ctx context.Context) error {
	actTickets, err := task.service.pastelHandler.PastelClient.ActTickets(ctx, pastel.ActTicketAll, task.request.MinBlock)
	if err != nil {
		return fmt.Errorf("act ticket: %s", err)
	}

	group, gctx := errgroup.WithContext(ctx)
	for _, ticket := range actTickets {
		ticket := ticket
<<<<<<< HEAD
		//filter list of activation tickets by blocknum if provided
		if !common.InIntRange(ticket.Height, nil, task.Request.MaxBlock) {
			continue
		}
		//filter list of activation tickets by artist pastelid if artist is provided
		if task.Request.Artist != nil && *task.Request.Artist != ticket.ActTicketData.PastelID {
=======

		if !common.InIntRange(ticket.Height, nil, task.request.MaxBlock) {
			continue
		}

		if task.request.Artist != nil && *task.request.Artist != ticket.ActTicketData.PastelID {
>>>>>>> 497f9046
			continue
		}
		//iterate through filtered activation tickets
		group.Go(func() error {
			//request art registration tickets
			regTicket, err := task.service.pastelHandler.PastelClient.RegTicket(gctx, ticket.ActTicketData.RegTXID)
			if err != nil {
				log.WithContext(gctx).WithField("txid", ticket.TXID).WithError(err).Error("Reg request")

				return fmt.Errorf("reg ticket - txid: %s - err: %s", ticket.TXID, err)
			}

			if srch, isMatched := task.filterRegTicket(&regTicket); isMatched {
				task.addMatchedResult(srch)
			}

			return nil
		})
	}

	if err := group.Wait(); err != nil {
		return fmt.Errorf("reg ticket: %s", err)
	}

	sort.Slice(task.searchResult, func(i, j int) bool {
		return task.searchResult[i].MaxScore > task.searchResult[j].MaxScore
	})

	if len(task.searchResult) > task.request.Limit {
		task.searchResult = task.searchResult[:task.request.Limit]
	}

	if len(task.searchResult) == 0 {
		log.WithContext(ctx).WithField("request", task.request).Debug("No matching results")
	}

	return nil
}

// filterRegTicket filters ticket against request params & checks if its a match
func (task *NftSearchingTask) filterRegTicket(regTicket *pastel.RegTicket) (srch *RegTicketSearch, matched bool) {
	// --------- WIP: PSL-142------------------
	/* if !inFloatRange(float64(regTicket.RegTicketData.NFTTicketData.AppTicketData.PastelRarenessScore),
		task.request.MinRarenessScore, task.request.MaxRarenessScore) {
		return srch, false
	}

		if !inFloatRange(float64(regTicket.RegTicketData.NFTTicketData.AppTicketData.OpenNSFWScore),
			task.request.MinNsfwScore, task.request.MaxNsfwScore) {
			return srch, false
		}

	if !inFloatRange(float64(regTicket.RegTicketData.NFTTicketData.AppTicketData.InternetRarenessScore),
		task.request.MinInternetRarenessScore, task.request.MaxInternetRarenessScore) {
		return srch, false
	}*/

	if !common.InIntRange(regTicket.RegTicketData.NFTTicketData.AppTicketData.TotalCopies,
		task.request.MinCopies, task.request.MaxCopies) {
		return srch, false
	}

	regSearch := &RegTicketSearch{
		RegTicket: regTicket,
	}

	return regSearch.Search(task.request)
}

// addMatchedResult adds to search result
func (task *NftSearchingTask) addMatchedResult(res *RegTicketSearch) {
	task.searchResMutex.Lock()
	defer task.searchResMutex.Unlock()

	task.searchResult = append(task.searchResult, res)
}

// SubscribeSearchResult returns a new search result of the state.
func (task *NftSearchingTask) SubscribeSearchResult() <-chan *RegTicketSearch {
	return task.resultChan
}

// Error returns task err
func (task *NftSearchingTask) Error() error {
	return task.err
}

func (task *NftSearchingTask) removeArtifacts() {
}

// NewNftSearchTask returns a new NftSearchingTask instance.
func NewNftSearchTask(service *NftSearchingService, request *NftSearchingRequest) *NftSearchingTask {
	task := common.NewWalletNodeTask(logPrefix)
	meshHandlerOpts := common.MeshHandlerOpts{
		Task:          task,
		NodeMaker:     &NftSearchingNodeMaker{},
		PastelHandler: service.pastelHandler,
		NodeClient:    service.nodeClient,
		Configs: &common.MeshHandlerConfig{
			ConnectToNextNodeDelay: service.config.ConnectToNextNodeDelay,
			ConnectToNodeTimeout:   service.config.ConnectToNodeTimeout,
			AcceptNodesTimeout:     service.config.AcceptNodesTimeout,
			MinSNs:                 service.config.NumberSuperNodes,
			PastelID:               request.UserPastelID,
			Passphrase:             request.UserPassphrase,
		},
	}

	return &NftSearchingTask{
		WalletNodeTask: task,
		service:        service,
		request:        request,
		resultChan:     make(chan *RegTicketSearch),
		thumbnail:      NewThumbnailHandler(common.NewMeshHandler(meshHandlerOpts)),
	}
}

// NftGetSearchTask helper
type NftGetSearchTask struct {
	*common.WalletNodeTask
	thumbnail *ThumbnailHandler
}

// NewNftGetSearchTask returns a new NftSearchingTask instance.
func NewNftGetSearchTask(service *NftSearchingService, pastelID string, passphrase string) *NftGetSearchTask {
	task := common.NewWalletNodeTask(logPrefix)
	meshHandlerOpts := common.MeshHandlerOpts{
		Task:          task,
		NodeMaker:     &NftSearchingNodeMaker{},
		PastelHandler: service.pastelHandler,
		NodeClient:    service.nodeClient,
		Configs: &common.MeshHandlerConfig{
			ConnectToNextNodeDelay: service.config.ConnectToNextNodeDelay,
			ConnectToNodeTimeout:   service.config.ConnectToNodeTimeout,
			AcceptNodesTimeout:     service.config.AcceptNodesTimeout,
			MinSNs:                 service.config.NumberSuperNodes,
			PastelID:               pastelID,
			Passphrase:             passphrase,
		},
	}

	return &NftGetSearchTask{
		WalletNodeTask: task,
		thumbnail:      NewThumbnailHandler(common.NewMeshHandler(meshHandlerOpts)),
	}
}<|MERGE_RESOLUTION|>--- conflicted
+++ resolved
@@ -71,21 +71,12 @@
 	group, gctx := errgroup.WithContext(ctx)
 	for _, ticket := range actTickets {
 		ticket := ticket
-<<<<<<< HEAD
 		//filter list of activation tickets by blocknum if provided
-		if !common.InIntRange(ticket.Height, nil, task.Request.MaxBlock) {
+		if !common.InIntRange(ticket.Height, nil, task.request.MaxBlock) {
 			continue
 		}
 		//filter list of activation tickets by artist pastelid if artist is provided
-		if task.Request.Artist != nil && *task.Request.Artist != ticket.ActTicketData.PastelID {
-=======
-
-		if !common.InIntRange(ticket.Height, nil, task.request.MaxBlock) {
-			continue
-		}
-
 		if task.request.Artist != nil && *task.request.Artist != ticket.ActTicketData.PastelID {
->>>>>>> 497f9046
 			continue
 		}
 		//iterate through filtered activation tickets
