--- conflicted
+++ resolved
@@ -15,14 +15,8 @@
 	"github.com/pastelnetwork/gonode/pastel"
 )
 
-<<<<<<< HEAD
-// NftSearchTask handles communication to the supernodes for
-//  NFT search as well as getting thumbnails.
-type NftSearchTask struct {
-=======
 // NftSearchingTask is the task of searching for nft.
 type NftSearchingTask struct {
->>>>>>> e4c8ee6f
 	*common.WalletNodeTask
 
 	thumbnail *ThumbnailHandler
@@ -45,13 +39,7 @@
 	return nil
 }
 
-<<<<<<< HEAD
-//following https://pastel.wiki/en/Architecture/Workflows/ArtSearchWorkflow
-//first conduct a search for art, then get thumbnails from supernode
-func (task *NftSearchTask) run(ctx context.Context) error {
-=======
 func (task *NftSearchingTask) run(ctx context.Context) error {
->>>>>>> e4c8ee6f
 	if err := task.search(ctx); err != nil {
 		return errors.Errorf("search tickets: %w", err)
 	}
@@ -74,13 +62,7 @@
 	return task.thumbnail.CloseAll(ctx)
 }
 
-<<<<<<< HEAD
-//https://pastel.wiki/en/Architecture/Workflows/ArtSearchWorkflow#h-1-walletnode-search-for-art
-func (task *NftSearchTask) search(ctx context.Context) error {
-	//get list of activation tickets from cNode
-=======
 func (task *NftSearchingTask) search(ctx context.Context) error {
->>>>>>> e4c8ee6f
 	actTickets, err := task.service.pastelHandler.PastelClient.ActTickets(ctx, pastel.ActTicketAll, task.Request.MinBlock)
 	if err != nil {
 		return fmt.Errorf("act ticket: %s", err)
@@ -133,12 +115,7 @@
 }
 
 // filterRegTicket filters ticket against Request params & checks if its a match
-<<<<<<< HEAD
-//  parameters are things like number of copies, rareness, nsfw scores, fuzzy search terms
-func (task *NftSearchTask) filterRegTicket(regTicket *pastel.RegTicket) (srch *RegTicketSearch, matched bool) {
-=======
 func (task *NftSearchingTask) filterRegTicket(regTicket *pastel.RegTicket) (srch *RegTicketSearch, matched bool) {
->>>>>>> e4c8ee6f
 	// --------- WIP: PSL-142------------------
 	/* if !inFloatRange(float64(regTicket.RegTicketData.NFTTicketData.AppTicketData.PastelRarenessScore),
 		task.Request.MinRarenessScore, task.Request.MaxRarenessScore) {
@@ -216,13 +193,8 @@
 	thumbnail *ThumbnailHandler
 }
 
-<<<<<<< HEAD
-// NewNftSearchTask is only used by GetThumbnail, but bypasses the need to form a request.
-func NewNftGetSearchTask(service *NftSearchService, pastelID string, passphrase string) *NftGetSearchTask {
-=======
 // NewNftGetSearchTask returns a new NftSearchingTask instance.
 func NewNftGetSearchTask(service *NftSearchingService, pastelID string, passphrase string) *NftGetSearchTask {
->>>>>>> e4c8ee6f
 	task := &NftGetSearchTask{
 		WalletNodeTask: common.NewWalletNodeTask(logPrefix),
 	}
