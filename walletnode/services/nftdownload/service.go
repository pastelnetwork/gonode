--- conflicted
+++ resolved
@@ -62,15 +62,8 @@
 }
 
 // NewNftDownloadService returns a new Service instance.
-<<<<<<< HEAD
-// NB: AddTask will get called by the API, creating an NftDownloadTask
-// instead of a generic task.
-func NewNftDownloadService(config *Config, pastelClient pastel.Client, nodeClient node.ClientInterface) *NftDownloadService {
-	return &NftDownloadService{
-=======
 func NewNftDownloadService(config *Config, pastelClient pastel.Client, nodeClient node.ClientInterface) *NftDownloadingService {
 	return &NftDownloadingService{
->>>>>>> e4c8ee6f
 		Worker:        task.NewWorker(),
 		config:        config,
 		nodeClient:    nodeClient,
