--- conflicted
+++ resolved
@@ -54,7 +54,6 @@
 	return group.Wait()
 }
 
-<<<<<<< HEAD
 // Tasks returns all tasks.
 func (service *Service) Tasks() []*Task {
 	var tasks []*Task
@@ -72,9 +71,6 @@
 	return nil
 }
 
-// AddTask runs a new task of the registration artwork and returns its taskID.
-func (service *Service) AddTask(ticket *Request) string {
-=======
 // StoreImage stores the image in the db and storage and return image_id
 func (service *Service) StoreImage(ctx context.Context, p *sense.UploadImagePayload) (res *sense.Image, err error) {
 	// Detect image format
@@ -163,7 +159,6 @@
 	}
 	ticket.Image = file
 
->>>>>>> b7ee1068
 	task := NewTask(service, ticket)
 	service.Worker.AddTask(task)
 
