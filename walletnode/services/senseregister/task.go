package senseregister

import (
	"bytes"
	"context"
	"encoding/json"
	"fmt"
	"math/rand"
	"sync"
	"time"

	"github.com/DataDog/zstd"
	"github.com/pastelnetwork/gonode/common/blocktracker"
	"github.com/pastelnetwork/gonode/common/errgroup"
	"github.com/pastelnetwork/gonode/common/errors"
	"github.com/pastelnetwork/gonode/common/log"
	"github.com/pastelnetwork/gonode/common/net/credentials/alts"
	"github.com/pastelnetwork/gonode/common/service/artwork"
	"github.com/pastelnetwork/gonode/common/service/task"
	"github.com/pastelnetwork/gonode/common/service/task/state"
	"github.com/pastelnetwork/gonode/common/types"
	"github.com/pastelnetwork/gonode/common/utils"
	"github.com/pastelnetwork/gonode/pastel"
	"github.com/pastelnetwork/gonode/walletnode/services/senseregister/node"
)

// Task is the task of registering new artwork.
type Task struct {
	task.Task
	*Service

	Request *Request

	// information of 3 nodes
	nodes node.List

	// task data to create RegArt ticket
	creatorBlockHeight   int
	creatorBlockHash     string
	fingerprintAndScores *pastel.DDAndFingerprints
	fingerprint          []byte
	datahash             []byte

	// signatures from SN1, SN2 & SN3 over dd_and_fingerprints data from dd-server
	signatures          [][]byte
	ddAndFingerprintsIc uint32
	// ddAndFingerprintsIDs are Base58(SHA3_256(compressed(Base64URL(dd_and_fingerprints).
	// Base64URL(signatureSN1).Base64URL(signatureSN2).Base64URL(signatureSN3).dd_and_fingerprints_ic)))
	ddAndFingerprintsIDs []string
	// ddAndFpFile is Base64(compressed(Base64(dd_and_fingerprints).Base64(signatureSN1).Base64(signatureSN3)))
	ddAndFpFile []byte

	// TODO: call cNodeAPI to get the following info
	regSenseTxid string

	// ticket
	creatorSignature []byte
	ticket           *pastel.ActionTicket
}

// Run starts the task
func (task *Task) Run(ctx context.Context) error {
	ctx = log.ContextWithPrefix(ctx, fmt.Sprintf("%s-%s", logPrefix, task.ID()))

	task.SetStatusNotifyFunc(func(status *state.Status) {
		log.WithContext(ctx).WithField("status", status).Debug("States updated")
	})

	log.WithContext(ctx).Debug("Start task")
	defer log.WithContext(ctx).Debug("End task")

	defer task.removeArtifacts()
	if err := task.run(ctx); err != nil {
		task.UpdateStatus(StatusTaskRejected)
		log.WithContext(ctx).WithErrorStack(err).Error("Task is rejected")
		return nil
	}

	task.UpdateStatus(StatusTaskCompleted)
	return nil
}

func (task *Task) run(ctx context.Context) error {
	ctx, cancel := context.WithCancel(ctx)
	defer cancel()

<<<<<<< HEAD
	/* Step 3,4: Find tops supernodes and validate top 3 SNs and create mesh network of 3 SNs */
=======
	// Retrieve supernodes with highest ranks.
>>>>>>> 0ac4ce3a
	if err := task.connectToTopRankNodes(ctx); err != nil {
		return errors.Errorf("connect to top rank nodes: %w", err)
	}

	// supervise the connection to top rank nodes
	// cancel any ongoing context if the connections are broken
	nodesDone := make(chan struct{})
	groupConnClose, _ := errgroup.WithContext(ctx)
	groupConnClose.Go(func() error {
		defer cancel()
		return task.nodes.WaitConnClose(ctx, nodesDone)
	})

	/* Step 5: Send image, burn txid to SNs */

	// send registration metadata
	if err := task.sendActionMetadata(ctx); err != nil {
		return errors.Errorf("send registration metadata: %w", err)
	}

	// probe image for average rareness, nsfw and seen score
	if err := task.probeImage(ctx); err != nil {
		return errors.Errorf("probe image: %w", err)
	}

	// generateDDAndFingerprintsIDs generates dd & fp IDs
	if err := task.generateDDAndFingerprintsIDs(); err != nil {
		return errors.Errorf("probe image: %w", err)
	}

	if err := task.createSenseTicket(ctx); err != nil {
		return errors.Errorf("create ticket: %w", err)
	}

	// sign ticket with creator signature
	if err := task.signTicket(ctx); err != nil {
		return errors.Errorf("sign sense ticket: %w", err)
	}

	// send signed ticket to supernodes to validate and register action with the network
	if err := task.sendSignedTicket(ctx); err != nil {
		return errors.Errorf("send signed sense ticket: %w", err)
	}
	task.UpdateStatus(StatusTicketAccepted)

	// new context because the old context already cancelled
	newCtx := context.Background()
	if err := task.waitTxidValid(newCtx, task.regSenseTxid, int64(task.config.RegArtTxMinConfirmations), 15*time.Second); err != nil {
		task.closeSNsConnections(ctx, nodesDone)
		return errors.Errorf("wait reg-nft ticket valid: %w", err)
	}

	task.UpdateStatus(StatusTicketRegistered)

	// activate reg-art ticket at previous step
	activateTxID, err := task.activateActionTicket(newCtx)
	if err != nil {
		task.closeSNsConnections(ctx, nodesDone)
		return errors.Errorf("active action ticket: %w", err)
	}
	log.Debugf("Active action ticket txid: %s", activateTxID)

	// Wait until activateTxID is valid
	err = task.waitTxidValid(newCtx, activateTxID, int64(task.config.RegActTxMinConfirmations), 15*time.Second)
	if err != nil {
		task.closeSNsConnections(ctx, nodesDone)
		return errors.Errorf("wait activate txid valid: %w", err)
	}
	task.UpdateStatus(StatusTicketActivated)
	log.Debugf("Active txid is confirmed")

	// Send ActionAct request to primary node
	if err := task.nodes.UploadActionAct(newCtx); err != nil {
		task.closeSNsConnections(ctx, nodesDone)
		return errors.Errorf("upload action act: %w", err)
	}

	err = task.closeSNsConnections(ctx, nodesDone)
	return err
}

func (task *Task) closeSNsConnections(ctx context.Context, nodesDone chan struct{}) error {
	var err error

	close(nodesDone)

	log.WithContext(ctx).Debug("close connections to supernodes")

	for i := range task.nodes {
		if err := task.nodes[i].Connection.Close(); err != nil {
			log.WithContext(ctx).WithFields(log.Fields{
				"pastelId": task.nodes[i].PastelID(),
				"addr":     task.nodes[i].String(),
			}).WithError(err).Errorf("close supernode connection failed")
		}
	}

	return err
}

// generateDDAndFingerprintsIDs generates redundant IDs and assigns to task.redundantIDs
func (task *Task) generateDDAndFingerprintsIDs() error {
	ddDataJSON, err := json.Marshal(task.fingerprintAndScores)
	if err != nil {
		return errors.Errorf("failed to marshal dd-data: %w", err)
	}

	ddEncoded := utils.B64Encode(ddDataJSON)

	var buffer bytes.Buffer
	buffer.Write(ddEncoded)
	buffer.WriteByte(pastel.SeparatorByte)
	buffer.Write(task.signatures[0])
	buffer.WriteByte(pastel.SeparatorByte)
	buffer.Write(task.signatures[1])
	buffer.WriteByte(pastel.SeparatorByte)
	buffer.Write(task.signatures[2])
	ddFpFile := buffer.Bytes()

	task.ddAndFingerprintsIc = rand.Uint32()
	task.ddAndFingerprintsIDs, _, err = pastel.GetIDFiles(ddFpFile, task.ddAndFingerprintsIc, task.config.DDAndFingerprintsMax)
	if err != nil {
		return fmt.Errorf("get ID Files: %w", err)
	}

	comp, err := zstd.CompressLevel(nil, ddFpFile, 22)
	if err != nil {
		return errors.Errorf("compress: %w", err)
	}
	task.ddAndFpFile = utils.B64Encode(comp)

	return nil
}

func (task *Task) waitTxidValid(ctx context.Context, txID string, expectedConfirms int64, interval time.Duration) error {
	log.WithContext(ctx).Debugf("Need %d confirmation for txid %s", expectedConfirms, txID)
	blockTracker := blocktracker.New(task.pastelClient)
	baseBlkCnt, err := blockTracker.GetBlockCount()
	if err != nil {
		log.WithContext(ctx).WithError(err).Warn("failed to get block count")
		return err
	}

	for {
		select {
		case <-ctx.Done():
			return errors.Errorf("context done: %w", ctx.Err())
		case <-time.After(interval):
			checkConfirms := func() error {
				subCtx, cancel := context.WithTimeout(ctx, 15*time.Second)
				defer cancel()

				result, err := task.pastelClient.GetRawTransactionVerbose1(subCtx, txID)
				if err != nil {
					return errors.Errorf("get transaction: %w", err)
				}

				if result.Confirmations >= expectedConfirms {
					return nil
				}

				return errors.Errorf("not enough confirmations: expected %d, got %d", expectedConfirms, result.Confirmations)
			}

			err := checkConfirms()
			if err != nil {
				log.WithContext(ctx).WithError(err).Warn("check confirmations failed")
			} else {
				return nil
			}

			currentBlkCnt, err := blockTracker.GetBlockCount()
			if err != nil {
				log.WithContext(ctx).WithError(err).Warn("failed to get block count")
				continue
			}

			if currentBlkCnt-baseBlkCnt >= int32(expectedConfirms)+2 {
				return errors.Errorf("timeout when wating for confirmation of transaction %s", txID)
			}
		}
	}
}

// meshNodes establishes communication between supernodes.
func (task *Task) meshNodes(ctx context.Context, nodes node.List, primaryIndex int) (node.List, error) {
	var meshNodes node.List
	secInfo := &alts.SecInfo{
		PastelID:   task.Request.AppPastelID,
		PassPhrase: task.Request.AppPastelIDPassphrase,
		Algorithm:  "ed448",
	}

	primary := nodes[primaryIndex]
	log.WithContext(ctx).Debugf("Trying to connect to primary node %q", primary)
	if err := primary.Connect(ctx, task.config.ConnectToNodeTimeout, secInfo); err != nil {
		return nil, err
	}
	if err := primary.Session(ctx, true); err != nil {
		return nil, err
	}

	nextConnCtx, nextConnCancel := context.WithCancel(ctx)
	defer nextConnCancel()

	// FIXME: ugly hack here. Need to make the Node and List to be safer
	secondariesMtx := &sync.Mutex{}
	var secondaries node.List
	go func() {
		for i, node := range nodes {
			node := node

			if i == primaryIndex {
				continue
			}

			select {
			case <-nextConnCtx.Done():
				return
			case <-time.After(task.config.connectToNextNodeDelay):
				go func() {
					defer errors.Recover(log.Fatal)

					if err := node.Connect(ctx, task.config.ConnectToNodeTimeout, secInfo); err != nil {
						return
					}
					if err := node.Session(ctx, false); err != nil {
						return
					}
					// Should not run this code in go routine
					func() {
						secondariesMtx.Lock()
						defer secondariesMtx.Unlock()
						secondaries.Add(node)
					}()

					if err := node.ConnectTo(ctx, types.MeshedSuperNode{
						NodeID: primary.PastelID(),
						SessID: primary.SessID(),
					}); err != nil {
						return
					}
					log.WithContext(ctx).Debugf("Seconary %q connected to primary", node)
				}()
			}
		}
	}()

	acceptCtx, acceptCancel := context.WithTimeout(ctx, task.config.acceptNodesTimeout)
	defer acceptCancel()

	accepted, err := primary.AcceptedNodes(acceptCtx)
	if err != nil {
		return nil, err
	}

	primary.SetPrimary(true)
	meshNodes.Add(primary)

	secondariesMtx.Lock()
	defer secondariesMtx.Unlock()

	for _, pastelID := range accepted {
		log.WithContext(ctx).Debugf("Primary accepted %q secondary node", pastelID)

		node := secondaries.FindByPastelID(pastelID)
		if node == nil {
			return nil, errors.New("not found accepted node")
		}
		meshNodes.Add(node)
	}

<<<<<<< HEAD
	return meshNodes, nil
}

=======
>>>>>>> 0ac4ce3a
func (task *Task) pastelTopNodes(ctx context.Context) (node.List, error) {
	var nodes node.List

	mns, err := task.pastelClient.MasterNodesTop(ctx)
	if err != nil {
		return nil, err
	}
	for _, mn := range mns {
		if mn.ExtKey == "" || mn.ExtAddress == "" {
			continue
		}

		// Ensures that the PastelId(mn.ExtKey) of MN node is registered
		_, err = task.pastelClient.FindTicketByID(ctx, mn.ExtKey)
		if err != nil {
			log.WithContext(ctx).WithField("mn", mn).Warn("FindTicketByID() failed")
			continue
		}
		nodes = append(nodes, node.NewNode(task.Service.nodeClient, mn.ExtAddress, mn.ExtKey))
	}

	return nodes, nil
}

// determine current block height & hash of it
func (task *Task) getBlock(ctx context.Context) error {
	// Get block num
	blockNum, err := task.pastelClient.GetBlockCount(ctx)
	task.creatorBlockHeight = int(blockNum)
	if err != nil {
		return errors.Errorf("get block num: %w", err)
	}

	// Get block hash string
	blockInfo, err := task.pastelClient.GetBlockVerbose1(ctx, blockNum)
	if err != nil {
		return errors.Errorf("get block info blocknum=%d: %w", blockNum, err)
	}

	// Decode hash string to byte
	task.creatorBlockHash = blockInfo.Hash
	if err != nil {
		return errors.Errorf("convert hash string %s to bytes: %w", blockInfo.Hash, err)
	}

	return nil
}

func (task *Task) createSenseTicket(_ context.Context) error {
	if task.fingerprint == nil {
		return errEmptyFingerprints
	}
	if task.datahash == nil {
		return errEmptyDatahash
	}

	// TODO: fill all 0 and "TBD" value with real values when other API ready
	ticket := &pastel.ActionTicket{
		Version:    1,
		Caller:     task.Request.AppPastelID,
		BlockNum:   task.creatorBlockHeight,
		BlockHash:  task.creatorBlockHash,
		ActionType: pastel.ActionTypeSense,
		ApiTicketData: &pastel.ApiSenseTicket{
			DataHash:             task.datahash,
			DDAndFingerprintsIc:  task.ddAndFingerprintsIc,
			DDAndFingerprintsMax: task.config.DDAndFingerprintsMax,
			DDAndFingerprintsIDs: task.ddAndFingerprintsIDs,
		},
	}

	task.ticket = ticket
	return nil
}

func (task *Task) signTicket(ctx context.Context) error {
	data, err := pastel.EncodeActionTicket(task.ticket)
	if err != nil {
		return errors.Errorf("encode sense ticket %w", err)
	}

	task.creatorSignature, err = task.pastelClient.Sign(ctx, data, task.Request.AppPastelID, task.Request.AppPastelIDPassphrase, pastel.SignAlgorithmED448)
	if err != nil {
		return errors.Errorf("sign sense ticket %w", err)
	}
	return nil
}

func (task *Task) activateActionTicket(ctx context.Context) (string, error) {
	request := pastel.ActivateActionRequest{
		RegTxID:    task.regSenseTxid,
		BlockNum:   task.creatorBlockHeight,
		Fee:        task.Service.registrationFee,
		PastelID:   task.Request.AppPastelID,
		Passphrase: task.Request.AppPastelIDPassphrase,
	}

	return task.pastelClient.ActivateActionTicket(ctx, request)
}

// NewTask returns a new Task instance.
func NewTask(service *Service, Ticket *Request) *Task {
	return &Task{
		Task:    task.New(StatusTaskStarted),
		Service: service,
		Request: Ticket,
	}
}

// connectToTopRankNodes - find 3 supesnodes and create mesh of 3 nodes
func (task *Task) connectToTopRankNodes(ctx context.Context) error {

	/* Step 3. Select 3 SNs */
	// Retrieve supernodes with highest ranks.
	topNodes, err := task.pastelTopNodes(ctx)
	if err != nil {
		return errors.Errorf("call masternode top: %w", err)
	}

	if len(topNodes) < task.config.NumberSuperNodes {
		task.UpdateStatus(StatusErrorFindTopNodes)
		return errors.New("unable to find enough Supernodes with acceptable storage fee")
	}

	// Get current block height & hash
	if err := task.getBlock(ctx); err != nil {
		return errors.Errorf("get block: %v", err)
	}

	// Connect to top nodes to find 3SN and validate their infor
	err = task.validateMNsInfo(ctx, topNodes)
	if err != nil {
		task.UpdateStatus(StatusErrorFindResponsdingSNs)
		return errors.Errorf("validate MNs info: %v", err)
	}

	/* Step 4. Establish mesh with 3 SNs */
	var nodes node.List
	var errs error

	for primaryRank := range task.nodes {
		nodes, err = task.meshNodes(ctx, task.nodes, primaryRank)
		if err != nil {
			// close connected connections
			task.nodes.DisconnectAll()

			if errors.IsContextCanceled(err) {
				return err
			}
			errs = errors.Append(errs, err)
			log.WithContext(ctx).WithError(err).Warn("Could not create a mesh of the nodes")
			continue
		}
		break
	}
	if len(nodes) < task.config.NumberSuperNodes {
		// close connected connections
		topNodes.DisconnectAll()
		return errors.Errorf("Could not create a mesh of %d nodes: %w", task.config.NumberSuperNodes, errs)
	}

	// Activate supernodes that are in the mesh.
	nodes.Activate()

	// Cancel context when any connection is broken.
	task.UpdateStatus(StatusConnected)

	// Send all meshed supernode info to nodes - that will be used to node send info to other nodes
	meshedSNInfo := []types.MeshedSuperNode{}
	for _, node := range nodes {
		meshedSNInfo = append(meshedSNInfo, types.MeshedSuperNode{
			NodeID: node.PastelID(),
			SessID: node.SessID(),
		})
	}

	for _, node := range nodes {
		err = node.MeshNodes(ctx, meshedSNInfo)
		if err != nil {
			nodes.DisconnectAll()
			return errors.Errorf("could not send info of meshed nodes: %w", err)
		}
	}
	return nil
}

func (task *Task) sendActionMetadata(ctx context.Context) error {
	if task.creatorBlockHash == "" {
		return errors.New("empty current block hash")
	}

	if task.Request.AppPastelID == "" {
		return errors.New("empty creator pastelID")
	}

	regMetadata := &types.ActionRegMetadata{
		BlockHash:       task.creatorBlockHash,
		CreatorPastelID: task.Request.AppPastelID,
		BurnTxID:        task.Request.BurnTxID,
	}

	return task.nodes.SendRegMetadata(ctx, regMetadata)
}

// validateMNsInfo - validate MNs info, until found at least 3 valid MNs
func (task *Task) validateMNsInfo(ctx context.Context, nnondes node.List) error {
	var nodes node.List
	count := 0

	secInfo := &alts.SecInfo{
		PastelID:   task.Request.AppPastelID,
		PassPhrase: task.Request.AppPastelIDPassphrase,
		Algorithm:  "ed448",
	}

	for _, node := range nnondes {
		if err := node.Connect(ctx, task.config.ConnectToNodeTimeout, secInfo); err != nil {
			continue
		}

		count++
		nodes = append(nodes, node)
		if count == task.config.NumberSuperNodes {
			break
		}
	}

	// Close all connected connnections
	nnondes.DisconnectAll()

	if count < task.config.NumberSuperNodes {
		return errors.Errorf("validate %d Supernodes from pastel network", task.config.NumberSuperNodes)
	}

	task.nodes = nodes
	return nil
}

func (task *Task) probeImage(ctx context.Context) error {
	log.WithContext(ctx).WithField("filename", task.Request.Image.Name()).Debug("probe image")

	// Send image to supernodes for probing.
	if err := task.nodes.ProbeImage(ctx, task.Request.Image); err != nil {
		return errors.Errorf("send image: %w", err)
	}

	signatures := [][]byte{}
	// Match signatures received from supernodes.
	for i := 0; i < len(task.nodes); i++ {
		// Validate burn_txid transaction with SNs
		if !task.nodes.ValidBurnTxID() {
			task.UpdateStatus(StatsuErrorInvalidBurnTxID)
			return errors.New("invalid burn txid")
		}

		// Validate signatures received from supernodes.
		verified, err := task.pastelClient.Verify(ctx, task.nodes[i].FingerprintAndScoresBytes, string(task.nodes[i].Signature), task.nodes[i].PastelID(), pastel.SignAlgorithmED448)
		if err != nil {
			return errors.Errorf("probeImage: pastelClient.Verify %w", err)
		}

		if !verified {
			task.UpdateStatus(StatusErrorSignaturesNotMatch)
			return errors.Errorf("node[%s] signature doesn't match", task.nodes[i].PastelID())
		}

		signatures = append(signatures, task.nodes[i].Signature)
	}
	task.signatures = signatures

	// Match fingerprints received from supernodes.
	if err := task.nodes.MatchFingerprintAndScores(); err != nil {
		task.UpdateStatus(StatusErrorFingerprintsNotMatch)
		return errors.Errorf("fingerprints aren't matched :%w", err)
	}

	task.fingerprintAndScores = task.nodes.FingerAndScores()
	task.UpdateStatus(StatusImageProbed)

	return nil
}

func (task *Task) sendSignedTicket(ctx context.Context) error {
	buf, err := pastel.EncodeActionTicket(task.ticket)
	if err != nil {
		return errors.Errorf("marshal ticket: %w", err)
	}
	log.Debug(string(buf))

	if err := task.nodes.UploadSignedTicket(ctx, buf, task.creatorSignature, task.ddAndFpFile); err != nil {
		return errors.Errorf("upload signed ticket: %w", err)
	}

	task.regSenseTxid = task.nodes.RegActionTicketID()
	if task.regSenseTxid == "" {
		return errors.Errorf("empty regSenseTxid")
	}

	return nil
}

func (task *Task) removeArtifacts() {
	removeFn := func(file *artwork.File) {
		if file != nil {
			log.Debugf("remove file: %s", file.Name())
			if err := file.Remove(); err != nil {
				log.Debugf("remove file failed: %s", err.Error())
			}
		}
	}
	if task.Request != nil {
		removeFn(task.Request.Image)
	}
}<|MERGE_RESOLUTION|>--- conflicted
+++ resolved
@@ -84,11 +84,7 @@
 	ctx, cancel := context.WithCancel(ctx)
 	defer cancel()
 
-<<<<<<< HEAD
 	/* Step 3,4: Find tops supernodes and validate top 3 SNs and create mesh network of 3 SNs */
-=======
-	// Retrieve supernodes with highest ranks.
->>>>>>> 0ac4ce3a
 	if err := task.connectToTopRankNodes(ctx); err != nil {
 		return errors.Errorf("connect to top rank nodes: %w", err)
 	}
@@ -361,12 +357,9 @@
 		meshNodes.Add(node)
 	}
 
-<<<<<<< HEAD
 	return meshNodes, nil
 }
 
-=======
->>>>>>> 0ac4ce3a
 func (task *Task) pastelTopNodes(ctx context.Context) (node.List, error) {
 	var nodes node.List
 
