--- conflicted
+++ resolved
@@ -27,10 +27,7 @@
 					ArtworkSeriesName: "Science Art Lake",
 				},
 			},
-<<<<<<< HEAD
-=======
 			TotalCopies: 10,
->>>>>>> 8a39b309
 		},
 	}
 
