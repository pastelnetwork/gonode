package pastel

import (
	"bytes"
	"encoding/json"
	"strconv"

	"github.com/DataDog/zstd"
	"github.com/btcsuite/btcutil/base58"
	"github.com/pastelnetwork/gonode/common/errors"
	"github.com/pastelnetwork/gonode/common/utils"
)

// separatorByte is the separator in dd_and_fingerprints.signature i.e. '.'
<<<<<<< HEAD
const separatorByte byte = 46
=======
var SeparatorByte byte = 46
>>>>>>> 53bfa37e

// DDAndFingerprints represents  the dd & fingerprints data returned by dd-service & SN
type DDAndFingerprints struct {
	Block                      string `json:"block"`
	Principal                  string `json:"principal"`
	DupeDetectionSystemVersion string `json:"dupe_detection_system_version"`

	IsLikelyDupe     bool `json:"is_likely_dupe"`
	IsRareOnInternet bool `json:"is_rare_on_internet"`

	RarenessScores   *RarenessScores   `json:"rareness_scores"`
	InternetRareness *InternetRareness `json:"internet_rareness"`

	OpenNSFWScore         float32                `json:"open_nsfw_score"`
	AlternativeNSFWScores *AlternativeNSFWScores `json:"alternative_nsfw_scores"`

	ImageFingerprintOfCandidateImageFile []float32         `json:"image_fingerprint_of_candidate_image_file"`
	FingerprintsStat                     *FingerprintsStat `json:"fingerprints_stat"`

	HashOfCandidateImageFile   string                 `json:"hash_of_candidate_image_file"`
	PerceptualImageHashes      *PerceptualImageHashes `json:"perceptual_image_hashes"`
	PerceptualHashOverlapCount uint32                 `json:"perceptual_hash_overlap_count"`

	Maxes      *Maxes      `json:"maxes"`
	Percentile *Percentile `json:"percentile"`

	// DD-Server does not directly return these comporessed fingerprints
	// We generate and assign to this field to avoid repeated operations
	ZstdCompressedFingerprint []byte `json:"zstd_compressed_fingerprint,omitempty"`
}

// RarenessScores defined rareness scores
type RarenessScores struct {
	CombinedRarenessScore         float32 `json:"combined_rareness_score"`
	XgboostPredictedRarenessScore float32 `json:"xgboost_predicted_rareness_score"`
	NnPredictedRarenessScore      float32 `json:"nn_predicted_rareness_score"`
	OverallAverageRarenessScore   float32 `json:"overall_average_rareness_score"`
}

// InternetRareness defines internet rareness scores
type InternetRareness struct {
	MatchesFoundOnFirstPage uint32 `json:"matches_found_on_first_page"`
	NumberOfPagesOfResults  uint32 `json:"number_of_pages_of_results"`
	UrlOfFirstMatchInPage   string `json:"url_of_first_match_in_page"`
}

// AlternativeNSFWScores represents the not-safe-for-work of an image
type AlternativeNSFWScores struct {
	Drawings float32 `json:"drawings"`
	Hentai   float32 `json:"hentai"`
	Neutral  float32 `json:"neutral"`
	Porn     float32 `json:"porn"`
	Sexy     float32 `json:"sexy"`
}

// Percentile represents percentile values
type Percentile struct {
	PearsonTop1BpsPercentile             float32 `json:"pearson_top_1_bps_percentile"`
	SpearmanTop1BpsPercentile            float32 `json:"spearman_top_1_bps_percentile"`
	KendallTop1BpsPercentile             float32 `json:"kendall_top_1_bps_percentile"`
	HoeffdingTop10BpsPercentile          float32 `json:"hoeffding_top_10_bps_percentile"`
	MutualInformationTop100BpsPercentile float32 `json:"mutual_information_top_100_bps_percentile"`
	HsicTop100BpsPercentile              float32 `json:"hsic_top_100_bps_percentile"`
	XgbimportanceTop100BpsPercentile     float32 `json:"xgbimportance_top_100_bps_percentile"`
}

// FingerprintsStat represents stat of fringerprints
type FingerprintsStat struct {
	NumberOfFingerprintsRequiringFurtherTesting1 uint32 `json:"number_of_fingerprints_requiring_further_testing_1"`
	NumberOfFingerprintsRequiringFurtherTesting2 uint32 `json:"number_of_fingerprints_requiring_further_testing_2"`
	NumberOfFingerprintsRequiringFurtherTesting3 uint32 `json:"number_of_fingerprints_requiring_further_testing_3"`
	NumberOfFingerprintsRequiringFurtherTesting4 uint32 `json:"number_of_fingerprints_requiring_further_testing_4"`
	NumberOfFingerprintsRequiringFurtherTesting5 uint32 `json:"number_of_fingerprints_requiring_further_testing_5"`
	NumberOfFingerprintsRequiringFurtherTesting6 uint32 `json:"number_of_fingerprints_requiring_further_testing_6"`
	NumberOfFingerprintsOfSuspectedDupes         uint32 `json:"number_of_fingerprints_of_suspected_dupes"`
}

// Maxes represents max values
type Maxes struct {
	PearsonMax           float32 `json:"pearson_max"`
	SpearmanMax          float32 `json:"spearman_max"`
	KendallMax           float32 `json:"kendall_max"`
	HoeffdingMax         float32 `json:"hoeffding_max"`
	MutualInformationMax float32 `json:"mutual_information_max"`
	HsicMax              float32 `json:"hsic_max"`
	XgbimportanceMax     float32 `json:"xgbimportance_max"`
}

// PerceptualImageHashes represents image hashes from dupe detection service
type PerceptualImageHashes struct {
	PDQHash        string `json:"pdq_hash"`
	PerceptualHash string `json:"perceptual_hash"`
	AverageHash    string `json:"average_hash"`
	DifferenceHash string `json:"difference_hash"`
	NeuralHash     string `json:"neuralhash_hash"`
}

// ExtractCompressSignedDDAndFingerprints  decompresses & decodes
// the probe image reply which is: Base64URL(compress(dd_and_fingerprints.signature))
// and returns :
//- DDAndFingerprints structure data
//- JSON bytes of DDAndFingerprints struct (due to float value, so marshal might different on different platform)
//- signature, signature returned is base64 string of signature
func ExtractCompressSignedDDAndFingerprints(compressed []byte) (*DDAndFingerprints, []byte, []byte, error) {
	// Decompress compressedSignedDDAndFingerprints
	decompressedReply, err := zstd.Decompress(nil, compressed)
	if err != nil {
		return nil, nil, nil, errors.Errorf("decompress: %w", err)
	}

	var ddData, signature []byte
	for i := len(decompressedReply) - 1; i >= 0; i-- {
		if decompressedReply[i] == SeparatorByte {
			ddData = decompressedReply[:i]
			if i+1 >= len(decompressedReply) {
				return nil, nil, nil, errors.New("invalid probe image reply")
			}

			signature = decompressedReply[i+1:]
			break
		}
	}

	ddDataJson, err := utils.B64Decode(ddData)
	if err != nil {
<<<<<<< HEAD
		return nil, nil, nil, errors.Errorf("decode %s failed: %w", string(decompressedReply), err)
	}

	dDataAndFingerprints := &DDAndFingerprints{}
	if err := json.Unmarshal(ddDataJson[:n], dDataAndFingerprints); err != nil {
		return nil, nil, nil, errors.Errorf("json decode dd_and_fingerprints: %w", err)
=======
		return nil, nil, errors.Errorf("b64 decode: %w", err)
	}

	ddDataAndFingerprints := &DDAndFingerprints{}
	if err := json.Unmarshal(ddDataJson, ddDataAndFingerprints); err != nil {
		return nil, nil, errors.Errorf("json decode dd_and_fingerprints: %w", err)
>>>>>>> 53bfa37e
	}
	return dDataAndFingerprints, ddDataJson[:n], signature, nil
}

func ToCompressSignedDDAndFingerprints(ddData *DDAndFingerprints, signature []byte) ([]byte, error) {
	ddDataJson, err := json.Marshal(ddData)

	if err != nil {
		return nil, errors.Errorf("marshal: %w", err)
	}

	res := utils.B64Encode(ddDataJson)

	res = append(res, SeparatorByte)
	res = append(res, signature...)

	// Compress it
	compressed, err := zstd.CompressLevel(nil, res, 22)
	if err != nil {
		return nil, errors.Errorf("compress fingerprint data: %w", err)
	}

	return compressed, nil
}

// GetIDFiles is supposed to generates ID Files for dd_and_fingerprints files and rq_id files
// file is b64 encoded file appended with signatures and compressed, ic is the initial counter
// and max is the number of ids to generate
func GetIDFiles(file []byte, ic uint32, max uint32) (ids []string, err error) {
	for i := uint32(0); i < max; i++ {
		var buffer bytes.Buffer
		counter := ic + i

		buffer.Write(file)
		buffer.WriteByte(SeparatorByte)
		buffer.WriteString(strconv.Itoa(int(counter)))

		compressedData, err := zstd.CompressLevel(nil, buffer.Bytes(), 22)
		if err != nil {
			return ids, errors.Errorf("compress identifiers file: %w", err)
		}

		hash, err := utils.Sha3256hash(compressedData)
		if err != nil {
			return ids, errors.Errorf("sha3256hash: %w", err)
		}

		ids = append(ids, base58.Encode(hash))
	}

	return ids, nil
}<|MERGE_RESOLUTION|>--- conflicted
+++ resolved
@@ -11,12 +11,8 @@
 	"github.com/pastelnetwork/gonode/common/utils"
 )
 
-// separatorByte is the separator in dd_and_fingerprints.signature i.e. '.'
-<<<<<<< HEAD
-const separatorByte byte = 46
-=======
-var SeparatorByte byte = 46
->>>>>>> 53bfa37e
+// SeparatorByte is the separator in dd_and_fingerprints.signature i.e. '.'
+const SeparatorByte byte = 46
 
 // DDAndFingerprints represents  the dd & fingerprints data returned by dd-service & SN
 type DDAndFingerprints struct {
@@ -142,23 +138,14 @@
 
 	ddDataJson, err := utils.B64Decode(ddData)
 	if err != nil {
-<<<<<<< HEAD
 		return nil, nil, nil, errors.Errorf("decode %s failed: %w", string(decompressedReply), err)
 	}
 
 	dDataAndFingerprints := &DDAndFingerprints{}
-	if err := json.Unmarshal(ddDataJson[:n], dDataAndFingerprints); err != nil {
+	if err := json.Unmarshal(ddDataJson, dDataAndFingerprints); err != nil {
 		return nil, nil, nil, errors.Errorf("json decode dd_and_fingerprints: %w", err)
-=======
-		return nil, nil, errors.Errorf("b64 decode: %w", err)
 	}
-
-	ddDataAndFingerprints := &DDAndFingerprints{}
-	if err := json.Unmarshal(ddDataJson, ddDataAndFingerprints); err != nil {
-		return nil, nil, errors.Errorf("json decode dd_and_fingerprints: %w", err)
->>>>>>> 53bfa37e
-	}
-	return dDataAndFingerprints, ddDataJson[:n], signature, nil
+	return dDataAndFingerprints, ddDataJson, signature, nil
 }
 
 func ToCompressSignedDDAndFingerprints(ddData *DDAndFingerprints, signature []byte) ([]byte, error) {
