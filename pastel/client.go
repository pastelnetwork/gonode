package pastel

import (
	"context"
	"encoding/base64"
	"fmt"
	"net"
	"strconv"
	"strings"

	"github.com/pastelnetwork/gonode/common/errors"
	"github.com/pastelnetwork/gonode/pastel/jsonrpc"
)

type client struct {
	jsonrpc.RPCClient
}

// MasterNodeConfig implements pastel.Client.MasterNodeConfig
func (client *client) MasterNodeConfig(ctx context.Context) (*MasterNodeConfig, error) {
	listConf := make(map[string]MasterNodeConfig)

	if err := client.callFor(ctx, &listConf, "masternode", "list-conf"); err != nil {
		return nil, errors.Errorf("failed to get masternode configuration: %w", err)
	}

	if masterNodeConfig, ok := listConf["masternode"]; ok {
		return &masterNodeConfig, nil
	}
	return nil, errors.New("not found masternode configuration")
}

// MasterNodesTop implements pastel.Client.MasterNodesTop
func (client *client) MasterNodesTop(ctx context.Context) (MasterNodes, error) {
	blocknumMNs := make(map[string]MasterNodes)

	if err := client.callFor(ctx, &blocknumMNs, "masternode", "top"); err != nil {
		return nil, errors.Errorf("failed to get top masternodes: %w", err)
	}

	for _, masterNodes := range blocknumMNs {
		return masterNodes, nil
	}
	return nil, nil
}

// MasterNodesTop implements pastel.Client.MasterNodeStatus
func (client *client) MasterNodeStatus(ctx context.Context) (*MasterNodeStatus, error) {
	var status MasterNodeStatus

	if err := client.callFor(ctx, &status, "masternode", "status"); err != nil {
		return nil, errors.Errorf("failed to get masternode status: %w", err)
	}
	return &status, nil
}

// StorageFee implements pastel.Client.StorageFee
func (client *client) StorageNetworkFee(ctx context.Context) (networkfee float64, err error) {
	var storagefee struct {
		NetworkFee float64 `json:"networkfee"`
	}

	if err := client.callFor(ctx, &storagefee, "storagefee", "getnetworkfee"); err != nil {
		return 0, errors.Errorf("failed to get storage fee: %w", err)
	}
	return storagefee.NetworkFee, nil
}

// IDTickets implements pastel.Client.IDTickets
func (client *client) IDTickets(ctx context.Context, idType IDTicketType) (IDTickets, error) {
	tickets := IDTickets{}

	if err := client.callFor(ctx, &tickets, "tickets", "list", "id", string(idType)); err != nil {
		return nil, errors.Errorf("failed to get id tickets: %w", err)
	}
	return tickets, nil
}

// Sign implements pastel.Client.Sign
func (client *client) Sign(ctx context.Context, data []byte, pastelID, passphrase string) (signature []byte, err error) {
	var sign struct {
		Signature string `json:"signature"`
	}
	text := base64.StdEncoding.EncodeToString(data)

	if err = client.callFor(ctx, &sign, "pastelid", "sign", text, pastelID, passphrase); err != nil {
		return nil, errors.Errorf("failed to sign data: %w", err)
	}
	return []byte(sign.Signature), nil
}

// Verify implements pastel.Client.Verify
func (client *client) Verify(ctx context.Context, data []byte, signature, pastelID string) (ok bool, err error) {
	var verify struct {
		Verification bool `json:"verification"`
	}
	text := base64.StdEncoding.EncodeToString(data)

	if err = client.callFor(ctx, &verify, "pastelid", "verify", text, signature, pastelID); err != nil {
		return false, errors.Errorf("failed to verify data: %w", err)
	}
	return verify.Verification, nil
}

<<<<<<< HEAD
// StorageFee implements pastel.Client.StorageFee
func (client *client) SendToAddress(ctx context.Context, pastelId string, amount int64) (txId TxIdType, error error) {
	var transactionId struct {
		TransactionId TxIdType `json:"transactionid"`
	}

	if err := client.callFor(ctx, &transactionId, "sendtoaddress", pastelId, fmt.Sprint(amount)); err != nil {
		return "", errors.Errorf("failed to send to address: %w", err)
	}
	return transactionId.TransactionId, nil
=======
// ActTickets implements pastel.Client.ActTickets
func (client *client) ActTickets(ctx context.Context, actType ActTicketType, minHeight int) (ActTickets, error) {
	tickets := ActTickets{}

	if err := client.callFor(ctx, &tickets, "tickets", "list", "act", actType, minHeight); err != nil {
		return nil, errors.Errorf("failed to get act tickets: %w", err)
	}

	return tickets, nil
}

// RegTicket implements pastel.Client.RegTicket
func (client *client) RegTicket(ctx context.Context, regTxid string) (RegTicket, error) {
	ticket := RegTicket{}

	if err := client.callFor(ctx, &ticket, "tickets", "get", regTxid); err != nil {
		return ticket, errors.Errorf("failed to get reg ticket: %w", err)
	}

	return ticket, nil
>>>>>>> b2da5489
}

func (client *client) callFor(ctx context.Context, object interface{}, method string, params ...interface{}) error {
	return client.CallForWithContext(ctx, object, method, params)
}

// NewClient returns a new Client instance.
func NewClient(config *Config) Client {
	endpoint := net.JoinHostPort(config.hostname(), strconv.Itoa(config.port()))
	if !strings.Contains(endpoint, "//") {
		endpoint = "http://" + endpoint
	}

	opts := &jsonrpc.RPCClientOpts{
		CustomHeaders: map[string]string{
			"Authorization": "Basic " + base64.StdEncoding.EncodeToString([]byte(config.username()+":"+config.password())),
		},
	}

	return &client{
		RPCClient: jsonrpc.NewClientWithOpts(endpoint, opts),
	}
}<|MERGE_RESOLUTION|>--- conflicted
+++ resolved
@@ -102,7 +102,6 @@
 	return verify.Verification, nil
 }
 
-<<<<<<< HEAD
 // StorageFee implements pastel.Client.StorageFee
 func (client *client) SendToAddress(ctx context.Context, pastelId string, amount int64) (txId TxIdType, error error) {
 	var transactionId struct {
@@ -113,7 +112,8 @@
 		return "", errors.Errorf("failed to send to address: %w", err)
 	}
 	return transactionId.TransactionId, nil
-=======
+}
+
 // ActTickets implements pastel.Client.ActTickets
 func (client *client) ActTickets(ctx context.Context, actType ActTicketType, minHeight int) (ActTickets, error) {
 	tickets := ActTickets{}
@@ -134,7 +134,6 @@
 	}
 
 	return ticket, nil
->>>>>>> b2da5489
 }
 
 func (client *client) callFor(ctx context.Context, object interface{}, method string, params ...interface{}) error {
