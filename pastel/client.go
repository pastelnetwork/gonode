--- conflicted
+++ resolved
@@ -78,7 +78,6 @@
 	return tickets, nil
 }
 
-<<<<<<< HEAD
 func (client *client) FindTicketByID(ctx context.Context, pastelID string) (*IDTicket, error) {
 	ticket := IDTicket{}
 
@@ -86,7 +85,8 @@
 		return nil, errors.Errorf("failed to get id tickets: %w", err)
 	}
 	return &ticket, nil
-=======
+}
+
 // TicketOwnership implements pastel.Client.TicketOwnership
 func (client *client) TicketOwnership(ctx context.Context, txID, pastelID, passphrase string) (string, error) {
 	var ownership struct {
@@ -107,7 +107,6 @@
 		return nil, errors.Errorf("failed to get available trade tickets: %w", err)
 	}
 	return tradeTicket, nil
->>>>>>> 06a3b1eb
 }
 
 // Sign implements pastel.Client.Sign
@@ -129,12 +128,7 @@
 }
 
 // Verify implements pastel.Client.Verify
-<<<<<<< HEAD
 func (client *client) Verify(ctx context.Context, data []byte, signature, pastelID string, algorithm string) (ok bool, err error) {
-=======
-func (client *client) Verify(ctx context.Context, data []byte, signature, pastelID string) (ok bool, err error) {
-	ok = false
->>>>>>> 06a3b1eb
 	var verify struct {
 		Verification string `json:"verification"`
 	}
@@ -206,15 +200,8 @@
 	if opstatus[0].Result.Txid == "" {
 		return "", errors.Errorf("empty txid")
 	}
-<<<<<<< HEAD
 
 	return opstatus[0].Result.Txid, nil
-=======
-	if verify.Verification == "OK" {
-		ok = true
-	}
-	return ok, nil
->>>>>>> 06a3b1eb
 }
 
 // ActTickets implements pastel.Client.ActTickets
