--- conflicted
+++ resolved
@@ -19,17 +19,15 @@
 	ActionTypeCascade = "cascade"
 )
 
-<<<<<<< HEAD
 // ActionTicketDatas is a collection of ActionTicketData (Note type here)
 type ActionTicketDatas []ActionTicketData
-=======
+
 // ActionRegTicket represents pastel registration ticket.
 type ActionRegTicket struct {
 	Height           int              `json:"height"`
 	TXID             string           `json:"txid"`
 	ActionTicketData ActionTicketData `json:"ticket"`
 }
->>>>>>> 6deaf344
 
 // ActionTicketData is Pastel Action ticket structure
 type ActionTicketData struct {
