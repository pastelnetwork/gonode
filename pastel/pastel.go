//go:generate mockery --name=Client

package pastel

import "context"

// Client represents pastel RPC API client.
type Client interface {
	// MasterNodesTop returns 10 top masternodes for the current or n-th block.
	// Command `masternode top`.
	MasterNodesTop(ctx context.Context) (MasterNodes, error)

	// MasterNodeStatus returns masternode status information.
	// Command `masternode status`.
	MasterNodeStatus(ctx context.Context) (*MasterNodeStatus, error)

	// MasterNodeConfig returns settings from masternode.conf.
	// Command `masternode list-conf`.
	MasterNodeConfig(ctx context.Context) (*MasterNodeConfig, error)

	// StorageNetworkFee returns network median storage fee.
	// Command `storagefee getnetworkfee`.
	StorageNetworkFee(ctx context.Context) (float64, error)

	// IDTickets returns masternode PastelIDs tickets.
	// Command `tickets list id`.
	IDTickets(ctx context.Context, idType IDTicketType) (IDTickets, error)

	// Sign signs data by the given pastelID and passphrase, if successful returns signature.
	// Command `pastelid sign "text" "PastelID" "passphrase"`.
	Sign(ctx context.Context, data []byte, pastelID, passphrase string) (signature []byte, err error)

	// Verify verifies signed data by the given its signature and pastelID, if successful returns true.
	// Command `pastelid verify "text" "signature" "PastelID"`.
	Verify(ctx context.Context, data []byte, signature, pastelID string) (ok bool, err error)
<<<<<<< HEAD

	// Do an transaction by the given address to sent to and ammount to send, if successful return id of transaction.
	// Command `sendtoaddress  "pastelId" "amount"`.
	SendToAddress(ctx context.Context, pastelId string, amount int64) (txId TxIdType, error error)
=======
	// ActTickets returns activated art tickets.
	// Command `tickets list act`.
	ActTickets(ctx context.Context, actType ActTicketType, minHeight int) (ActTickets, error)
	// ActTickets returns art registration tickets.
	// Command `tickets get <txid>`.
	RegTicket(ctx context.Context, regTxid string) (RegTicket, error)
>>>>>>> b2da5489
}<|MERGE_RESOLUTION|>--- conflicted
+++ resolved
@@ -33,17 +33,16 @@
 	// Verify verifies signed data by the given its signature and pastelID, if successful returns true.
 	// Command `pastelid verify "text" "signature" "PastelID"`.
 	Verify(ctx context.Context, data []byte, signature, pastelID string) (ok bool, err error)
-<<<<<<< HEAD
 
 	// Do an transaction by the given address to sent to and ammount to send, if successful return id of transaction.
 	// Command `sendtoaddress  "pastelId" "amount"`.
 	SendToAddress(ctx context.Context, pastelId string, amount int64) (txId TxIdType, error error)
-=======
+
 	// ActTickets returns activated art tickets.
 	// Command `tickets list act`.
 	ActTickets(ctx context.Context, actType ActTicketType, minHeight int) (ActTickets, error)
+
 	// ActTickets returns art registration tickets.
 	// Command `tickets get <txid>`.
 	RegTicket(ctx context.Context, regTxid string) (RegTicket, error)
->>>>>>> b2da5489
 }