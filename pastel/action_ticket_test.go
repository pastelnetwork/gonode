--- conflicted
+++ resolved
@@ -47,39 +47,6 @@
 }
 
 func TestAPISenseTicket(t *testing.T) {
-<<<<<<< HEAD
-	inputAPIData := &APISenseTicket{
-		DataHash:             []byte{1, 2, 3},
-		DDAndFingerprintsIDs: []string{"hello"},
-		DDAndFingerprintsIc:  2,
-		DDAndFingerprintsMax: 10,
-	}
-
-	inputTicket := &ActionTicket{
-		Version:    1,
-		Caller:     string([]byte{2, 3, 4}),
-		BlockNum:   5,
-		BlockHash:  string([]byte{6, 7, 8}),
-		ActionType: ActionTypeSense,
-
-		APITicketData: inputAPIData,
-	}
-
-	_, err := inputTicket.APISenseTicket()
-	assert.Nil(t, err)
-
-	_, err = inputTicket.APICascadeTicket()
-	assert.True(t, strings.Contains(err.Error(), "invalid action type"))
-
-	inputTicket.ActionType = ActionTypeCascade
-	_, err = inputTicket.APICascadeTicket()
-	assert.True(t, strings.Contains(err.Error(), "invalid type of api"))
-}
-
-func TestAPICascadeTicket(t *testing.T) {
-	inputAPIData := &APICascadeTicket{
-		DataHash: []byte{1, 2, 3},
-=======
 	t.Parallel()
 
 	tests := map[string]struct {
@@ -147,31 +114,9 @@
 				assert.True(t, strings.Contains(err.Error(), tc.wantErr.Error()))
 			}
 		})
->>>>>>> 4a5e1ee3
 	}
 }
 
-<<<<<<< HEAD
-	inputTicket := &ActionTicket{
-		Version:    1,
-		Caller:     string([]byte{2, 3, 4}),
-		BlockNum:   5,
-		BlockHash:  string([]byte{6, 7, 8}),
-		ActionType: ActionTypeCascade,
-
-		APITicketData: inputAPIData,
-	}
-
-	_, err := inputTicket.APICascadeTicket()
-	assert.Nil(t, err)
-
-	_, err = inputTicket.APISenseTicket()
-	assert.True(t, strings.Contains(err.Error(), "invalid action type"))
-
-	inputTicket.ActionType = ActionTypeSense
-	_, err = inputTicket.APISenseTicket()
-	assert.True(t, strings.Contains(err.Error(), "invalid type of api"))
-=======
 func TestAPICascadeTicket(t *testing.T) {
 	t.Parallel()
 
@@ -235,5 +180,4 @@
 			}
 		})
 	}
->>>>>>> 4a5e1ee3
 }