--- conflicted
+++ resolved
@@ -2,15 +2,8 @@
 
 // Common node info
 const (
-<<<<<<< HEAD
 	// DefaultNumberSuperNodes is number of supernode that we send userdata to
 	DefaultNumberSuperNodes 	= 10 
 	// MinimalNodeConfirmSuccess is number of supernode must successfully confirm for the userdata
 	MinimalNodeConfirmSuccess 	= 8 
-=======
-	// NodeTypePrimary connect to Primary node
-	NodeTypePrimary = 0
-	// NodeTypeLeader connect to Leader node
-	NodeTypeLeader = 1
->>>>>>> 62aaed35
 )