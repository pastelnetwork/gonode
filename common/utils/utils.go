--- conflicted
+++ resolved
@@ -1,21 +1,15 @@
 package utils
 
 import (
-<<<<<<< HEAD
-	"encoding/hex"
-=======
 	"bytes"
 	"encoding/base64"
+	"encoding/hex"
 	"io"
->>>>>>> 9394a8bc
 	"io/ioutil"
 	"net/http"
 	"strings"
 
-<<<<<<< HEAD
-=======
 	"github.com/pastelnetwork/gonode/common/errors"
->>>>>>> 9394a8bc
 	"golang.org/x/crypto/sha3"
 )
 
@@ -80,13 +74,13 @@
 	return string(body), nil
 }
 
-<<<<<<< HEAD
 // GetHashFromString generate sha256 hash from a given string
 func GetHashFromString(inputString string) string {
 	h := sha3.New256()
 	h.Write([]byte(inputString))
 	return hex.EncodeToString(h.Sum(nil))
-=======
+}
+
 // B64Encode base64 encodes
 func B64Encode(in []byte) (out []byte) {
 	out = make([]byte, base64.StdEncoding.EncodedLen(len(in)))
@@ -120,5 +114,4 @@
 	}
 
 	return nil
->>>>>>> 9394a8bc
 }